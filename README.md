--- conflicted
+++ resolved
@@ -1,125 +1,105 @@
-<p align="center">
-  <a href="https://memgpt.ai"><img src="https://github.com/cpacker/MemGPT/assets/5475622/80f2f418-ef92-4f7a-acab-5d642faa4991" alt="MemGPT logo"></a>
-</p>
-
-<div align="center">
-
- <strong>MemGPT allows you to build LLM agents with long term memory & custom tools</strong>
-
-[![Discord](https://img.shields.io/discord/1161736243340640419?label=Discord&logo=discord&logoColor=5865F2&style=flat-square&color=5865F2)](https://discord.gg/9GEQrxmVyE)
-[![Twitter Follow](https://img.shields.io/badge/follow-%40MemGPT-1DA1F2?style=flat-square&logo=x&logoColor=white)](https://twitter.com/MemGPT)
-[![arxiv 2310.08560](https://img.shields.io/badge/arXiv-2310.08560-B31B1B?logo=arxiv&style=flat-square)](https://arxiv.org/abs/2310.08560)
-[![Documentation](https://img.shields.io/github/v/release/cpacker/MemGPT?label=Documentation&logo=readthedocs&style=flat-square)](https://memgpt.readme.io/docs)
-
-</div>
-
-MemGPT makes it easy to build and deploy stateful LLM agents with support for:
-* Long term memory/state management
-* Connections to [external data sources](https://memgpt.readme.io/docs/data_sources) (e.g. PDF files) for RAG
-* Defining and calling [custom tools](https://memgpt.readme.io/docs/functions) (e.g. [google search](https://github.com/cpacker/MemGPT/blob/main/examples/google_search.py))
-
-You can also use MemGPT to depoy agents as a *service*. You can use a MemGPT server to run a multi-user, multi-agent application on top of supported LLM providers.
-
-<img width="1000" alt="image" src="https://github.com/cpacker/MemGPT/assets/8505980/1096eb91-139a-4bc5-b908-fa585462da09">
-
-
-## Installation & Setup
-Install MemGPT:
-```sh
-pip install -U pymemgpt
-```
-<<<<<<< HEAD
-To use MemGPT with OpenAI, set the environment variable `OPENAI_API_KEY` to your OpenAI key then run:
-=======
-
-To use MemGPT with OpenAI, set the environment variable `OPENAI_API_KEY` to your OpenAI key then run: 
->>>>>>> c6325fee
-```
-memgpt quickstart --backend openai
-```
-To use MemGPT with a free hosted endpoint, you run run:
-```
-memgpt quickstart --backend memgpt
-```
-For more advanced configuration options or to use a different [LLM backend](https://memgpt.readme.io/docs/endpoints) or [local LLMs](https://memgpt.readme.io/docs/local_llm), run `memgpt configure`.
-
-## Quickstart (CLI)
-You can create and chat with a MemGPT agent by running `memgpt run` in your CLI. The `run` command supports the following optional flags (see the [CLI documentation](https://memgpt.readme.io/docs/quickstart) for the full list of flags):
-* `--agent`: (str) Name of agent to create or to resume chatting with.
-* `--first`: (str) Allow user to sent the first message.
-* `--debug`: (bool) Show debug logs (default=False)
-* `--no-verify`: (bool) Bypass message verification (default=False)
-* `--yes`/`-y`: (bool) Skip confirmation prompt and use defaults (default=False)
-
-You can view the list of available in-chat commands (e.g. `/memory`, `/exit`) in the [CLI documentation](https://memgpt.readme.io/docs/quickstart).
-
-## Dev portal (alpha build)
-MemGPT provides a developer portal that enables you to easily create, edit, monitor, and chat with your MemGPT agents. The easiest way to use the dev portal is to install MemGPT via **docker** (see instructions below).
-
-<img width="1000" alt="image" src="https://github.com/cpacker/MemGPT/assets/5475622/071117c5-46a7-4953-bc9d-d74880e66258">
-
-## Quickstart (Server)
-
-**Option 1 (Recommended)**: Run with docker compose
-1. [Install docker on your system](https://docs.docker.com/get-docker/)
-2. Clone the repo: `git clone https://github.com/cpacker/MemGPT.git`
-3. Run `docker compose up`
-4. Go to `memgpt.localhost` in the browser to view the developer portal
-
-**Option 2:** Run with the CLI:
-1. Run `memgpt server`
-2. Go to `localhost:8283` in the browser to view the developer portal
-
-Once the server is running, you can use the [Python client](https://memgpt.readme.io/docs/admin-client) or [REST API](https://memgpt.readme.io/reference/api) to connect to `memgpt.localhost` (if you're running with docker compose) or `localhost:8283` (if you're running with the CLI) to create users, agents, and more. The service requires authentication with a MemGPT admin password, which can be set with running `export MEMGPT_SERVER_PASS=password`.
-
-<<<<<<< HEAD
-
-=======
->>>>>>> c6325fee
-## Supported Endpoints & Backends
-MemGPT is designed to be model and provider agnostic. The following LLM and embedding endpoints are supported:
-
-| Provider            | LLM Endpoint    | Embedding Endpoint |
-|---------------------|-----------------|--------------------|
-| OpenAI              | ✅               | ✅                  |
-| Azure OpenAI        | ✅               | ✅                  |
-| Google AI (Gemini)  | ✅               | ❌                  |
-| Anthropic (Claude)  | ✅               | ❌                  |
-| Groq                | ✅ (alpha release) | ❌                  |
-| Cohere API          | ✅               | ❌                  |
-| vLLM                | ✅               | ❌                  |
-| Ollama              | ✅               | ❌                  |
-| LM Studio           | ✅               | ❌                  |
-| koboldcpp           | ✅               | ❌                  |
-| oobabooga web UI    | ✅               | ❌                  |
-| llama.cpp           | ✅               | ❌                  |
-| HuggingFace TEI     | ❌               | ✅                  |
-
-When using MemGPT with open LLMs (such as those downloaded from HuggingFace), the performance of MemGPT will be highly dependent on the LLM's function calling ability. You can find a list of LLMs/models that are known to work well with MemGPT on the [#model-chat channel on Discord](https://discord.gg/9GEQrxmVyE), as well as on [this spreadsheet](https://docs.google.com/spreadsheets/d/1fH-FdaO8BltTMa4kXiNCxmBCQ46PRBVp3Vn6WbPgsFs/edit?usp=sharing).
-
-## How to Get Involved
-* **Contribute to the Project**: Interested in contributing? Start by reading our [Contribution Guidelines](CONTRIBUTING.md).
-* **Ask a Question**: Join our community on [Discord](https://discord.gg/9GEQrxmVyE) and direct your questions to the `#support` channel.
-* **Report Issues or Suggest Features**: Have an issue or a feature request? Please submit them through our [GitHub Issues page](https://github.com/cpacker/MemGPT/issues).
-* **Explore the Roadmap**: Curious about future developments? View and comment on our [project roadmap](https://github.com/cpacker/MemGPT/issues/1200).
-* **Benchmark the Performance**: Want to benchmark the performance of a model on MemGPT? Follow our [Benchmarking Guidance](#benchmarking-guidance).
-* **Join Community Events**: Stay updated with the [MemGPT event calendar](https://lu.ma/berkeley-llm-meetup) or follow our [Twitter account](https://twitter.com/MemGPT). 
-
-
-## Benchmarking Guidance
-To evaluate the performance of a model on MemGPT, simply configure the appropriate model settings using `memgpt configure`, and then initiate the benchmark via `memgpt benchmark`. The duration will vary depending on your hardware. This will run through a predefined set of prompts through multiple iterations to test the function calling capabilities of a model. You can help track what LLMs work well with MemGPT by contributing your benchmark results via [this form](https://forms.gle/XiBGKEEPFFLNSR348), which will be used to update the spreadsheet.
-
-## Legal notices
-By using MemGPT and related MemGPT services (such as the MemGPT endpoint or hosted service), you agree to our [privacy policy](PRIVACY.md) and [terms of service](TERMS.md).
-<<<<<<< HEAD
-
-## Roadmap
-You can view (and comment on!) the MemGPT developer roadmap on GitHub: https://github.com/cpacker/MemGPT/issues/1200.
-
-## Benchmarking
-To evaluate the performance of a model on MemGPT, simply configure the appropriate model settings using `memgpt configure`, and then initiate the benchmark via `memgpt benchmark`. The duration will vary depending on your hardware. This will run through a predefined set of prompts through multiple iterations to test the function calling capabilities of a model. You can help track what LLMs work well with MemGPT by contributing your benchmark results via [this form](https://forms.gle/XiBGKEEPFFLNSR348), which will be used to update the spreadsheet.
-
-=======
-
-
->>>>>>> c6325fee
+<p align="center">
+  <a href="https://memgpt.ai"><img src="https://github.com/cpacker/MemGPT/assets/5475622/80f2f418-ef92-4f7a-acab-5d642faa4991" alt="MemGPT logo"></a>
+</p>
+
+<div align="center">
+
+ <strong>MemGPT allows you to build LLM agents with long term memory & custom tools</strong>
+
+[![Discord](https://img.shields.io/discord/1161736243340640419?label=Discord&logo=discord&logoColor=5865F2&style=flat-square&color=5865F2)](https://discord.gg/9GEQrxmVyE)
+[![Twitter Follow](https://img.shields.io/badge/follow-%40MemGPT-1DA1F2?style=flat-square&logo=x&logoColor=white)](https://twitter.com/MemGPT)
+[![arxiv 2310.08560](https://img.shields.io/badge/arXiv-2310.08560-B31B1B?logo=arxiv&style=flat-square)](https://arxiv.org/abs/2310.08560)
+[![Documentation](https://img.shields.io/github/v/release/cpacker/MemGPT?label=Documentation&logo=readthedocs&style=flat-square)](https://memgpt.readme.io/docs)
+
+</div>
+
+MemGPT makes it easy to build and deploy stateful LLM agents with support for:
+* Long term memory/state management
+* Connections to [external data sources](https://memgpt.readme.io/docs/data_sources) (e.g. PDF files) for RAG
+* Defining and calling [custom tools](https://memgpt.readme.io/docs/functions) (e.g. [google search](https://github.com/cpacker/MemGPT/blob/main/examples/google_search.py))
+
+You can also use MemGPT to depoy agents as a *service*. You can use a MemGPT server to run a multi-user, multi-agent application on top of supported LLM providers.
+
+<img width="1000" alt="image" src="https://github.com/cpacker/MemGPT/assets/8505980/1096eb91-139a-4bc5-b908-fa585462da09">
+
+
+## Installation & Setup
+Install MemGPT:
+```sh
+pip install -U pymemgpt
+```
+
+To use MemGPT with OpenAI, set the environment variable `OPENAI_API_KEY` to your OpenAI key then run: 
+```
+memgpt quickstart --backend openai
+```
+To use MemGPT with a free hosted endpoint, you run run:
+```
+memgpt quickstart --backend memgpt
+```
+For more advanced configuration options or to use a different [LLM backend](https://memgpt.readme.io/docs/endpoints) or [local LLMs](https://memgpt.readme.io/docs/local_llm), run `memgpt configure`.
+
+## Quickstart (CLI)
+You can create and chat with a MemGPT agent by running `memgpt run` in your CLI. The `run` command supports the following optional flags (see the [CLI documentation](https://memgpt.readme.io/docs/quickstart) for the full list of flags):
+* `--agent`: (str) Name of agent to create or to resume chatting with.
+* `--first`: (str) Allow user to sent the first message.
+* `--debug`: (bool) Show debug logs (default=False)
+* `--no-verify`: (bool) Bypass message verification (default=False)
+* `--yes`/`-y`: (bool) Skip confirmation prompt and use defaults (default=False)
+
+You can view the list of available in-chat commands (e.g. `/memory`, `/exit`) in the [CLI documentation](https://memgpt.readme.io/docs/quickstart).
+
+## Dev portal (alpha build)
+MemGPT provides a developer portal that enables you to easily create, edit, monitor, and chat with your MemGPT agents. The easiest way to use the dev portal is to install MemGPT via **docker** (see instructions below).
+
+<img width="1000" alt="image" src="https://github.com/cpacker/MemGPT/assets/5475622/071117c5-46a7-4953-bc9d-d74880e66258">
+
+## Quickstart (Server)
+
+**Option 1 (Recommended)**: Run with docker compose
+1. [Install docker on your system](https://docs.docker.com/get-docker/)
+2. Clone the repo: `git clone https://github.com/cpacker/MemGPT.git`
+3. Run `docker compose up`
+4. Go to `memgpt.localhost` in the browser to view the developer portal
+
+**Option 2:** Run with the CLI:
+1. Run `memgpt server`
+2. Go to `localhost:8283` in the browser to view the developer portal
+
+Once the server is running, you can use the [Python client](https://memgpt.readme.io/docs/admin-client) or [REST API](https://memgpt.readme.io/reference/api) to connect to `memgpt.localhost` (if you're running with docker compose) or `localhost:8283` (if you're running with the CLI) to create users, agents, and more. The service requires authentication with a MemGPT admin password, which can be set with running `export MEMGPT_SERVER_PASS=password`.
+
+## Supported Endpoints & Backends
+MemGPT is designed to be model and provider agnostic. The following LLM and embedding endpoints are supported:
+
+| Provider            | LLM Endpoint    | Embedding Endpoint |
+|---------------------|-----------------|--------------------|
+| OpenAI              | ✅               | ✅                  |
+| Azure OpenAI        | ✅               | ✅                  |
+| Google AI (Gemini)  | ✅               | ❌                  |
+| Anthropic (Claude)  | ✅               | ❌                  |
+| Groq                | ✅ (alpha release) | ❌                  |
+| Cohere API          | ✅               | ❌                  |
+| vLLM                | ✅               | ❌                  |
+| Ollama              | ✅               | ❌                  |
+| LM Studio           | ✅               | ❌                  |
+| koboldcpp           | ✅               | ❌                  |
+| oobabooga web UI    | ✅               | ❌                  |
+| llama.cpp           | ✅               | ❌                  |
+| HuggingFace TEI     | ❌               | ✅                  |
+
+When using MemGPT with open LLMs (such as those downloaded from HuggingFace), the performance of MemGPT will be highly dependent on the LLM's function calling ability. You can find a list of LLMs/models that are known to work well with MemGPT on the [#model-chat channel on Discord](https://discord.gg/9GEQrxmVyE), as well as on [this spreadsheet](https://docs.google.com/spreadsheets/d/1fH-FdaO8BltTMa4kXiNCxmBCQ46PRBVp3Vn6WbPgsFs/edit?usp=sharing).
+
+## How to Get Involved
+* **Contribute to the Project**: Interested in contributing? Start by reading our [Contribution Guidelines](CONTRIBUTING.md).
+* **Ask a Question**: Join our community on [Discord](https://discord.gg/9GEQrxmVyE) and direct your questions to the `#support` channel.
+* **Report Issues or Suggest Features**: Have an issue or a feature request? Please submit them through our [GitHub Issues page](https://github.com/cpacker/MemGPT/issues).
+* **Explore the Roadmap**: Curious about future developments? View and comment on our [project roadmap](https://github.com/cpacker/MemGPT/issues/1200).
+* **Benchmark the Performance**: Want to benchmark the performance of a model on MemGPT? Follow our [Benchmarking Guidance](#benchmarking-guidance).
+* **Join Community Events**: Stay updated with the [MemGPT event calendar](https://lu.ma/berkeley-llm-meetup) or follow our [Twitter account](https://twitter.com/MemGPT). 
+
+
+## Benchmarking Guidance
+To evaluate the performance of a model on MemGPT, simply configure the appropriate model settings using `memgpt configure`, and then initiate the benchmark via `memgpt benchmark`. The duration will vary depending on your hardware. This will run through a predefined set of prompts through multiple iterations to test the function calling capabilities of a model. You can help track what LLMs work well with MemGPT by contributing your benchmark results via [this form](https://forms.gle/XiBGKEEPFFLNSR348), which will be used to update the spreadsheet.
+
+## Legal notices
+By using MemGPT and related MemGPT services (such as the MemGPT endpoint or hosted service), you agree to our [privacy policy](PRIVACY.md) and [terms of service](TERMS.md).