--- conflicted
+++ resolved
@@ -16,12 +16,8 @@
     ports:
       - "5432:5432"
   memgpt_server:
-<<<<<<< HEAD
-    image: memgpt/memgpt-server:0.3.7
+    image: memgpt/memgpt-server:latest
     hostname: memgpt-server
-=======
-    image: memgpt/memgpt-server:latest
->>>>>>> aeb4a94e
     depends_on:
       - memgpt_db
     ports:
