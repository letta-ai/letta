--- conflicted
+++ resolved
@@ -7,11 +7,6 @@
     "embedding_endpoint_type": "hugging-face",
     "embedding_endpoint": "https://embeddings.memgpt.ai",
     "embedding_model": "BAAI/bge-large-en-v1.5",
-<<<<<<< HEAD
-    "embedding_dim": 1536,
-    "embedding_chunk_size": 300,
-=======
     "embedding_dim": 1024,
     "embedding_chunk_size": 300
->>>>>>> 8736d465
 }