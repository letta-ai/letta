""" Metadata store for user/agent/data_source information"""

import os
import uuid
import secrets
from typing import Optional, List, Dict
from datetime import datetime

from memgpt.constants import DEFAULT_HUMAN, DEFAULT_MEMGPT_MODEL, DEFAULT_PERSONA, DEFAULT_PRESET, LLM_MAX_TOKENS
from memgpt.utils import get_local_time, enforce_types
<<<<<<< HEAD
from memgpt.data_types import AgentState, Source, User, LLMConfig, EmbeddingConfig, Token
=======
from memgpt.data_types import AgentState, Source, User, LLMConfig, EmbeddingConfig, Preset
>>>>>>> c7fbc03e
from memgpt.config import MemGPTConfig
from memgpt.agent import Agent

from sqlalchemy import create_engine, Column, String, BIGINT, select, inspect, text, JSON, BLOB, BINARY, ARRAY, Boolean
from sqlalchemy import func
from sqlalchemy.orm import sessionmaker, mapped_column, declarative_base
from sqlalchemy.orm.session import close_all_sessions
from sqlalchemy.sql import func
from sqlalchemy import Column, BIGINT, String, DateTime
from sqlalchemy.dialects.postgresql import JSONB, UUID
from sqlalchemy_json import mutable_json_type, MutableJson
from sqlalchemy import TypeDecorator, CHAR
from sqlalchemy.orm import sessionmaker, mapped_column, declarative_base


Base = declarative_base()


# Custom UUID type
class CommonUUID(TypeDecorator):
    impl = CHAR
    cache_ok = True

    def load_dialect_impl(self, dialect):
        if dialect.name == "postgresql":
            return dialect.type_descriptor(UUID(as_uuid=True))
        else:
            return dialect.type_descriptor(CHAR())

    def process_bind_param(self, value, dialect):
        if dialect.name == "postgresql" or value is None:
            return value
        else:
            return str(value)  # Convert UUID to string for SQLite

    def process_result_value(self, value, dialect):
        if dialect.name == "postgresql" or value is None:
            return value
        else:
            return uuid.UUID(value)


class LLMConfigColumn(TypeDecorator):
    """Custom type for storing LLMConfig as JSON"""

    impl = JSON
    cache_ok = True

    def load_dialect_impl(self, dialect):
        return dialect.type_descriptor(JSON())

    def process_bind_param(self, value, dialect):
        if value:
            return vars(value)
        return value

    def process_result_value(self, value, dialect):
        # print("GET VALUE", value)
        if value:
            return LLMConfig(**value)
        return value


class EmbeddingConfigColumn(TypeDecorator):
    """Custom type for storing EmbeddingConfig as JSON"""

    impl = JSON
    cache_ok = True

    def load_dialect_impl(self, dialect):
        return dialect.type_descriptor(JSON())

    def process_bind_param(self, value, dialect):
        if value:
            return vars(value)
        return value

    def process_result_value(self, value, dialect):
        if value:
            return EmbeddingConfig(**value)
        return value


class UserModel(Base):
    __tablename__ = "users"
    __table_args__ = {"extend_existing": True}

    id = Column(CommonUUID, primary_key=True, default=uuid.uuid4)
    # name = Column(String, nullable=False)
    default_agent = Column(String)

    policies_accepted = Column(Boolean, nullable=False, default=False)

    def __repr__(self) -> str:
        return f"<User(id='{self.id}')>"

    def to_record(self) -> User:
        return User(
            id=self.id,
            # name=self.name
            default_agent=self.default_agent,
            policies_accepted=self.policies_accepted,
        )


class TokenModel(Base):
    """Data model for authentication tokens. One-to-many relationship with UserModel (1 User - N tokens)."""

    __tablename__ = "tokens"

    id = Column(CommonUUID, primary_key=True, default=uuid.uuid4)
    # each api key is tied to a user account (that it validates access for)
    user_id = Column(CommonUUID, nullable=False)
    # the api key
    token = Column(String, nullable=False)
    # extra (optional) metadata
    name = Column(String)

    def __repr__(self) -> str:
        return f"<Token(id='{self.id}', token='{self.token}', name='{self.name}')>"

    def to_record(self) -> User:
        return Token(
            id=self.id,
            user_id=self.user_id,
            token=self.token,
            name=self.name,
        )


def generate_api_key(prefix="sk-", length=51) -> str:
    # Generate 'length // 2' bytes because each byte becomes two hex digits. Adjust length for prefix.
    actual_length = max(length - len(prefix), 1) // 2  # Ensure at least 1 byte is generated
    random_bytes = secrets.token_bytes(actual_length)
    new_key = prefix + random_bytes.hex()
    return new_key


class AgentModel(Base):
    """Defines data model for storing Passages (consisting of text, embedding)"""

    __tablename__ = "agents"
    __table_args__ = {"extend_existing": True}

    id = Column(CommonUUID, primary_key=True, default=uuid.uuid4)
    user_id = Column(CommonUUID, nullable=False)
    name = Column(String, nullable=False)
    persona = Column(String)
    human = Column(String)
    preset = Column(String)
    created_at = Column(DateTime(timezone=True), server_default=func.now())

    # configs
    llm_config = Column(LLMConfigColumn)
    embedding_config = Column(EmbeddingConfigColumn)

    # state
    state = Column(JSON)

    def __repr__(self) -> str:
        return f"<Agent(id='{self.id}', name='{self.name}')>"

    def to_record(self) -> AgentState:
        return AgentState(
            id=self.id,
            user_id=self.user_id,
            name=self.name,
            persona=self.persona,
            human=self.human,
            preset=self.preset,
            created_at=self.created_at,
            llm_config=self.llm_config,
            embedding_config=self.embedding_config,
            state=self.state,
        )


class SourceModel(Base):
    """Defines data model for storing Passages (consisting of text, embedding)"""

    __tablename__ = "sources"
    __table_args__ = {"extend_existing": True}

    # Assuming passage_id is the primary key
    # id = Column(UUID(as_uuid=True), primary_key=True, default=uuid.uuid4)
    id = Column(CommonUUID, primary_key=True, default=uuid.uuid4)
    user_id = Column(CommonUUID, nullable=False)
    name = Column(String, nullable=False)
    created_at = Column(DateTime(timezone=True), server_default=func.now())
    embedding_dim = Column(BIGINT)
    embedding_model = Column(String)

    # TODO: add num passages

    def __repr__(self) -> str:
        return f"<Source(passage_id='{self.id}', name='{self.name}')>"

    def to_record(self) -> Source:
        return Source(
            id=self.id,
            user_id=self.user_id,
            name=self.name,
            created_at=self.created_at,
            embedding_dim=self.embedding_dim,
            embedding_model=self.embedding_model,
        )


class AgentSourceMappingModel(Base):
    """Stores mapping between agent -> source"""

    __tablename__ = "agent_source_mapping"

    id = Column(CommonUUID, primary_key=True, default=uuid.uuid4)
    user_id = Column(CommonUUID, nullable=False)
    agent_id = Column(CommonUUID, nullable=False)
    source_id = Column(CommonUUID, nullable=False)

    def __repr__(self) -> str:
        return f"<AgentSourceMapping(user_id='{self.user_id}', agent_id='{self.agent_id}', source_id='{self.source_id}')>"


class PresetSourceMapping(Base):
    __tablename__ = "preset_source_mapping"

    id = Column(CommonUUID, primary_key=True, default=uuid.uuid4)
    user_id = Column(CommonUUID, nullable=False)
    preset_id = Column(CommonUUID, nullable=False)
    source_id = Column(CommonUUID, nullable=False)

    def __repr__(self) -> str:
        return f"<PresetSourceMapping(user_id='{self.user_id}', preset_id='{self.preset_id}', source_id='{self.source_id}')>"


# class PresetFunctionMapping(Base):
#    __tablename__ = "preset_function_mapping"
#
#    id = Column(CommonUUID, primary_key=True, default=uuid.uuid4)
#    user_id = Column(CommonUUID, nullable=False)
#    preset_id = Column(CommonUUID, nullable=False)
#    #function_id = Column(CommonUUID, nullable=False)
#    function = Column(String, nullable=False) # TODO: convert to ID eventually
#
#    def __repr__(self) -> str:
#        return f"<PresetFunctionMapping(user_id='{self.user_id}', preset_id='{self.preset_id}', function_id='{self.function_id}')>"


class PresetModel(Base):
    """Defines data model for storing Preset objects"""

    __tablename__ = "presets"
    __table_args__ = {"extend_existing": True}

    id = Column(CommonUUID, primary_key=True, default=uuid.uuid4)
    user_id = Column(CommonUUID, nullable=False)
    name = Column(String, nullable=False)
    description = Column(String)
    system = Column(String)
    human = Column(String)
    persona = Column(String)
    preset = Column(String)
    created_at = Column(DateTime(timezone=True), server_default=func.now())

    functions_schema = Column(JSON)

    def __repr__(self) -> str:
        return f"<Preset(id='{self.id}', name='{self.name}')>"

    def to_record(self) -> Preset:
        return Preset(
            id=self.id,
            user_id=self.user_id,
            name=self.name,
            description=self.description,
            system=self.system,
            human=self.human,
            persona=self.persona,
            preset=self.preset,
            created_at=self.created_at,
            functions_schema=self.functions_schema,
        )


class MetadataStore:
    def __init__(self, config: MemGPTConfig):
        # TODO: get DB URI or path
        if config.metadata_storage_type == "postgres":
            self.uri = config.metadata_storage_uri
        elif config.metadata_storage_type == "sqlite":
            path = os.path.join(config.metadata_storage_path, "sqlite.db")
            self.uri = f"sqlite:///{path}"
        else:
            raise ValueError(f"Invalid metadata storage type: {config.metadata_storage_type}")

        # Ensure valid URI
        if not self.uri:
            raise ValueError("Database URI is not provided or is invalid.")

        # Check if tables need to be created
        self.engine = create_engine(self.uri)
        Base.metadata.create_all(
            self.engine,
            tables=[
                UserModel.__table__,
                AgentModel.__table__,
                SourceModel.__table__,
                AgentSourceMappingModel.__table__,
<<<<<<< HEAD
                TokenModel.__table__,
=======
                PresetModel.__table__,
                PresetSourceMapping.__table__,
>>>>>>> c7fbc03e
            ],
        )
        self.session_maker = sessionmaker(bind=self.engine)

    @enforce_types
    def create_api_key(self, user_id: uuid.UUID, name: Optional[str] = None) -> Token:
        """Create an API key for a user"""
        new_api_key = generate_api_key()
        with self.session_maker() as session:
            if session.query(TokenModel).filter(TokenModel.token == new_api_key).count() > 0:
                # NOTE duplicate API keys / tokens should never happen, but if it does don't allow it
                raise ValueError(f"Token {new_api_key} already exists")
            # TODO store the API keys as hashed
            token = Token(user_id=user_id, token=new_api_key, name=name)
            session.add(TokenModel(**vars(token)))
            session.commit()
        return self.get_api_key(api_key=new_api_key)

    @enforce_types
    def delete_api_key(self, api_key: str):
        """Delete an API key from the database"""
        with self.session_maker() as session:
            session.query(TokenModel).filter(TokenModel.token == api_key).delete()
            session.commit()

    @enforce_types
    def get_api_key(self, api_key: str) -> Optional[Token]:
        with self.session_maker() as session:
            results = session.query(TokenModel).filter(TokenModel.token == api_key).all()
            if len(results) == 0:
                return None
            assert len(results) == 1, f"Expected 1 result, got {len(results)}"  # should only be one result
            return results[0].to_record()

    @enforce_types
    def get_user_from_api_key(self, api_key: str) -> Optional[User]:
        """Get the user associated with a given API key"""
        token = self.get_api_key(api_key=api_key)
        if token is None:
            raise ValueError(f"Token {api_key} does not exist")
        else:
            return self.get_user(user_id=token.user_id)

    @enforce_types
    def create_agent(self, agent: AgentState):
        # insert into agent table
        # make sure agent.name does not already exist for user user_id
        with self.session_maker() as session:
            if session.query(AgentModel).filter(AgentModel.name == agent.name).filter(AgentModel.user_id == agent.user_id).count() > 0:
                raise ValueError(f"Agent with name {agent.name} already exists")
            session.add(AgentModel(**vars(agent)))
            session.commit()

    @enforce_types
    def create_source(self, source: Source):
        # make sure source.name does not already exist for user
        with self.session_maker() as session:
            if session.query(SourceModel).filter(SourceModel.name == source.name).filter(SourceModel.user_id == source.user_id).count() > 0:
                raise ValueError(f"Source with name {source.name} already exists")
            session.add(SourceModel(**vars(source)))
            session.commit()

    @enforce_types
    def create_user(self, user: User):
        with self.session_maker() as session:
            if session.query(UserModel).filter(UserModel.id == user.id).count() > 0:
                raise ValueError(f"User with id {user.id} already exists")
            session.add(UserModel(**vars(user)))
            session.commit()

    @enforce_types
    def create_preset(self, preset: Preset):
        with self.session_maker() as session:
            if session.query(PresetModel).filter(PresetModel.id == preset.id).count() > 0:
                raise ValueError(f"User with id {preset.id} already exists")
            session.add(PresetModel(**vars(preset)))
            session.commit()

    @enforce_types
    def get_preset(
        self, preset_id: Optional[uuid.UUID] = None, preset_name: Optional[str] = None, user_id: Optional[uuid.UUID] = None
    ) -> Optional[Preset]:
        with self.session_maker() as session:
            if preset_id:
                results = session.query(PresetModel).filter(PresetModel.id == preset_id).all()
            elif preset_name and user_id:
                results = session.query(PresetModel).filter(PresetModel.name == preset_name).filter(PresetModel.user_id == user_id).all()
            else:
                raise ValueError("Must provide either preset_id or (preset_name and user_id)")
            if len(results) == 0:
                return None
            assert len(results) == 1, f"Expected 1 result, got {len(results)}"
            return results[0].to_record()

    # @enforce_types
    # def set_preset_functions(self, preset_id: uuid.UUID, functions: List[str]):
    #    preset = self.get_preset(preset_id)
    #    if preset is None:
    #        raise ValueError(f"Preset with id {preset_id} does not exist")
    #    user_id = preset.user_id
    #    with self.session_maker() as session:
    #        for function in functions:
    #            session.add(PresetFunctionMapping(user_id=user_id, preset_id=preset_id, function=function))
    #        session.commit()

    @enforce_types
    def set_preset_sources(self, preset_id: uuid.UUID, sources: List[uuid.UUID]):
        preset = self.get_preset(preset_id)
        if preset is None:
            raise ValueError(f"Preset with id {preset_id} does not exist")
        user_id = preset.user_id
        with self.session_maker() as session:
            for source_id in sources:
                session.add(PresetSourceMapping(user_id=user_id, preset_id=preset_id, source_id=source_id))
            session.commit()

    # @enforce_types
    # def get_preset_functions(self, preset_id: uuid.UUID) -> List[str]:
    #    with self.session_maker() as session:
    #        results = session.query(PresetFunctionMapping).filter(PresetFunctionMapping.preset_id == preset_id).all()
    #        return [r.function for r in results]

    @enforce_types
    def get_preset_sources(self, preset_id: uuid.UUID) -> List[uuid.UUID]:
        with self.session_maker() as session:
            results = session.query(PresetSourceMapping).filter(PresetSourceMapping.preset_id == preset_id).all()
            return [r.source_id for r in results]

    @enforce_types
    def update_agent(self, agent: AgentState):
        with self.session_maker() as session:
            session.query(AgentModel).filter(AgentModel.id == agent.id).update(vars(agent))
            session.commit()

    @enforce_types
    def update_user(self, user: User):
        with self.session_maker() as session:
            session.query(UserModel).filter(UserModel.id == user.id).update(vars(user))
            session.commit()

    @enforce_types
    def update_source(self, source: Source):
        with self.session_maker() as session:
            session.query(SourceModel).filter(SourceModel.id == source.id).update(vars(source))
            session.commit()

    @enforce_types
    def delete_agent(self, agent_id: uuid.UUID):
        with self.session_maker() as session:
            session.query(AgentModel).filter(AgentModel.id == agent_id).delete()
            session.commit()

    @enforce_types
    def delete_source(self, source_id: uuid.UUID):
        with self.session_maker() as session:
            # delete from sources table
            session.query(SourceModel).filter(SourceModel.id == source_id).delete()

            # delete any mappings
            session.query(AgentSourceMappingModel).filter(AgentSourceMappingModel.source_id == source_id).delete()

            session.commit()

    @enforce_types
    def delete_user(self, user_id: uuid.UUID):
        with self.session_maker() as session:
            # delete from users table
            session.query(UserModel).filter(UserModel.id == user_id).delete()

            # delete associated agents
            session.query(AgentModel).filter(AgentModel.user_id == user_id).delete()

            # delete associated sources
            session.query(SourceModel).filter(SourceModel.user_id == user_id).delete()

            # delete associated mappings
            session.query(AgentSourceMappingModel).filter(AgentSourceMappingModel.user_id == user_id).delete()

            session.commit()

    @enforce_types
    def list_presets(self, user_id: uuid.UUID) -> List[Preset]:
        with self.session_maker() as session:
            results = session.query(PresetModel).filter(PresetModel.user_id == user_id).all()
            return [r.to_record() for r in results]

    @enforce_types
    def list_agents(self, user_id: uuid.UUID) -> List[AgentState]:
        with self.session_maker() as session:
            results = session.query(AgentModel).filter(AgentModel.user_id == user_id).all()
            return [r.to_record() for r in results]

    @enforce_types
    def list_sources(self, user_id: uuid.UUID) -> List[Source]:
        with self.session_maker() as session:
            results = session.query(SourceModel).filter(SourceModel.user_id == user_id).all()
            return [r.to_record() for r in results]

    @enforce_types
    def get_agent(
        self, agent_id: Optional[uuid.UUID] = None, agent_name: Optional[str] = None, user_id: Optional[uuid.UUID] = None
    ) -> Optional[AgentState]:
        with self.session_maker() as session:
            if agent_id:
                results = session.query(AgentModel).filter(AgentModel.id == agent_id).all()
            else:
                assert agent_name is not None and user_id is not None, "Must provide either agent_id or agent_name"
                results = session.query(AgentModel).filter(AgentModel.name == agent_name).filter(AgentModel.user_id == user_id).all()

            if len(results) == 0:
                return None
            assert len(results) == 1, f"Expected 1 result, got {len(results)}"  # should only be one result
            return results[0].to_record()

    @enforce_types
    def get_user(self, user_id: uuid.UUID) -> Optional[User]:
        with self.session_maker() as session:
            results = session.query(UserModel).filter(UserModel.id == user_id).all()
            if len(results) == 0:
                return None
            assert len(results) == 1, f"Expected 1 result, got {len(results)}"
            return results[0].to_record()

    @enforce_types
    def get_source(
        self, source_id: Optional[uuid.UUID] = None, user_id: Optional[uuid.UUID] = None, source_name: Optional[str] = None
    ) -> Optional[Source]:
        with self.session_maker() as session:
            if source_id:
                results = session.query(SourceModel).filter(SourceModel.id == source_id).all()
            else:
                assert user_id is not None and source_name is not None
                results = session.query(SourceModel).filter(SourceModel.name == source_name).filter(SourceModel.user_id == user_id).all()
            if len(results) == 0:
                return None
            assert len(results) == 1, f"Expected 1 result, got {len(results)}"
            return results[0].to_record()

    # agent source metadata
    @enforce_types
    def attach_source(self, user_id: uuid.UUID, agent_id: uuid.UUID, source_id: uuid.UUID):
        with self.session_maker() as session:
            session.add(AgentSourceMappingModel(user_id=user_id, agent_id=agent_id, source_id=source_id))
            session.commit()

    @enforce_types
    def list_attached_sources(self, agent_id: uuid.UUID) -> List[uuid.UUID]:
        with self.session_maker() as session:
            results = session.query(AgentSourceMappingModel).filter(AgentSourceMappingModel.agent_id == agent_id).all()
            return [r.source_id for r in results]

    @enforce_types
    def list_attached_agents(self, source_id: uuid.UUID) -> List[uuid.UUID]:
        with self.session_maker() as session:
            results = session.query(AgentSourceMappingModel).filter(AgentSourceMappingModel.source_id == source_id).all()
            return [r.agent_id for r in results]

    @enforce_types
    def detach_source(self, agent_id: uuid.UUID, source_id: uuid.UUID):
        with self.session_maker() as session:
            session.query(AgentSourceMappingModel).filter(
                AgentSourceMappingModel.agent_id == agent_id, AgentSourceMappingModel.source_id == source_id
            ).delete()
            session.commit()


def save_agent(agent: Agent, ms: MetadataStore):
    """Save agent to metadata store"""

    agent.update_state()
    agent_state = agent.agent_state

    if ms.get_agent(agent_id=agent_state.id):
        ms.update_agent(agent_state)
    else:
        ms.create_agent(agent_state)<|MERGE_RESOLUTION|>--- conflicted
+++ resolved
@@ -8,11 +8,7 @@
 
 from memgpt.constants import DEFAULT_HUMAN, DEFAULT_MEMGPT_MODEL, DEFAULT_PERSONA, DEFAULT_PRESET, LLM_MAX_TOKENS
 from memgpt.utils import get_local_time, enforce_types
-<<<<<<< HEAD
-from memgpt.data_types import AgentState, Source, User, LLMConfig, EmbeddingConfig, Token
-=======
-from memgpt.data_types import AgentState, Source, User, LLMConfig, EmbeddingConfig, Preset
->>>>>>> c7fbc03e
+from memgpt.data_types import AgentState, Source, User, LLMConfig, EmbeddingConfig, Token, Preset
 from memgpt.config import MemGPTConfig
 from memgpt.agent import Agent
 
@@ -320,12 +316,9 @@
                 AgentModel.__table__,
                 SourceModel.__table__,
                 AgentSourceMappingModel.__table__,
-<<<<<<< HEAD
                 TokenModel.__table__,
-=======
                 PresetModel.__table__,
                 PresetSourceMapping.__table__,
->>>>>>> c7fbc03e
             ],
         )
         self.session_maker = sessionmaker(bind=self.engine)
