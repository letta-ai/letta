--- conflicted
+++ resolved
@@ -367,27 +367,16 @@
             session.commit()
 
     @enforce_types
-<<<<<<< HEAD
     def list_attached_sources(self, agent_id: uuid.UUID) -> List[uuid.UUID]:
-        results = self.session.query(AgentSourceMappingModel).filter(AgentSourceMappingModel.agent_id == agent_id).all()
-        return [r.source_id for r in results]
-
-    @enforce_types
-    def list_attached_agents(self, source_id: uuid.UUID) -> List[uuid.UUID]:
-        results = self.session.query(AgentSourceMappingModel).filter(AgentSourceMappingModel.source_id == source_id).all()
-        return [r.agent_id for r in results]
-=======
-    def list_attached_sources(self, agent_id: uuid.UUID) -> List[Column]:
         with self.session_maker() as session:
             results = session.query(AgentSourceMappingModel).filter(AgentSourceMappingModel.agent_id == agent_id).all()
             return [r.source_id for r in results]
 
     @enforce_types
-    def list_attached_agents(self, source_id: uuid.UUID):
+    def list_attached_agents(self, source_id: uuid.UUID) -> List[uuid.UUID]:
         with self.session_maker() as session:
             results = session.query(AgentSourceMappingModel).filter(AgentSourceMappingModel.source_id == source_id).all()
             return [r.agent_id for r in results]
->>>>>>> f10f445b
 
     @enforce_types
     def detach_source(self, agent_id: uuid.UUID, source_id: uuid.UUID):
