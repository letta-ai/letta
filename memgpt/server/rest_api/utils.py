import json
import traceback
from typing import AsyncGenerator, Generator, Union
from sqlalchemy import select

<<<<<<< HEAD
from memgpt.utils import json_dumps
from memgpt.orm.utilities import get_db_session
from memgpt.orm.user import User
from memgpt.server.server import SyncServer
from memgpt.server.rest_api.interface import StreamingServerInterface
=======
from pydantic import BaseModel

# from memgpt.orm.user import User
# from memgpt.orm.utilities import get_db_session
>>>>>>> 9acf9318

SSE_PREFIX = "data: "
SSE_SUFFIX = "\n\n"
SSE_FINISH_MSG = "[DONE]"  # mimic openai
SSE_ARTIFICIAL_DELAY = 0.1


def sse_formatter(data: Union[dict, str]) -> str:
    """Prefix with 'data: ', and always include double newlines"""
    assert type(data) in [dict, str], f"Expected type dict or str, got type {type(data)}"
<<<<<<< HEAD
    data_str = json_dumps(data) if isinstance(data, dict) else data
    return f"data: {data_str}\n\n"


async def sse_generator(generator: Generator[dict, None, None]) -> Generator[str, None, None]:
    """Generator that returns 'data: dict' formatted items, e.g.:

    data: {"id":"chatcmpl-9E0PdSZ2IBzAGlQ3SEWHJ5YwzucSP","object":"chat.completion.chunk","created":1713125205,"model":"gpt-4-0613","system_fingerprint":null,"choices":[{"index":0,"delta":{"tool_calls":[{"index":0,"function":{"arguments":"}"}}]},"logprobs":null,"finish_reason":null}]}

    data: {"id":"chatcmpl-9E0PdSZ2IBzAGlQ3SEWHJ5YwzucSP","object":"chat.completion.chunk","created":1713125205,"model":"gpt-4-0613","system_fingerprint":null,"choices":[{"index":0,"delta":{},"logprobs":null,"finish_reason":"tool_calls"}]}

    data: [DONE]

    """
    try:
        for msg in generator:
            yield sse_formatter(msg)
            if SSE_ARTIFICIAL_DELAY:
                await asyncio.sleep(SSE_ARTIFICIAL_DELAY)  # Sleep to prevent a tight loop, adjust time as needed
    except Exception as e:
        yield sse_formatter({"error": f"{str(e)}"})
    yield sse_formatter(SSE_FINISH_MSG)  # Signal that the stream is complete
=======
    data_str = json.dumps(data, separators=(",", ":")) if isinstance(data, dict) else data
    return f"data: {data_str}\n\n"
>>>>>>> 9acf9318


async def sse_async_generator(generator: AsyncGenerator, finish_message=True):
    """
    Wraps a generator for use in Server-Sent Events (SSE), handling errors and ensuring a completion message.

    Args:
    - generator: An asynchronous generator yielding data chunks.

    Yields:
    - Formatted Server-Sent Event strings.
    """
    try:
        async for chunk in generator:
            # yield f"data: {json.dumps(chunk)}\n\n"
            if isinstance(chunk, BaseModel):
                chunk = chunk.model_dump()
            elif isinstance(chunk, Enum):
                chunk = str(chunk.value)
            elif not isinstance(chunk, dict):
                chunk = str(chunk)
            yield sse_formatter(chunk)

    except Exception as e:
        print("stream decoder hit error:", e)
        print(traceback.print_stack())
        yield sse_formatter({"error": "stream decoder encountered an error"})

    finally:
        if finish_message:
            yield sse_formatter(SSE_FINISH_MSG)  # Signal that the stream is complete


# TODO: why does this double up the interface?
def get_memgpt_server() -> SyncServer:
    server = SyncServer(default_interface_factory=lambda: StreamingServerInterface())
    return server

def get_current_interface() -> StreamingServerInterface:
    return StreamingServerInterface<|MERGE_RESOLUTION|>--- conflicted
+++ resolved
@@ -1,58 +1,18 @@
-import json
 import traceback
-from typing import AsyncGenerator, Generator, Union
-from sqlalchemy import select
+from typing import AsyncGenerator, Union
 
-<<<<<<< HEAD
 from memgpt.utils import json_dumps
-from memgpt.orm.utilities import get_db_session
-from memgpt.orm.user import User
+from pydantic import BaseModel
+from enum import Enum
 from memgpt.server.server import SyncServer
 from memgpt.server.rest_api.interface import StreamingServerInterface
-=======
-from pydantic import BaseModel
-
-# from memgpt.orm.user import User
-# from memgpt.orm.utilities import get_db_session
->>>>>>> 9acf9318
-
-SSE_PREFIX = "data: "
-SSE_SUFFIX = "\n\n"
-SSE_FINISH_MSG = "[DONE]"  # mimic openai
-SSE_ARTIFICIAL_DELAY = 0.1
 
 
 def sse_formatter(data: Union[dict, str]) -> str:
     """Prefix with 'data: ', and always include double newlines"""
     assert type(data) in [dict, str], f"Expected type dict or str, got type {type(data)}"
-<<<<<<< HEAD
     data_str = json_dumps(data) if isinstance(data, dict) else data
     return f"data: {data_str}\n\n"
-
-
-async def sse_generator(generator: Generator[dict, None, None]) -> Generator[str, None, None]:
-    """Generator that returns 'data: dict' formatted items, e.g.:
-
-    data: {"id":"chatcmpl-9E0PdSZ2IBzAGlQ3SEWHJ5YwzucSP","object":"chat.completion.chunk","created":1713125205,"model":"gpt-4-0613","system_fingerprint":null,"choices":[{"index":0,"delta":{"tool_calls":[{"index":0,"function":{"arguments":"}"}}]},"logprobs":null,"finish_reason":null}]}
-
-    data: {"id":"chatcmpl-9E0PdSZ2IBzAGlQ3SEWHJ5YwzucSP","object":"chat.completion.chunk","created":1713125205,"model":"gpt-4-0613","system_fingerprint":null,"choices":[{"index":0,"delta":{},"logprobs":null,"finish_reason":"tool_calls"}]}
-
-    data: [DONE]
-
-    """
-    try:
-        for msg in generator:
-            yield sse_formatter(msg)
-            if SSE_ARTIFICIAL_DELAY:
-                await asyncio.sleep(SSE_ARTIFICIAL_DELAY)  # Sleep to prevent a tight loop, adjust time as needed
-    except Exception as e:
-        yield sse_formatter({"error": f"{str(e)}"})
-    yield sse_formatter(SSE_FINISH_MSG)  # Signal that the stream is complete
-=======
-    data_str = json.dumps(data, separators=(",", ":")) if isinstance(data, dict) else data
-    return f"data: {data_str}\n\n"
->>>>>>> 9acf9318
-
 
 async def sse_async_generator(generator: AsyncGenerator, finish_message=True):
     """
@@ -82,7 +42,7 @@
 
     finally:
         if finish_message:
-            yield sse_formatter(SSE_FINISH_MSG)  # Signal that the stream is complete
+            yield sse_formatter("[DONE]")  # mimic openai and signal that the stream is complete
 
 
 # TODO: why does this double up the interface?
