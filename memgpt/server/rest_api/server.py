--- conflicted
+++ resolved
@@ -39,24 +39,10 @@
   cd memgpt/server/rest_api
   poetry run uvicorn server:app --reload
 """
-<<<<<<< HEAD
-## override config with postgres enviornment (messy, but necessary for docker compose)
-## TODO: do something less gross
-# if os.getenv("POSTGRES_URI"):
-#    config = MemGPTConfig.load()
-#    config.archival_storage_uri = os.getenv("POSTGRES_URI")
-#    config.recall_storage_uri = os.getenv("POSTGRES_URI")
-#    config.metadata_storage_uri = os.getenv("POSTGRES_URI")
-#    print(f"Overriding DB config URI with enviornment variable: {config.archival_storage_uri}")
-#    config.save()
-=======
-
 config = MemGPTConfig.load()
 for memory_type in ("archival", "recall", "metadata"):
     setattr(config, f"{memory_type}_storage_uri", settings.pg_uri)
 config.save()
->>>>>>> e3c93dc4
-
 
 interface: QueuingInterface = QueuingInterface()
 server: SyncServer = SyncServer(default_interface=interface)
