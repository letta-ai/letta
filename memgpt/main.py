<<<<<<< HEAD
import json
import os
import sys
import traceback
from typing import Union

import questionary
import requests
import typer
from rich.console import Console

import memgpt.agent as agent
import memgpt.errors as errors
import memgpt.system as system
from memgpt.agent_store.storage import StorageConnector, TableType

# import benchmark
from memgpt.benchmark.benchmark import bench
from memgpt.cli.cli import (
    delete_agent,
    migrate,
    open_folder,
    quickstart,
    run,
    server,
    version,
)
from memgpt.cli.cli_config import add, configure, delete, list
from memgpt.cli.cli_load import app as load_app
from memgpt.client.client import LocalClient, RESTClient
from memgpt.config import MemGPTConfig
from memgpt.constants import (
    FUNC_FAILED_HEARTBEAT_MESSAGE,
    JSON_ENSURE_ASCII,
    JSON_LOADS_STRICT,
    REQ_HEARTBEAT_MESSAGE,
)

# from memgpt.interface import CLIInterface as interface  # for printing to terminal
from memgpt.streaming_interface import AgentRefreshStreamingInterface

# interface = interface()

app = typer.Typer(pretty_exceptions_enable=False)
app.command(name="run")(run)
app.command(name="version")(version)
app.command(name="configure")(configure)
app.command(name="list")(list)
app.command(name="add")(add)
app.command(name="delete")(delete)
app.command(name="server")(server)
app.command(name="folder")(open_folder)
app.command(name="quickstart")(quickstart)
# load data commands
app.add_typer(load_app, name="load")
# migration command
app.command(name="migrate")(migrate)
# benchmark command
app.command(name="benchmark")(bench)
# delete agents
app.command(name="delete-agent")(delete_agent)


def clear_line(console, strip_ui=False):
    if strip_ui:
        return
    if os.name == "nt":  # for windows
        console.print("\033[A\033[K", end="")
    else:  # for linux
        sys.stdout.write("\033[2K\033[G")
        sys.stdout.flush()


def run_agent_loop(
    memgpt_agent: agent.Agent,
    client: Union[LocalClient, RESTClient],
    config: MemGPTConfig,
    first,
    # krishna
    # ms: MetadataStore,
    no_verify=False,
    cfg=None,
    strip_ui=False,
    stream=False,
):
    if isinstance(memgpt_agent.interface, AgentRefreshStreamingInterface):
        # memgpt_agent.interface.toggle_streaming(on=stream)
        if not stream:
            memgpt_agent.interface = memgpt_agent.interface.nonstreaming_interface

    if hasattr(memgpt_agent.interface, "console"):
        console = memgpt_agent.interface.console
    else:
        console = Console()

    counter = 0
    user_input = None
    skip_next_user_input = False
    user_message = None
    USER_GOES_FIRST = first

    if not USER_GOES_FIRST:
        console.input("[bold cyan]Hit enter to begin (will request first MemGPT message)[/bold cyan]\n")
        clear_line(console, strip_ui=strip_ui)
        print()

    multiline_input = False
    # krishna
    # ms = MetadataStore(config)
    while True:
        if not skip_next_user_input and (counter > 0 or USER_GOES_FIRST):
            # Ask for user input
            if not stream:
                print()
            user_input = questionary.text(
                "Enter your message:",
                multiline=multiline_input,
                qmark=">",
            ).ask()
            clear_line(console, strip_ui=strip_ui)
            if not stream:
                print()

            # Gracefully exit on Ctrl-C/D
            if user_input is None:
                user_input = "/exit"

            user_input = user_input.rstrip()

            if user_input.startswith("!"):
                print(f"Commands for CLI begin with '/' not '!'")
                continue

            if user_input == "":
                # no empty messages allowed
                print("Empty input received. Try again!")
                continue

            # Handle CLI commands
            # Commands to not get passed as input to MemGPT
            if user_input.startswith("/"):
                # updated agent save functions
                if user_input.lower() == "/exit":
                    # memgpt_agent.save()
                    # krishna
                    # agent.save_agent(memgpt_agent, ms)
                    client.save_agent(agent=memgpt_agent)
                    break
                elif user_input.lower() == "/save" or user_input.lower() == "/savechat":
                    # memgpt_agent.save()
                    # krishna
                    # agent.save_agent(memgpt_agent, ms)
                    client.save_agent(agent=memgpt_agent)
                    continue
                elif user_input.lower() == "/attach":
                    # TODO: check if agent already has it

                    # TODO: check to ensure source embedding dimentions/model match agents, and disallow attachment if not
                    # TODO: alternatively, only list sources with compatible embeddings, and print warning about non-compatible sources

                    # krishna
                    # data_source_options = ms.list_sources(user_id=memgpt_agent.agent_state.user_id)
                    data_source_options = client.list_sources()
                    if len(data_source_options) == 0:
                        typer.secho(
                            'No sources available. You must load a souce with "memgpt load ..." before running /attach.',
                            fg=typer.colors.RED,
                            bold=True,
                        )
                        continue

                    # determine what sources are valid to be attached to this agent
                    valid_options = []
                    invalid_options = []
                    for source in data_source_options:
                        if (
                            source.embedding_model == memgpt_agent.agent_state.embedding_config.embedding_model
                            and source.embedding_dim == memgpt_agent.agent_state.embedding_config.embedding_dim
                        ):
                            valid_options.append(source.name)
                        else:
                            # print warning about invalid sources
                            typer.secho(
                                f"Source {source.name} exists but has embedding dimentions {source.embedding_dim} from model {source.embedding_model}, while the agent uses embedding dimentions {memgpt_agent.agent_state.embedding_config.embedding_dim} and model {memgpt_agent.agent_state.embedding_config.embedding_model}",
                                fg=typer.colors.YELLOW,
                            )
                            invalid_options.append(source.name)

                    # prompt user for data source selection
                    data_source = questionary.select("Select data source", choices=valid_options).ask()

                    # attach new data
                    # attach(memgpt_agent.agent_state.name, data_source)
                    source_connector = StorageConnector.get_storage_connector(
                        TableType.PASSAGES, config, user_id=memgpt_agent.agent_state.user_id
                    )
                    # krishna
                    # memgpt_agent.attach_source(data_source, source_connector, ms)
                    client.attach_source_to_agent(agent_id=memgpt_agent.agent_state.id, source_name=data_source)

                    continue

                elif user_input.lower() == "/dump" or user_input.lower().startswith("/dump "):
                    # Check if there's an additional argument that's an integer
                    command = user_input.strip().split()
                    amount = int(command[1]) if len(command) > 1 and command[1].isdigit() else 0
                    if amount == 0:
                        memgpt_agent.interface.print_messages(memgpt_agent._messages, dump=True)
                    else:
                        memgpt_agent.interface.print_messages(memgpt_agent._messages[-min(amount, len(memgpt_agent.messages)) :], dump=True)
                    continue

                elif user_input.lower() == "/dumpraw":
                    memgpt_agent.interface.print_messages_raw(memgpt_agent._messages)
                    continue

                elif user_input.lower() == "/memory":
                    print(f"\nDumping memory contents:\n")
                    print(f"{str(memgpt_agent.memory)}")
                    print(f"{str(memgpt_agent.persistence_manager.archival_memory)}")
                    print(f"{str(memgpt_agent.persistence_manager.recall_memory)}")
                    continue

                elif user_input.lower() == "/model":
                    if memgpt_agent.model == "gpt-4":
                        memgpt_agent.model = "gpt-3.5-turbo-16k"
                    elif memgpt_agent.model == "gpt-3.5-turbo-16k":
                        memgpt_agent.model = "gpt-4"
                    print(f"Updated model to:\n{str(memgpt_agent.model)}")
                    continue

                elif user_input.lower() == "/pop" or user_input.lower().startswith("/pop "):
                    # Check if there's an additional argument that's an integer
                    command = user_input.strip().split()
                    pop_amount = int(command[1]) if len(command) > 1 and command[1].isdigit() else 3
                    n_messages = len(memgpt_agent._messages)
                    MIN_MESSAGES = 2
                    if n_messages <= MIN_MESSAGES:
                        print(f"Agent only has {n_messages} messages in stack, none left to pop")
                    elif n_messages - pop_amount < MIN_MESSAGES:
                        print(f"Agent only has {n_messages} messages in stack, cannot pop more than {n_messages - MIN_MESSAGES}")
                    else:
                        print(f"Popping last {pop_amount} messages from stack")
                        for _ in range(min(pop_amount, len(memgpt_agent._messages))):
                            # remove the message from the internal state of the agent
                            deleted_message = memgpt_agent._messages.pop()
                            # then also remove it from recall storage
                            memgpt_agent.persistence_manager.recall_memory.storage.delete(filters={"id": deleted_message.id})
                    continue

                elif user_input.lower() == "/retry":
                    print(f"Retrying for another answer")
                    while len(memgpt_agent._messages) > 0:
                        if memgpt_agent._messages[-1].role == "user":
                            # we want to pop up to the last user message and send it again
                            user_message = memgpt_agent._messages[-1].text
                            deleted_message = memgpt_agent._messages.pop()
                            # then also remove it from recall storage
                            memgpt_agent.persistence_manager.recall_memory.storage.delete(filters={"id": deleted_message.id})
                            break
                        deleted_message = memgpt_agent._messages.pop()
                        # then also remove it from recall storage
                        memgpt_agent.persistence_manager.recall_memory.storage.delete(filters={"id": deleted_message.id})

                elif user_input.lower() == "/rethink" or user_input.lower().startswith("/rethink "):
                    if len(user_input) < len("/rethink "):
                        print("Missing text after the command")
                        continue
                    for x in range(len(memgpt_agent.messages) - 1, 0, -1):
                        msg_obj = memgpt_agent._messages[x]
                        if msg_obj.role == "assistant":
                            clean_new_text = user_input[len("/rethink ") :].strip()
                            msg_obj.text = clean_new_text
                            # To persist to the database, all we need to do is "re-insert" into recall memory
                            memgpt_agent.persistence_manager.recall_memory.storage.update(record=msg_obj)
                            break
                    continue

                elif user_input.lower() == "/rewrite" or user_input.lower().startswith("/rewrite "):
                    if len(user_input) < len("/rewrite "):
                        print("Missing text after the command")
                        continue
                    for x in range(len(memgpt_agent.messages) - 1, 0, -1):
                        if memgpt_agent.messages[x].get("role") == "assistant":
                            text = user_input[len("/rewrite ") :].strip()
                            # Get the current message content
                            # The rewrite target is the output of send_message
                            message_obj = memgpt_agent._messages[x]
                            if message_obj.tool_calls is not None and len(message_obj.tool_calls) > 0:
                                # Check that we hit an assistant send_message call
                                name_string = message_obj.tool_calls[0].function.get("name")
                                if name_string is None or name_string != "send_message":
                                    print("Assistant missing send_message function call")
                                    break  # cancel op
                                args_string = message_obj.tool_calls[0].function.get("arguments")
                                if args_string is None:
                                    print("Assistant missing send_message function arguments")
                                    break  # cancel op
                                args_json = json.loads(args_string, strict=JSON_LOADS_STRICT)
                                if "message" not in args_json:
                                    print("Assistant missing send_message message argument")
                                    break  # cancel op

                                # Once we found our target, rewrite it
                                args_json["message"] = text
                                new_args_string = json.dumps(args_json, ensure_ascii=JSON_ENSURE_ASCII)
                                message_obj.tool_calls[0].function["arguments"] = new_args_string

                                # To persist to the database, all we need to do is "re-insert" into recall memory
                                memgpt_agent.persistence_manager.recall_memory.storage.update(record=message_obj)
                                break
                    continue

                elif user_input.lower() == "/summarize":
                    try:
                        memgpt_agent.summarize_messages_inplace()
                        typer.secho(
                            f"/summarize succeeded",
                            fg=typer.colors.GREEN,
                            bold=True,
                        )
                    except (errors.LLMError, requests.exceptions.HTTPError) as e:
                        typer.secho(
                            f"/summarize failed:\n{e}",
                            fg=typer.colors.RED,
                            bold=True,
                        )
                    continue

                elif user_input.lower().startswith("/add_function"):
                    try:
                        if len(user_input) < len("/add_function "):
                            print("Missing function name after the command")
                            continue
                        function_name = user_input[len("/add_function ") :].strip()
                        result = memgpt_agent.add_function(function_name)
                        typer.secho(
                            f"/add_function succeeded: {result}",
                            fg=typer.colors.GREEN,
                            bold=True,
                        )
                    except ValueError as e:
                        typer.secho(
                            f"/add_function failed:\n{e}",
                            fg=typer.colors.RED,
                            bold=True,
                        )
                        continue
                elif user_input.lower().startswith("/remove_function"):
                    try:
                        if len(user_input) < len("/remove_function "):
                            print("Missing function name after the command")
                            continue
                        function_name = user_input[len("/remove_function ") :].strip()
                        result = memgpt_agent.remove_function(function_name)
                        typer.secho(
                            f"/remove_function succeeded: {result}",
                            fg=typer.colors.GREEN,
                            bold=True,
                        )
                    except ValueError as e:
                        typer.secho(
                            f"/remove_function failed:\n{e}",
                            fg=typer.colors.RED,
                            bold=True,
                        )
                        continue

                # No skip options
                elif user_input.lower() == "/wipe":
                    memgpt_agent = agent.Agent(memgpt_agent.interface)
                    user_message = None

                elif user_input.lower() == "/heartbeat":
                    user_message = system.get_heartbeat()

                elif user_input.lower() == "/memorywarning":
                    user_message = system.get_token_limit_warning()

                elif user_input.lower() == "//":
                    multiline_input = not multiline_input
                    continue

                elif user_input.lower() == "/" or user_input.lower() == "/help":
                    questionary.print("CLI commands", "bold")
                    for cmd, desc in USER_COMMANDS:
                        questionary.print(cmd, "bold")
                        questionary.print(f" {desc}")
                    continue

                else:
                    print(f"Unrecognized command: {user_input}")
                    continue

            else:
                # If message did not begin with command prefix, pass inputs to MemGPT
                # Handle user message and append to messages
                user_message = system.package_user_message(user_input)

        skip_next_user_input = False

        def process_agent_step(user_message, no_verify):
            new_messages, heartbeat_request, function_failed, token_warning, tokens_accumulated = memgpt_agent.step(
                user_message,
                first_message=False,
                skip_verify=no_verify,
                stream=stream,
            )

            skip_next_user_input = False
            if token_warning:
                user_message = system.get_token_limit_warning()
                skip_next_user_input = True
            elif function_failed:
                user_message = system.get_heartbeat(FUNC_FAILED_HEARTBEAT_MESSAGE)
                skip_next_user_input = True
            elif heartbeat_request:
                user_message = system.get_heartbeat(REQ_HEARTBEAT_MESSAGE)
                skip_next_user_input = True

            return new_messages, user_message, skip_next_user_input

        while True:
            try:
                if strip_ui:
                    new_messages, user_message, skip_next_user_input = process_agent_step(user_message, no_verify)
                    break
                else:
                    if stream:
                        # Don't display the "Thinking..." if streaming
                        new_messages, user_message, skip_next_user_input = process_agent_step(user_message, no_verify)
                    else:
                        with console.status("[bold cyan]Thinking...") as status:
                            new_messages, user_message, skip_next_user_input = process_agent_step(user_message, no_verify)
                    break
            except KeyboardInterrupt:
                print("User interrupt occurred.")
                retry = questionary.confirm("Retry agent.step()?").ask()
                if not retry:
                    break
            except Exception as e:
                print("An exception occurred when running agent.step(): ")
                traceback.print_exc()
                retry = questionary.confirm("Retry agent.step()?").ask()
                if not retry:
                    break

        counter += 1

    print("Finished.")


USER_COMMANDS = [
    ("//", "toggle multiline input mode"),
    ("/exit", "exit the CLI"),
    ("/save", "save a checkpoint of the current agent/conversation state"),
    ("/load", "load a saved checkpoint"),
    ("/dump <count>", "view the last <count> messages (all if <count> is omitted)"),
    ("/memory", "print the current contents of agent memory"),
    ("/pop <count>", "undo <count> messages in the conversation (default is 3)"),
    ("/retry", "pops the last answer and tries to get another one"),
    ("/rethink <text>", "changes the inner thoughts of the last agent message"),
    ("/rewrite <text>", "changes the reply of the last agent message"),
    ("/heartbeat", "send a heartbeat system message to the agent"),
    ("/memorywarning", "send a memory warning system message to the agent"),
    ("/attach", "attach data source to agent"),
]
=======
import json
import os
import sys
import traceback

import questionary
import requests
import typer
from rich.console import Console

import memgpt.agent as agent
import memgpt.errors as errors
import memgpt.system as system
from memgpt.agent_store.storage import StorageConnector, TableType

# import benchmark
from memgpt.benchmark.benchmark import bench
from memgpt.cli.cli import (
    delete_agent,
    migrate,
    open_folder,
    quickstart,
    run,
    server,
    version,
)
from memgpt.cli.cli_config import add, configure, delete, list
from memgpt.cli.cli_load import app as load_app
from memgpt.config import MemGPTConfig
from memgpt.constants import (
    FUNC_FAILED_HEARTBEAT_MESSAGE,
    JSON_ENSURE_ASCII,
    JSON_LOADS_STRICT,
    REQ_HEARTBEAT_MESSAGE,
)
from memgpt.metadata import MetadataStore

# from memgpt.interface import CLIInterface as interface  # for printing to terminal
from memgpt.streaming_interface import AgentRefreshStreamingInterface

# interface = interface()

app = typer.Typer(pretty_exceptions_enable=False)
app.command(name="run")(run)
app.command(name="version")(version)
app.command(name="configure")(configure)
app.command(name="list")(list)
app.command(name="add")(add)
app.command(name="delete")(delete)
app.command(name="server")(server)
app.command(name="folder")(open_folder)
app.command(name="quickstart")(quickstart)
# load data commands
app.add_typer(load_app, name="load")
# migration command
app.command(name="migrate")(migrate)
# benchmark command
app.command(name="benchmark")(bench)
# delete agents
app.command(name="delete-agent")(delete_agent)


def clear_line(console, strip_ui=False):
    if strip_ui:
        return
    if os.name == "nt":  # for windows
        console.print("\033[A\033[K", end="")
    else:  # for linux
        sys.stdout.write("\033[2K\033[G")
        sys.stdout.flush()


def run_agent_loop(
    memgpt_agent: agent.Agent, config: MemGPTConfig, first, ms: MetadataStore, no_verify=False, cfg=None, strip_ui=False, stream=False
):
    if isinstance(memgpt_agent.interface, AgentRefreshStreamingInterface):
        # memgpt_agent.interface.toggle_streaming(on=stream)
        if not stream:
            memgpt_agent.interface = memgpt_agent.interface.nonstreaming_interface

    if hasattr(memgpt_agent.interface, "console"):
        console = memgpt_agent.interface.console
    else:
        console = Console()

    counter = 0
    user_input = None
    skip_next_user_input = False
    user_message = None
    USER_GOES_FIRST = first

    if not USER_GOES_FIRST:
        console.input("[bold cyan]Hit enter to begin (will request first MemGPT message)[/bold cyan]\n")
        clear_line(console, strip_ui=strip_ui)
        print()

    multiline_input = False
    ms = MetadataStore(config)
    while True:
        if not skip_next_user_input and (counter > 0 or USER_GOES_FIRST):
            # Ask for user input
            if not stream:
                print()
            user_input = questionary.text(
                "Enter your message:",
                multiline=multiline_input,
                qmark=">",
            ).ask()
            clear_line(console, strip_ui=strip_ui)
            if not stream:
                print()

            # Gracefully exit on Ctrl-C/D
            if user_input is None:
                user_input = "/exit"

            user_input = user_input.rstrip()

            if user_input.startswith("!"):
                print(f"Commands for CLI begin with '/' not '!'")
                continue

            if user_input == "":
                # no empty messages allowed
                print("Empty input received. Try again!")
                continue

            # Handle CLI commands
            # Commands to not get passed as input to MemGPT
            if user_input.startswith("/"):
                # updated agent save functions
                if user_input.lower() == "/exit":
                    # memgpt_agent.save()
                    agent.save_agent(memgpt_agent, ms)
                    break
                elif user_input.lower() == "/save" or user_input.lower() == "/savechat":
                    # memgpt_agent.save()
                    agent.save_agent(memgpt_agent, ms)
                    continue
                elif user_input.lower() == "/attach":
                    # TODO: check if agent already has it

                    # TODO: check to ensure source embedding dimentions/model match agents, and disallow attachment if not
                    # TODO: alternatively, only list sources with compatible embeddings, and print warning about non-compatible sources

                    data_source_options = ms.list_sources(user_id=memgpt_agent.agent_state.user_id)
                    if len(data_source_options) == 0:
                        typer.secho(
                            'No sources available. You must load a souce with "memgpt load ..." before running /attach.',
                            fg=typer.colors.RED,
                            bold=True,
                        )
                        continue

                    # determine what sources are valid to be attached to this agent
                    valid_options = []
                    invalid_options = []
                    for source in data_source_options:
                        if (
                            source.embedding_model == memgpt_agent.agent_state.embedding_config.embedding_model
                            and source.embedding_dim == memgpt_agent.agent_state.embedding_config.embedding_dim
                        ):
                            valid_options.append(source.name)
                        else:
                            # print warning about invalid sources
                            typer.secho(
                                f"Source {source.name} exists but has embedding dimentions {source.embedding_dim} from model {source.embedding_model}, while the agent uses embedding dimentions {memgpt_agent.agent_state.embedding_config.embedding_dim} and model {memgpt_agent.agent_state.embedding_config.embedding_model}",
                                fg=typer.colors.YELLOW,
                            )
                            invalid_options.append(source.name)

                    # prompt user for data source selection
                    data_source = questionary.select("Select data source", choices=valid_options).ask()

                    # attach new data
                    # attach(memgpt_agent.agent_state.name, data_source)
                    source_connector = StorageConnector.get_storage_connector(
                        TableType.PASSAGES, config, user_id=memgpt_agent.agent_state.user_id
                    )
                    memgpt_agent.attach_source(data_source, source_connector, ms)

                    continue

                elif user_input.lower() == "/dump" or user_input.lower().startswith("/dump "):
                    # Check if there's an additional argument that's an integer
                    command = user_input.strip().split()
                    amount = int(command[1]) if len(command) > 1 and command[1].isdigit() else 0
                    if amount == 0:
                        memgpt_agent.interface.print_messages(memgpt_agent._messages, dump=True)
                    else:
                        memgpt_agent.interface.print_messages(memgpt_agent._messages[-min(amount, len(memgpt_agent.messages)) :], dump=True)
                    continue

                elif user_input.lower() == "/dumpraw":
                    memgpt_agent.interface.print_messages_raw(memgpt_agent._messages)
                    continue

                elif user_input.lower() == "/memory":
                    print(f"\nDumping memory contents:\n")
                    print(f"{str(memgpt_agent.memory)}")
                    print(f"{str(memgpt_agent.persistence_manager.archival_memory)}")
                    print(f"{str(memgpt_agent.persistence_manager.recall_memory)}")
                    continue

                elif user_input.lower() == "/model":
                    if memgpt_agent.model == "gpt-4":
                        memgpt_agent.model = "gpt-3.5-turbo-16k"
                    elif memgpt_agent.model == "gpt-3.5-turbo-16k":
                        memgpt_agent.model = "gpt-4"
                    print(f"Updated model to:\n{str(memgpt_agent.model)}")
                    continue

                elif user_input.lower() == "/pop" or user_input.lower().startswith("/pop "):
                    # Check if there's an additional argument that's an integer
                    command = user_input.strip().split()
                    pop_amount = int(command[1]) if len(command) > 1 and command[1].isdigit() else 3
                    n_messages = len(memgpt_agent._messages)
                    MIN_MESSAGES = 2
                    if n_messages <= MIN_MESSAGES:
                        print(f"Agent only has {n_messages} messages in stack, none left to pop")
                    elif n_messages - pop_amount < MIN_MESSAGES:
                        print(f"Agent only has {n_messages} messages in stack, cannot pop more than {n_messages - MIN_MESSAGES}")
                    else:
                        print(f"Popping last {pop_amount} messages from stack")
                        for _ in range(min(pop_amount, len(memgpt_agent._messages))):
                            # remove the message from the internal state of the agent
                            deleted_message = memgpt_agent._messages.pop()
                            # then also remove it from recall storage
                            memgpt_agent.persistence_manager.recall_memory.storage.delete(filters={"id": deleted_message.id})
                    continue

                elif user_input.lower() == "/retry":
                    print(f"Retrying for another answer")
                    while len(memgpt_agent._messages) > 0:
                        if memgpt_agent._messages[-1].role == "user":
                            # we want to pop up to the last user message and send it again
                            user_message = memgpt_agent._messages[-1].text
                            deleted_message = memgpt_agent._messages.pop()
                            # then also remove it from recall storage
                            memgpt_agent.persistence_manager.recall_memory.storage.delete(filters={"id": deleted_message.id})
                            break
                        deleted_message = memgpt_agent._messages.pop()
                        # then also remove it from recall storage
                        memgpt_agent.persistence_manager.recall_memory.storage.delete(filters={"id": deleted_message.id})

                elif user_input.lower() == "/rethink" or user_input.lower().startswith("/rethink "):
                    if len(user_input) < len("/rethink "):
                        print("Missing text after the command")
                        continue
                    for x in range(len(memgpt_agent.messages) - 1, 0, -1):
                        msg_obj = memgpt_agent._messages[x]
                        if msg_obj.role == "assistant":
                            clean_new_text = user_input[len("/rethink ") :].strip()
                            msg_obj.text = clean_new_text
                            # To persist to the database, all we need to do is "re-insert" into recall memory
                            memgpt_agent.persistence_manager.recall_memory.storage.update(record=msg_obj)
                            break
                    continue

                elif user_input.lower() == "/rewrite" or user_input.lower().startswith("/rewrite "):
                    if len(user_input) < len("/rewrite "):
                        print("Missing text after the command")
                        continue
                    for x in range(len(memgpt_agent.messages) - 1, 0, -1):
                        if memgpt_agent.messages[x].get("role") == "assistant":
                            text = user_input[len("/rewrite ") :].strip()
                            # Get the current message content
                            # The rewrite target is the output of send_message
                            message_obj = memgpt_agent._messages[x]
                            if message_obj.tool_calls is not None and len(message_obj.tool_calls) > 0:
                                # Check that we hit an assistant send_message call
                                name_string = message_obj.tool_calls[0].function.get("name")
                                if name_string is None or name_string != "send_message":
                                    print("Assistant missing send_message function call")
                                    break  # cancel op
                                args_string = message_obj.tool_calls[0].function.get("arguments")
                                if args_string is None:
                                    print("Assistant missing send_message function arguments")
                                    break  # cancel op
                                args_json = json.loads(args_string, strict=JSON_LOADS_STRICT)
                                if "message" not in args_json:
                                    print("Assistant missing send_message message argument")
                                    break  # cancel op

                                # Once we found our target, rewrite it
                                args_json["message"] = text
                                new_args_string = json.dumps(args_json, ensure_ascii=JSON_ENSURE_ASCII)
                                message_obj.tool_calls[0].function["arguments"] = new_args_string

                                # To persist to the database, all we need to do is "re-insert" into recall memory
                                memgpt_agent.persistence_manager.recall_memory.storage.update(record=message_obj)
                                break
                    continue

                elif user_input.lower() == "/summarize":
                    try:
                        memgpt_agent.summarize_messages_inplace()
                        typer.secho(
                            f"/summarize succeeded",
                            fg=typer.colors.GREEN,
                            bold=True,
                        )
                    except (errors.LLMError, requests.exceptions.HTTPError) as e:
                        typer.secho(
                            f"/summarize failed:\n{e}",
                            fg=typer.colors.RED,
                            bold=True,
                        )
                    continue

                elif user_input.lower().startswith("/add_function"):
                    try:
                        if len(user_input) < len("/add_function "):
                            print("Missing function name after the command")
                            continue
                        function_name = user_input[len("/add_function ") :].strip()
                        result = memgpt_agent.add_function(function_name)
                        typer.secho(
                            f"/add_function succeeded: {result}",
                            fg=typer.colors.GREEN,
                            bold=True,
                        )
                    except ValueError as e:
                        typer.secho(
                            f"/add_function failed:\n{e}",
                            fg=typer.colors.RED,
                            bold=True,
                        )
                        continue
                elif user_input.lower().startswith("/remove_function"):
                    try:
                        if len(user_input) < len("/remove_function "):
                            print("Missing function name after the command")
                            continue
                        function_name = user_input[len("/remove_function ") :].strip()
                        result = memgpt_agent.remove_function(function_name)
                        typer.secho(
                            f"/remove_function succeeded: {result}",
                            fg=typer.colors.GREEN,
                            bold=True,
                        )
                    except ValueError as e:
                        typer.secho(
                            f"/remove_function failed:\n{e}",
                            fg=typer.colors.RED,
                            bold=True,
                        )
                        continue

                # No skip options
                elif user_input.lower() == "/wipe":
                    memgpt_agent = agent.Agent(memgpt_agent.interface)
                    user_message = None

                elif user_input.lower() == "/heartbeat":
                    user_message = system.get_heartbeat()

                elif user_input.lower() == "/memorywarning":
                    user_message = system.get_token_limit_warning()

                elif user_input.lower() == "//":
                    multiline_input = not multiline_input
                    continue

                elif user_input.lower() == "/" or user_input.lower() == "/help":
                    questionary.print("CLI commands", "bold")
                    for cmd, desc in USER_COMMANDS:
                        questionary.print(cmd, "bold")
                        questionary.print(f" {desc}")
                    continue

                else:
                    print(f"Unrecognized command: {user_input}")
                    continue

            else:
                # If message did not begin with command prefix, pass inputs to MemGPT
                # Handle user message and append to messages
                user_message = system.package_user_message(user_input)

        skip_next_user_input = False

        def process_agent_step(user_message, no_verify):
            new_messages, heartbeat_request, function_failed, token_warning, tokens_accumulated = memgpt_agent.step(
                user_message,
                first_message=False,
                skip_verify=no_verify,
                stream=stream,
            )

            skip_next_user_input = False
            if token_warning:
                user_message = system.get_token_limit_warning()
                skip_next_user_input = True
            elif function_failed:
                user_message = system.get_heartbeat(FUNC_FAILED_HEARTBEAT_MESSAGE)
                skip_next_user_input = True
            elif heartbeat_request:
                user_message = system.get_heartbeat(REQ_HEARTBEAT_MESSAGE)
                skip_next_user_input = True

            return new_messages, user_message, skip_next_user_input

        while True:
            try:
                if strip_ui:
                    new_messages, user_message, skip_next_user_input = process_agent_step(user_message, no_verify)
                    break
                else:
                    if stream:
                        # Don't display the "Thinking..." if streaming
                        new_messages, user_message, skip_next_user_input = process_agent_step(user_message, no_verify)
                    else:
                        with console.status("[bold cyan]Thinking...") as status:
                            new_messages, user_message, skip_next_user_input = process_agent_step(user_message, no_verify)
                    break
            except KeyboardInterrupt:
                print("User interrupt occurred.")
                retry = questionary.confirm("Retry agent.step()?").ask()
                if not retry:
                    break
            except Exception as e:
                print("An exception occurred when running agent.step(): ")
                traceback.print_exc()
                retry = questionary.confirm("Retry agent.step()?").ask()
                if not retry:
                    break

        counter += 1

    print("Finished.")


USER_COMMANDS = [
    ("//", "toggle multiline input mode"),
    ("/exit", "exit the CLI"),
    ("/save", "save a checkpoint of the current agent/conversation state"),
    ("/load", "load a saved checkpoint"),
    ("/dump <count>", "view the last <count> messages (all if <count> is omitted)"),
    ("/memory", "print the current contents of agent memory"),
    ("/pop <count>", "undo <count> messages in the conversation (default is 3)"),
    ("/retry", "pops the last answer and tries to get another one"),
    ("/rethink <text>", "changes the inner thoughts of the last agent message"),
    ("/rewrite <text>", "changes the reply of the last agent message"),
    ("/heartbeat", "send a heartbeat system message to the agent"),
    ("/memorywarning", "send a memory warning system message to the agent"),
    ("/attach", "attach data source to agent"),
]
>>>>>>> 634c642a
<|MERGE_RESOLUTION|>--- conflicted
+++ resolved
@@ -1,4 +1,3 @@
-<<<<<<< HEAD
 import json
 import os
 import sys
@@ -465,454 +464,4 @@
     ("/heartbeat", "send a heartbeat system message to the agent"),
     ("/memorywarning", "send a memory warning system message to the agent"),
     ("/attach", "attach data source to agent"),
-]
-=======
-import json
-import os
-import sys
-import traceback
-
-import questionary
-import requests
-import typer
-from rich.console import Console
-
-import memgpt.agent as agent
-import memgpt.errors as errors
-import memgpt.system as system
-from memgpt.agent_store.storage import StorageConnector, TableType
-
-# import benchmark
-from memgpt.benchmark.benchmark import bench
-from memgpt.cli.cli import (
-    delete_agent,
-    migrate,
-    open_folder,
-    quickstart,
-    run,
-    server,
-    version,
-)
-from memgpt.cli.cli_config import add, configure, delete, list
-from memgpt.cli.cli_load import app as load_app
-from memgpt.config import MemGPTConfig
-from memgpt.constants import (
-    FUNC_FAILED_HEARTBEAT_MESSAGE,
-    JSON_ENSURE_ASCII,
-    JSON_LOADS_STRICT,
-    REQ_HEARTBEAT_MESSAGE,
-)
-from memgpt.metadata import MetadataStore
-
-# from memgpt.interface import CLIInterface as interface  # for printing to terminal
-from memgpt.streaming_interface import AgentRefreshStreamingInterface
-
-# interface = interface()
-
-app = typer.Typer(pretty_exceptions_enable=False)
-app.command(name="run")(run)
-app.command(name="version")(version)
-app.command(name="configure")(configure)
-app.command(name="list")(list)
-app.command(name="add")(add)
-app.command(name="delete")(delete)
-app.command(name="server")(server)
-app.command(name="folder")(open_folder)
-app.command(name="quickstart")(quickstart)
-# load data commands
-app.add_typer(load_app, name="load")
-# migration command
-app.command(name="migrate")(migrate)
-# benchmark command
-app.command(name="benchmark")(bench)
-# delete agents
-app.command(name="delete-agent")(delete_agent)
-
-
-def clear_line(console, strip_ui=False):
-    if strip_ui:
-        return
-    if os.name == "nt":  # for windows
-        console.print("\033[A\033[K", end="")
-    else:  # for linux
-        sys.stdout.write("\033[2K\033[G")
-        sys.stdout.flush()
-
-
-def run_agent_loop(
-    memgpt_agent: agent.Agent, config: MemGPTConfig, first, ms: MetadataStore, no_verify=False, cfg=None, strip_ui=False, stream=False
-):
-    if isinstance(memgpt_agent.interface, AgentRefreshStreamingInterface):
-        # memgpt_agent.interface.toggle_streaming(on=stream)
-        if not stream:
-            memgpt_agent.interface = memgpt_agent.interface.nonstreaming_interface
-
-    if hasattr(memgpt_agent.interface, "console"):
-        console = memgpt_agent.interface.console
-    else:
-        console = Console()
-
-    counter = 0
-    user_input = None
-    skip_next_user_input = False
-    user_message = None
-    USER_GOES_FIRST = first
-
-    if not USER_GOES_FIRST:
-        console.input("[bold cyan]Hit enter to begin (will request first MemGPT message)[/bold cyan]\n")
-        clear_line(console, strip_ui=strip_ui)
-        print()
-
-    multiline_input = False
-    ms = MetadataStore(config)
-    while True:
-        if not skip_next_user_input and (counter > 0 or USER_GOES_FIRST):
-            # Ask for user input
-            if not stream:
-                print()
-            user_input = questionary.text(
-                "Enter your message:",
-                multiline=multiline_input,
-                qmark=">",
-            ).ask()
-            clear_line(console, strip_ui=strip_ui)
-            if not stream:
-                print()
-
-            # Gracefully exit on Ctrl-C/D
-            if user_input is None:
-                user_input = "/exit"
-
-            user_input = user_input.rstrip()
-
-            if user_input.startswith("!"):
-                print(f"Commands for CLI begin with '/' not '!'")
-                continue
-
-            if user_input == "":
-                # no empty messages allowed
-                print("Empty input received. Try again!")
-                continue
-
-            # Handle CLI commands
-            # Commands to not get passed as input to MemGPT
-            if user_input.startswith("/"):
-                # updated agent save functions
-                if user_input.lower() == "/exit":
-                    # memgpt_agent.save()
-                    agent.save_agent(memgpt_agent, ms)
-                    break
-                elif user_input.lower() == "/save" or user_input.lower() == "/savechat":
-                    # memgpt_agent.save()
-                    agent.save_agent(memgpt_agent, ms)
-                    continue
-                elif user_input.lower() == "/attach":
-                    # TODO: check if agent already has it
-
-                    # TODO: check to ensure source embedding dimentions/model match agents, and disallow attachment if not
-                    # TODO: alternatively, only list sources with compatible embeddings, and print warning about non-compatible sources
-
-                    data_source_options = ms.list_sources(user_id=memgpt_agent.agent_state.user_id)
-                    if len(data_source_options) == 0:
-                        typer.secho(
-                            'No sources available. You must load a souce with "memgpt load ..." before running /attach.',
-                            fg=typer.colors.RED,
-                            bold=True,
-                        )
-                        continue
-
-                    # determine what sources are valid to be attached to this agent
-                    valid_options = []
-                    invalid_options = []
-                    for source in data_source_options:
-                        if (
-                            source.embedding_model == memgpt_agent.agent_state.embedding_config.embedding_model
-                            and source.embedding_dim == memgpt_agent.agent_state.embedding_config.embedding_dim
-                        ):
-                            valid_options.append(source.name)
-                        else:
-                            # print warning about invalid sources
-                            typer.secho(
-                                f"Source {source.name} exists but has embedding dimentions {source.embedding_dim} from model {source.embedding_model}, while the agent uses embedding dimentions {memgpt_agent.agent_state.embedding_config.embedding_dim} and model {memgpt_agent.agent_state.embedding_config.embedding_model}",
-                                fg=typer.colors.YELLOW,
-                            )
-                            invalid_options.append(source.name)
-
-                    # prompt user for data source selection
-                    data_source = questionary.select("Select data source", choices=valid_options).ask()
-
-                    # attach new data
-                    # attach(memgpt_agent.agent_state.name, data_source)
-                    source_connector = StorageConnector.get_storage_connector(
-                        TableType.PASSAGES, config, user_id=memgpt_agent.agent_state.user_id
-                    )
-                    memgpt_agent.attach_source(data_source, source_connector, ms)
-
-                    continue
-
-                elif user_input.lower() == "/dump" or user_input.lower().startswith("/dump "):
-                    # Check if there's an additional argument that's an integer
-                    command = user_input.strip().split()
-                    amount = int(command[1]) if len(command) > 1 and command[1].isdigit() else 0
-                    if amount == 0:
-                        memgpt_agent.interface.print_messages(memgpt_agent._messages, dump=True)
-                    else:
-                        memgpt_agent.interface.print_messages(memgpt_agent._messages[-min(amount, len(memgpt_agent.messages)) :], dump=True)
-                    continue
-
-                elif user_input.lower() == "/dumpraw":
-                    memgpt_agent.interface.print_messages_raw(memgpt_agent._messages)
-                    continue
-
-                elif user_input.lower() == "/memory":
-                    print(f"\nDumping memory contents:\n")
-                    print(f"{str(memgpt_agent.memory)}")
-                    print(f"{str(memgpt_agent.persistence_manager.archival_memory)}")
-                    print(f"{str(memgpt_agent.persistence_manager.recall_memory)}")
-                    continue
-
-                elif user_input.lower() == "/model":
-                    if memgpt_agent.model == "gpt-4":
-                        memgpt_agent.model = "gpt-3.5-turbo-16k"
-                    elif memgpt_agent.model == "gpt-3.5-turbo-16k":
-                        memgpt_agent.model = "gpt-4"
-                    print(f"Updated model to:\n{str(memgpt_agent.model)}")
-                    continue
-
-                elif user_input.lower() == "/pop" or user_input.lower().startswith("/pop "):
-                    # Check if there's an additional argument that's an integer
-                    command = user_input.strip().split()
-                    pop_amount = int(command[1]) if len(command) > 1 and command[1].isdigit() else 3
-                    n_messages = len(memgpt_agent._messages)
-                    MIN_MESSAGES = 2
-                    if n_messages <= MIN_MESSAGES:
-                        print(f"Agent only has {n_messages} messages in stack, none left to pop")
-                    elif n_messages - pop_amount < MIN_MESSAGES:
-                        print(f"Agent only has {n_messages} messages in stack, cannot pop more than {n_messages - MIN_MESSAGES}")
-                    else:
-                        print(f"Popping last {pop_amount} messages from stack")
-                        for _ in range(min(pop_amount, len(memgpt_agent._messages))):
-                            # remove the message from the internal state of the agent
-                            deleted_message = memgpt_agent._messages.pop()
-                            # then also remove it from recall storage
-                            memgpt_agent.persistence_manager.recall_memory.storage.delete(filters={"id": deleted_message.id})
-                    continue
-
-                elif user_input.lower() == "/retry":
-                    print(f"Retrying for another answer")
-                    while len(memgpt_agent._messages) > 0:
-                        if memgpt_agent._messages[-1].role == "user":
-                            # we want to pop up to the last user message and send it again
-                            user_message = memgpt_agent._messages[-1].text
-                            deleted_message = memgpt_agent._messages.pop()
-                            # then also remove it from recall storage
-                            memgpt_agent.persistence_manager.recall_memory.storage.delete(filters={"id": deleted_message.id})
-                            break
-                        deleted_message = memgpt_agent._messages.pop()
-                        # then also remove it from recall storage
-                        memgpt_agent.persistence_manager.recall_memory.storage.delete(filters={"id": deleted_message.id})
-
-                elif user_input.lower() == "/rethink" or user_input.lower().startswith("/rethink "):
-                    if len(user_input) < len("/rethink "):
-                        print("Missing text after the command")
-                        continue
-                    for x in range(len(memgpt_agent.messages) - 1, 0, -1):
-                        msg_obj = memgpt_agent._messages[x]
-                        if msg_obj.role == "assistant":
-                            clean_new_text = user_input[len("/rethink ") :].strip()
-                            msg_obj.text = clean_new_text
-                            # To persist to the database, all we need to do is "re-insert" into recall memory
-                            memgpt_agent.persistence_manager.recall_memory.storage.update(record=msg_obj)
-                            break
-                    continue
-
-                elif user_input.lower() == "/rewrite" or user_input.lower().startswith("/rewrite "):
-                    if len(user_input) < len("/rewrite "):
-                        print("Missing text after the command")
-                        continue
-                    for x in range(len(memgpt_agent.messages) - 1, 0, -1):
-                        if memgpt_agent.messages[x].get("role") == "assistant":
-                            text = user_input[len("/rewrite ") :].strip()
-                            # Get the current message content
-                            # The rewrite target is the output of send_message
-                            message_obj = memgpt_agent._messages[x]
-                            if message_obj.tool_calls is not None and len(message_obj.tool_calls) > 0:
-                                # Check that we hit an assistant send_message call
-                                name_string = message_obj.tool_calls[0].function.get("name")
-                                if name_string is None or name_string != "send_message":
-                                    print("Assistant missing send_message function call")
-                                    break  # cancel op
-                                args_string = message_obj.tool_calls[0].function.get("arguments")
-                                if args_string is None:
-                                    print("Assistant missing send_message function arguments")
-                                    break  # cancel op
-                                args_json = json.loads(args_string, strict=JSON_LOADS_STRICT)
-                                if "message" not in args_json:
-                                    print("Assistant missing send_message message argument")
-                                    break  # cancel op
-
-                                # Once we found our target, rewrite it
-                                args_json["message"] = text
-                                new_args_string = json.dumps(args_json, ensure_ascii=JSON_ENSURE_ASCII)
-                                message_obj.tool_calls[0].function["arguments"] = new_args_string
-
-                                # To persist to the database, all we need to do is "re-insert" into recall memory
-                                memgpt_agent.persistence_manager.recall_memory.storage.update(record=message_obj)
-                                break
-                    continue
-
-                elif user_input.lower() == "/summarize":
-                    try:
-                        memgpt_agent.summarize_messages_inplace()
-                        typer.secho(
-                            f"/summarize succeeded",
-                            fg=typer.colors.GREEN,
-                            bold=True,
-                        )
-                    except (errors.LLMError, requests.exceptions.HTTPError) as e:
-                        typer.secho(
-                            f"/summarize failed:\n{e}",
-                            fg=typer.colors.RED,
-                            bold=True,
-                        )
-                    continue
-
-                elif user_input.lower().startswith("/add_function"):
-                    try:
-                        if len(user_input) < len("/add_function "):
-                            print("Missing function name after the command")
-                            continue
-                        function_name = user_input[len("/add_function ") :].strip()
-                        result = memgpt_agent.add_function(function_name)
-                        typer.secho(
-                            f"/add_function succeeded: {result}",
-                            fg=typer.colors.GREEN,
-                            bold=True,
-                        )
-                    except ValueError as e:
-                        typer.secho(
-                            f"/add_function failed:\n{e}",
-                            fg=typer.colors.RED,
-                            bold=True,
-                        )
-                        continue
-                elif user_input.lower().startswith("/remove_function"):
-                    try:
-                        if len(user_input) < len("/remove_function "):
-                            print("Missing function name after the command")
-                            continue
-                        function_name = user_input[len("/remove_function ") :].strip()
-                        result = memgpt_agent.remove_function(function_name)
-                        typer.secho(
-                            f"/remove_function succeeded: {result}",
-                            fg=typer.colors.GREEN,
-                            bold=True,
-                        )
-                    except ValueError as e:
-                        typer.secho(
-                            f"/remove_function failed:\n{e}",
-                            fg=typer.colors.RED,
-                            bold=True,
-                        )
-                        continue
-
-                # No skip options
-                elif user_input.lower() == "/wipe":
-                    memgpt_agent = agent.Agent(memgpt_agent.interface)
-                    user_message = None
-
-                elif user_input.lower() == "/heartbeat":
-                    user_message = system.get_heartbeat()
-
-                elif user_input.lower() == "/memorywarning":
-                    user_message = system.get_token_limit_warning()
-
-                elif user_input.lower() == "//":
-                    multiline_input = not multiline_input
-                    continue
-
-                elif user_input.lower() == "/" or user_input.lower() == "/help":
-                    questionary.print("CLI commands", "bold")
-                    for cmd, desc in USER_COMMANDS:
-                        questionary.print(cmd, "bold")
-                        questionary.print(f" {desc}")
-                    continue
-
-                else:
-                    print(f"Unrecognized command: {user_input}")
-                    continue
-
-            else:
-                # If message did not begin with command prefix, pass inputs to MemGPT
-                # Handle user message and append to messages
-                user_message = system.package_user_message(user_input)
-
-        skip_next_user_input = False
-
-        def process_agent_step(user_message, no_verify):
-            new_messages, heartbeat_request, function_failed, token_warning, tokens_accumulated = memgpt_agent.step(
-                user_message,
-                first_message=False,
-                skip_verify=no_verify,
-                stream=stream,
-            )
-
-            skip_next_user_input = False
-            if token_warning:
-                user_message = system.get_token_limit_warning()
-                skip_next_user_input = True
-            elif function_failed:
-                user_message = system.get_heartbeat(FUNC_FAILED_HEARTBEAT_MESSAGE)
-                skip_next_user_input = True
-            elif heartbeat_request:
-                user_message = system.get_heartbeat(REQ_HEARTBEAT_MESSAGE)
-                skip_next_user_input = True
-
-            return new_messages, user_message, skip_next_user_input
-
-        while True:
-            try:
-                if strip_ui:
-                    new_messages, user_message, skip_next_user_input = process_agent_step(user_message, no_verify)
-                    break
-                else:
-                    if stream:
-                        # Don't display the "Thinking..." if streaming
-                        new_messages, user_message, skip_next_user_input = process_agent_step(user_message, no_verify)
-                    else:
-                        with console.status("[bold cyan]Thinking...") as status:
-                            new_messages, user_message, skip_next_user_input = process_agent_step(user_message, no_verify)
-                    break
-            except KeyboardInterrupt:
-                print("User interrupt occurred.")
-                retry = questionary.confirm("Retry agent.step()?").ask()
-                if not retry:
-                    break
-            except Exception as e:
-                print("An exception occurred when running agent.step(): ")
-                traceback.print_exc()
-                retry = questionary.confirm("Retry agent.step()?").ask()
-                if not retry:
-                    break
-
-        counter += 1
-
-    print("Finished.")
-
-
-USER_COMMANDS = [
-    ("//", "toggle multiline input mode"),
-    ("/exit", "exit the CLI"),
-    ("/save", "save a checkpoint of the current agent/conversation state"),
-    ("/load", "load a saved checkpoint"),
-    ("/dump <count>", "view the last <count> messages (all if <count> is omitted)"),
-    ("/memory", "print the current contents of agent memory"),
-    ("/pop <count>", "undo <count> messages in the conversation (default is 3)"),
-    ("/retry", "pops the last answer and tries to get another one"),
-    ("/rethink <text>", "changes the inner thoughts of the last agent message"),
-    ("/rewrite <text>", "changes the reply of the last agent message"),
-    ("/heartbeat", "send a heartbeat system message to the agent"),
-    ("/memorywarning", "send a memory warning system message to the agent"),
-    ("/attach", "attach data source to agent"),
-]
->>>>>>> 634c642a
+]