import os
import sys
import traceback

import questionary
import requests
import typer
from rich.console import Console

import memgpt.agent as agent
import memgpt.errors as errors
import memgpt.system as system

# import benchmark
from memgpt import create_client
from memgpt.benchmark.benchmark import bench
from memgpt.cli.cli import delete_agent, open_folder, quickstart, run, server, version
from memgpt.cli.cli_config import add, add_tool, configure, delete, list, list_tools
from memgpt.cli.cli_load import app as load_app
from memgpt.config import MemGPTConfig
from memgpt.constants import FUNC_FAILED_HEARTBEAT_MESSAGE, REQ_HEARTBEAT_MESSAGE
from memgpt.metadata import MetadataStore
from memgpt.schemas.enums import OptionState

# from memgpt.interface import CLIInterface as interface  # for printing to terminal
from memgpt.streaming_interface import AgentRefreshStreamingInterface
from memgpt.utils import json_dumps, json_loads

# interface = interface()

app = typer.Typer(pretty_exceptions_enable=False)
app.command(name="run")(run)
app.command(name="version")(version)
app.command(name="configure")(configure)
app.command(name="list")(list)
app.command(name="add")(add)
app.command(name="add-tool")(add_tool)
app.command(name="list-tools")(list_tools)
app.command(name="delete")(delete)
app.command(name="server")(server)
app.command(name="folder")(open_folder)
app.command(name="quickstart")(quickstart)
# load data commands
app.add_typer(load_app, name="load")
# benchmark command
app.command(name="benchmark")(bench)
# delete agents
app.command(name="delete-agent")(delete_agent)


def clear_line(console, strip_ui=False):
    if strip_ui:
        return
    if os.name == "nt":  # for windows
        console.print("\033[A\033[K", end="")
    else:  # for linux
        sys.stdout.write("\033[2K\033[G")
        sys.stdout.flush()


def run_agent_loop(
    memgpt_agent: agent.Agent,
    config: MemGPTConfig,
    first: bool,
    ms: MetadataStore,
    no_verify: bool = False,
    strip_ui: bool = False,
    stream: bool = False,
    inner_thoughts_in_kwargs: OptionState = OptionState.DEFAULT,
):
    if isinstance(memgpt_agent.interface, AgentRefreshStreamingInterface):
        # memgpt_agent.interface.toggle_streaming(on=stream)
        if not stream:
            memgpt_agent.interface = memgpt_agent.interface.nonstreaming_interface

    if hasattr(memgpt_agent.interface, "console"):
        console = memgpt_agent.interface.console
    else:
        console = Console()

    counter = 0
    user_input = None
    skip_next_user_input = False
    user_message = None
    USER_GOES_FIRST = first

    if not USER_GOES_FIRST:
        console.input("[bold cyan]Hit enter to begin (will request first MemGPT message)[/bold cyan]\n")
        clear_line(console, strip_ui=strip_ui)
        print()

    multiline_input = False

    # create client
    client = create_client()
    ms = MetadataStore(config)  # TODO: remove

    # run loops
    while True:
        if not skip_next_user_input and (counter > 0 or USER_GOES_FIRST):
            # Ask for user input
            if not stream:
                print()
            user_input = questionary.text(
                "Enter your message:",
                multiline=multiline_input,
                qmark=">",
            ).ask()
            clear_line(console, strip_ui=strip_ui)
            if not stream:
                print()

            # Gracefully exit on Ctrl-C/D
            if user_input is None:
                user_input = "/exit"

            user_input = user_input.rstrip()

            if user_input.startswith("!"):
                print(f"Commands for CLI begin with '/' not '!'")
                continue

            if user_input == "":
                # no empty messages allowed
                print("Empty input received. Try again!")
                continue

            # Handle CLI commands
            # Commands to not get passed as input to MemGPT
            if user_input.startswith("/"):
                # updated agent save functions
                if user_input.lower() == "/exit":
                    # memgpt_agent.save()
                    agent.save_agent(memgpt_agent, ms)
                    break
                elif user_input.lower() == "/save" or user_input.lower() == "/savechat":
                    # memgpt_agent.save()
                    agent.save_agent(memgpt_agent, ms)
                    continue
                elif user_input.lower() == "/attach":
                    # TODO: check if agent already has it

                    # TODO: check to ensure source embedding dimentions/model match agents, and disallow attachment if not
                    # TODO: alternatively, only list sources with compatible embeddings, and print warning about non-compatible sources

                    sources = client.list_sources()
                    if len(sources) == 0:
                        typer.secho(
                            'No sources available. You must load a souce with "memgpt load ..." before running /attach.',
                            fg=typer.colors.RED,
                            bold=True,
                        )
                        continue

                    # determine what sources are valid to be attached to this agent
                    valid_options = []
                    invalid_options = []
                    for source in sources:
                        if source.embedding_config == memgpt_agent.agent_state.embedding_config:
                            valid_options.append(source.name)
                        else:
                            # print warning about invalid sources
                            typer.secho(
                                f"Source {source.name} exists but has embedding dimentions {source.embedding_dim} from model {source.embedding_model}, while the agent uses embedding dimentions {memgpt_agent.agent_state.embedding_config.embedding_dim} and model {memgpt_agent.agent_state.embedding_config.embedding_model}",
                                fg=typer.colors.YELLOW,
                            )
                            invalid_options.append(source.name)

                    # prompt user for data source selection
                    data_source = questionary.select("Select data source", choices=valid_options).ask()

                    # attach new data
                    client.attach_source_to_agent(agent_id=memgpt_agent.agent_state.id, source_name=data_source)

                    continue

                elif user_input.lower() == "/dump" or user_input.lower().startswith("/dump "):
                    # Check if there's an additional argument that's an integer
                    command = user_input.strip().split()
                    amount = int(command[1]) if len(command) > 1 and command[1].isdigit() else 0
                    if amount == 0:
                        memgpt_agent.interface.print_messages(memgpt_agent._messages, dump=True)
                    else:
                        memgpt_agent.interface.print_messages(memgpt_agent._messages[-min(amount, len(memgpt_agent.messages)) :], dump=True)
                    continue

                elif user_input.lower() == "/dumpraw":
                    memgpt_agent.interface.print_messages_raw(memgpt_agent._messages)
                    continue

                elif user_input.lower() == "/memory":
                    print(f"\nDumping memory contents:\n")
                    print(f"{memgpt_agent.memory.compile()}")
                    print(f"{memgpt_agent.persistence_manager.archival_memory.compile()}")
                    print(f"{memgpt_agent.persistence_manager.recall_memory.compile()}")
                    continue

                elif user_input.lower() == "/model":
                    if memgpt_agent.model == "gpt-4":
                        memgpt_agent.model = "gpt-3.5-turbo-16k"
                    elif memgpt_agent.model == "gpt-3.5-turbo-16k":
                        memgpt_agent.model = "gpt-4"
                    print(f"Updated model to:\n{str(memgpt_agent.model)}")
                    continue

                elif user_input.lower() == "/pop" or user_input.lower().startswith("/pop "):
                    # Check if there's an additional argument that's an integer
                    command = user_input.strip().split()
                    pop_amount = int(command[1]) if len(command) > 1 and command[1].isdigit() else 3
                    try:
                        popped_messages = memgpt_agent.pop_message(count=pop_amount)
                    except ValueError as e:
                        print(f"Error popping messages: {e}")
                    continue

                # TODO implement
                elif user_input.lower() == "/retry":
                    print(f"Retrying for another answer")
                    while len(memgpt_agent._messages) > 0:
                        if memgpt_agent._messages[-1].role == "user":
                            # we want to pop up to the last user message and send it again
                            user_message = memgpt_agent._messages[-1].text
                            deleted_message = memgpt_agent._messages.pop()
                            # then also remove it from recall storage
                            memgpt_agent.persistence_manager.recall_memory.storage.delete(filters={"id": deleted_message.id})
                            break
                        deleted_message = memgpt_agent._messages.pop()
                        # then also remove it from recall storage
                        memgpt_agent.persistence_manager.recall_memory.storage.delete(filters={"id": deleted_message.id})

                elif user_input.lower() == "/rethink" or user_input.lower().startswith("/rethink "):
                    if len(user_input) < len("/rethink "):
                        print("Missing text after the command")
                        continue
                    try:
                        memgpt_agent.rethink_message(new_thought=user_input[len("/rethink ") :].strip())
                    except Exception as e:
                        print(f"Error rethinking message: {e}")
                    continue

                elif user_input.lower() == "/rewrite" or user_input.lower().startswith("/rewrite "):
                    if len(user_input) < len("/rewrite "):
                        print("Missing text after the command")
                        continue
<<<<<<< HEAD
                    for x in range(len(memgpt_agent.messages) - 1, 0, -1):
                        if memgpt_agent.messages[x].get("role") == "assistant":
                            text = user_input[len("/rewrite ") :].strip()
                            # Get the current message content
                            # The rewrite target is the output of send_message
                            message_obj = memgpt_agent._messages[x]
                            if message_obj.tool_calls is not None and len(message_obj.tool_calls) > 0:
                                # Check that we hit an assistant send_message call
                                name_string = message_obj.tool_calls[0].function.name
                                if name_string is None or name_string != "send_message":
                                    print("Assistant missing send_message function call")
                                    break  # cancel op
                                args_string = message_obj.tool_calls[0].function.arguments
                                if args_string is None:
                                    print("Assistant missing send_message function arguments")
                                    break  # cancel op
                                args_json = json_loads(args_string)
                                if "message" not in args_json:
                                    print("Assistant missing send_message message argument")
                                    break  # cancel op

                                # Once we found our target, rewrite it
                                args_json["message"] = text
                                new_args_string = json_dumps(args_json)
                                message_obj.tool_calls[0].function.arguments = new_args_string

                                # To persist to the database, all we need to do is "re-insert" into recall memory
                                memgpt_agent.persistence_manager.recall_memory.storage.update(record=message_obj)
                                break
=======

                    text = user_input[len("/rewrite ") :].strip()
                    try:
                        memgpt_agent.rewrite_message(new_text=text)
                    except Exception as e:
                        print(f"Error rewriting message: {e}")
>>>>>>> a5181069
                    continue

                elif user_input.lower() == "/summarize":
                    try:
                        memgpt_agent.summarize_messages_inplace()
                        typer.secho(
                            f"/summarize succeeded",
                            fg=typer.colors.GREEN,
                            bold=True,
                        )
                    except (errors.LLMError, requests.exceptions.HTTPError) as e:
                        typer.secho(
                            f"/summarize failed:\n{e}",
                            fg=typer.colors.RED,
                            bold=True,
                        )
                    continue

                elif user_input.lower().startswith("/add_function"):
                    try:
                        if len(user_input) < len("/add_function "):
                            print("Missing function name after the command")
                            continue
                        function_name = user_input[len("/add_function ") :].strip()
                        result = memgpt_agent.add_function(function_name)
                        typer.secho(
                            f"/add_function succeeded: {result}",
                            fg=typer.colors.GREEN,
                            bold=True,
                        )
                    except ValueError as e:
                        typer.secho(
                            f"/add_function failed:\n{e}",
                            fg=typer.colors.RED,
                            bold=True,
                        )
                        continue
                elif user_input.lower().startswith("/remove_function"):
                    try:
                        if len(user_input) < len("/remove_function "):
                            print("Missing function name after the command")
                            continue
                        function_name = user_input[len("/remove_function ") :].strip()
                        result = memgpt_agent.remove_function(function_name)
                        typer.secho(
                            f"/remove_function succeeded: {result}",
                            fg=typer.colors.GREEN,
                            bold=True,
                        )
                    except ValueError as e:
                        typer.secho(
                            f"/remove_function failed:\n{e}",
                            fg=typer.colors.RED,
                            bold=True,
                        )
                        continue

                # No skip options
                elif user_input.lower() == "/wipe":
                    memgpt_agent = agent.Agent(memgpt_agent.interface)
                    user_message = None

                elif user_input.lower() == "/heartbeat":
                    user_message = system.get_heartbeat()

                elif user_input.lower() == "/memorywarning":
                    user_message = system.get_token_limit_warning()

                elif user_input.lower() == "//":
                    multiline_input = not multiline_input
                    continue

                elif user_input.lower() == "/" or user_input.lower() == "/help":
                    questionary.print("CLI commands", "bold")
                    for cmd, desc in USER_COMMANDS:
                        questionary.print(cmd, "bold")
                        questionary.print(f" {desc}")
                    continue

                elif user_input.lower().startswith("/systemswap"):
                    if len(user_input) < len("/systemswap "):
                        print("Missing new system prompt after the command")
                        continue
                    old_system_prompt = memgpt_agent.system
                    new_system_prompt = user_input[len("/systemswap ") :].strip()

                    # Show warning and prompts to user
                    typer.secho(
                        "\nWARNING: You are about to change the system prompt.",
                        # fg=typer.colors.BRIGHT_YELLOW,
                        bold=True,
                    )
                    typer.secho(
                        f"\nOld system prompt:\n{old_system_prompt}",
                        fg=typer.colors.RED,
                        bold=True,
                    )
                    typer.secho(
                        f"\nNew system prompt:\n{new_system_prompt}",
                        fg=typer.colors.GREEN,
                        bold=True,
                    )

                    # Ask for confirmation
                    confirm = questionary.confirm("Do you want to proceed with the swap?").ask()

                    if confirm:
                        memgpt_agent.update_system_prompt(new_system_prompt=new_system_prompt)
                        print("System prompt updated successfully.")
                    else:
                        print("System prompt swap cancelled.")

                    continue

                else:
                    print(f"Unrecognized command: {user_input}")
                    continue

            else:
                # If message did not begin with command prefix, pass inputs to MemGPT
                # Handle user message and append to messages
                user_message = system.package_user_message(user_input)

        skip_next_user_input = False

        def process_agent_step(user_message, no_verify):
            new_messages, heartbeat_request, function_failed, token_warning, tokens_accumulated = memgpt_agent.step(
                user_message,
                first_message=False,
                skip_verify=no_verify,
                stream=stream,
                inner_thoughts_in_kwargs=inner_thoughts_in_kwargs,
                ms=ms,
            )

            agent.save_agent(memgpt_agent, ms)
            skip_next_user_input = False
            if token_warning:
                user_message = system.get_token_limit_warning()
                skip_next_user_input = True
            elif function_failed:
                user_message = system.get_heartbeat(FUNC_FAILED_HEARTBEAT_MESSAGE)
                skip_next_user_input = True
            elif heartbeat_request:
                user_message = system.get_heartbeat(REQ_HEARTBEAT_MESSAGE)
                skip_next_user_input = True

            return new_messages, user_message, skip_next_user_input

        while True:
            try:
                if strip_ui:
                    new_messages, user_message, skip_next_user_input = process_agent_step(user_message, no_verify)
                    break
                else:
                    if stream:
                        # Don't display the "Thinking..." if streaming
                        new_messages, user_message, skip_next_user_input = process_agent_step(user_message, no_verify)
                    else:
                        with console.status("[bold cyan]Thinking...") as status:
                            new_messages, user_message, skip_next_user_input = process_agent_step(user_message, no_verify)
                    break
            except KeyboardInterrupt:
                print("User interrupt occurred.")
                retry = questionary.confirm("Retry agent.step()?").ask()
                if not retry:
                    break
            except Exception:
                print("An exception occurred when running agent.step(): ")
                traceback.print_exc()
                retry = questionary.confirm("Retry agent.step()?").ask()
                if not retry:
                    break

        counter += 1

    print("Finished.")


USER_COMMANDS = [
    ("//", "toggle multiline input mode"),
    ("/exit", "exit the CLI"),
    ("/save", "save a checkpoint of the current agent/conversation state"),
    ("/load", "load a saved checkpoint"),
    ("/dump <count>", "view the last <count> messages (all if <count> is omitted)"),
    ("/memory", "print the current contents of agent memory"),
    ("/pop <count>", "undo <count> messages in the conversation (default is 3)"),
    ("/retry", "pops the last answer and tries to get another one"),
    ("/rethink <text>", "changes the inner thoughts of the last agent message"),
    ("/rewrite <text>", "changes the reply of the last agent message"),
    ("/heartbeat", "send a heartbeat system message to the agent"),
    ("/memorywarning", "send a memory warning system message to the agent"),
    ("/attach", "attach data source to agent"),
]<|MERGE_RESOLUTION|>--- conflicted
+++ resolved
@@ -242,44 +242,12 @@
                     if len(user_input) < len("/rewrite "):
                         print("Missing text after the command")
                         continue
-<<<<<<< HEAD
-                    for x in range(len(memgpt_agent.messages) - 1, 0, -1):
-                        if memgpt_agent.messages[x].get("role") == "assistant":
-                            text = user_input[len("/rewrite ") :].strip()
-                            # Get the current message content
-                            # The rewrite target is the output of send_message
-                            message_obj = memgpt_agent._messages[x]
-                            if message_obj.tool_calls is not None and len(message_obj.tool_calls) > 0:
-                                # Check that we hit an assistant send_message call
-                                name_string = message_obj.tool_calls[0].function.name
-                                if name_string is None or name_string != "send_message":
-                                    print("Assistant missing send_message function call")
-                                    break  # cancel op
-                                args_string = message_obj.tool_calls[0].function.arguments
-                                if args_string is None:
-                                    print("Assistant missing send_message function arguments")
-                                    break  # cancel op
-                                args_json = json_loads(args_string)
-                                if "message" not in args_json:
-                                    print("Assistant missing send_message message argument")
-                                    break  # cancel op
-
-                                # Once we found our target, rewrite it
-                                args_json["message"] = text
-                                new_args_string = json_dumps(args_json)
-                                message_obj.tool_calls[0].function.arguments = new_args_string
-
-                                # To persist to the database, all we need to do is "re-insert" into recall memory
-                                memgpt_agent.persistence_manager.recall_memory.storage.update(record=message_obj)
-                                break
-=======
 
                     text = user_input[len("/rewrite ") :].strip()
                     try:
                         memgpt_agent.rewrite_message(new_text=text)
                     except Exception as e:
                         print(f"Error rewriting message: {e}")
->>>>>>> a5181069
                     continue
 
                 elif user_input.lower() == "/summarize":
