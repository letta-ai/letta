--- conflicted
+++ resolved
@@ -1099,21 +1099,12 @@
 
 @app.command()
 def list(arg: Annotated[ListChoice, typer.Argument]):
-<<<<<<< HEAD
-
     from memgpt.client.client import create_client
 
     config = MemGPTConfig.load()
-    ms = MetadataStore(config=config)
+    MetadataStore(config)
     uuid.UUID(config.anon_clientid)
-=======
-    from memgpt.client.client import create_client
-
-    config = MemGPTConfig.load()
-    ms = MetadataStore(config)
-    user_id = uuid.UUID(config.anon_clientid)
     client = create_client(base_url=os.getenv("MEMGPT_BASE_URL"), token=os.getenv("MEMGPT_SERVER_PASS"))
->>>>>>> 09f2e410
     table = ColorTable(theme=Themes.OCEAN)
     client = create_client(base_url=os.getenv("MEMGPT_BASE_URL"), token=os.getenv("MEMGPT_SERVER_PASS"))
     if arg == ListChoice.agents:
@@ -1142,11 +1133,7 @@
     elif arg == ListChoice.humans:
         """List all humans"""
         table.field_names = ["Name", "Text"]
-<<<<<<< HEAD
         for human in client.list_humans():
-=======
-        for human in client.list_humans(user_id=user_id):
->>>>>>> 09f2e410
             table.add_row([human.name, human.text.replace("\n", "")[:100]])
         print(table)
     elif arg == ListChoice.personas:
@@ -1228,27 +1215,15 @@
             client.add_persona(name, text)
 
     elif option == "human":
-<<<<<<< HEAD
-        human = client.get_human(name, user_id)
-        if human is not None:
-=======
         human = client.get_human(name=name, user_id=user_id)
         if human:
->>>>>>> 09f2e410
             # config if user wants to overwrite
             if not questionary.confirm(f"Human {name} already exists. Overwrite?").ask():
                 return
             human.text = text
-<<<<<<< HEAD
             client.update_human(name, text)
         else:
             client.add_human(name, text)
-=======
-            client.update_human(human)
-        else:
-            human = HumanModel(name=name, text=text, user_id=user_id)
-            client.add_human(HumanModel(name=name, text=text, user_id=user_id))
->>>>>>> 09f2e410
     elif option == "preset":
         assert filename, "Must specify filename for preset"
         create_preset_from_file(filename, name, user_id, ms)
@@ -1265,15 +1240,9 @@
 
     config = MemGPTConfig.load()
     user_id = uuid.UUID(config.anon_clientid)
-<<<<<<< HEAD
     # ms = MetadataStore(config)
     client = create_client(base_url=os.getenv("MEMGPT_BASE_URL"), token=os.getenv("MEMGPT_SERVER_PASS"))
     # assert ms.get_user(user_id=user_id), f"User {user_id} does not exist"
-=======
-    client = create_client(base_url=os.getenv("MEMGPT_BASE_URL"), token=os.getenv("MEMGPT_API_KEY"))
-    ms = MetadataStore(config)
-    assert ms.get_user(user_id=user_id), f"User {user_id} does not exist"
->>>>>>> 09f2e410
 
     try:
         # delete from metadata
@@ -1286,10 +1255,7 @@
             human = client.get_human(name=name, user_id=user_id)
             assert human is not None, f"Human {name} does not exist"
             client.delete_human(name=name, user_id=user_id)
-<<<<<<< HEAD
             assert client.get_human(name=name, user_id=user_id) is None, f"Human {name} still exists"
-=======
->>>>>>> 09f2e410
         elif option == "persona":
             persona = client.get_persona(name=name, user_id=user_id)
             assert persona is not None, f"Persona {name} does not exist"
