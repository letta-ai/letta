--- conflicted
+++ resolved
@@ -220,17 +220,16 @@
             "Enter postgres connection string (e.g. postgresql+pg8000://{user}:{password}@{ip}:5432/{database}):",
             default=config.archival_storage_uri if config.archival_storage_uri else "",
         ).ask()
-    return archival_storage_type, archival_storage_uri
-
-<<<<<<< HEAD
+    
     if archival_storage_type == "lancedb":
         archival_storage_uri = questionary.text(
             "Enter lanncedb connection string (e.g. ./.lancedb",
             default=config.archival_storage_uri if config.archival_storage_uri else "./.lancedb",
         ).ask()
 
+    return archival_storage_type, archival_storage_uri
+
     # TODO: allow configuring embedding model
-=======
 
 @app.command()
 def configure():
@@ -263,7 +262,6 @@
             raise ValueError(
                 "Missing environment variables for OpenAI (see https://memgpt.readthedocs.io/en/latest/endpoints/#openai). Please set them and run `memgpt configure` again."
             )
->>>>>>> 7aafe349
 
     config = MemGPTConfig(
         # model configs
