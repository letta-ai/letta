--- conflicted
+++ resolved
@@ -627,16 +627,6 @@
         persona=default_persona,
         human=default_human,
         agent=default_agent,
-<<<<<<< HEAD
-        ## credentials
-        # openai_key=openai_key,
-        # azure_key=azure_creds["azure_key"],
-        # azure_endpoint=azure_creds["azure_endpoint"],
-        # azure_version=azure_creds["azure_version"],
-        # azure_deployment=azure_creds["azure_deployment"],  # OK if None
-        # azure_embedding_deployment=azure_creds["azure_embedding_deployment"],  # OK if None
-=======
->>>>>>> 7c99fbd0
         # storage
         archival_storage_type=archival_storage_type,
         archival_storage_uri=archival_storage_uri,
