import typer
import uuid
import json
import requests
import sys
import shutil
import io
import logging
import questionary
from pathlib import Path
import os
import subprocess
from enum import Enum

from llama_index import set_global_service_context
from llama_index import ServiceContext

from memgpt.log import logger
from memgpt.interface import CLIInterface as interface  # for printing to terminal
from memgpt.cli.cli_config import configure
import memgpt.presets.presets as presets
import memgpt.utils as utils
from memgpt.utils import printd, open_folder_in_explorer, suppress_stdout
from memgpt.config import MemGPTConfig
from memgpt.credentials import MemGPTCredentials
from memgpt.constants import MEMGPT_DIR, CLI_WARNING_PREFIX, JSON_ENSURE_ASCII
from memgpt.agent import Agent
from memgpt.embeddings import embedding_model
from memgpt.server.constants import WS_DEFAULT_PORT, REST_DEFAULT_PORT
from memgpt.data_types import AgentState, LLMConfig, EmbeddingConfig, User
from memgpt.metadata import MetadataStore
from memgpt.migrate import migrate_all_agents, migrate_all_sources


def migrate():
    """Migrate old agents (pre 0.2.12) to the new database system"""
    migrate_all_agents()
    migrate_all_sources()


class QuickstartChoice(Enum):
    openai = "openai"
    # azure = "azure"
    memgpt_hosted = "memgpt"


def str_to_quickstart_choice(choice_str: str) -> QuickstartChoice:
    try:
        return QuickstartChoice[choice_str]
    except KeyError:
        valid_options = [choice.name for choice in QuickstartChoice]
        raise ValueError(f"{choice_str} is not a valid QuickstartChoice. Valid options are: {valid_options}")


def set_config_with_dict(new_config: dict) -> bool:
    """Set the base config using a dict"""
    from memgpt.utils import printd

    old_config = MemGPTConfig.load()
    modified = False
    for k, v in vars(old_config).items():
        if k in new_config:
            if v != new_config[k]:
                printd(f"Replacing config {k}: {v} -> {new_config[k]}")
                modified = True
                # old_config[k] = new_config[k]
                setattr(old_config, k, new_config[k])  # Set the new value using dot notation
            else:
                printd(f"Skipping new config {k}: {v} == {new_config[k]}")

    # update embedding config
    for k, v in vars(old_config.default_embedding_config).items():
        if k in new_config:
            if v != new_config[k]:
                printd(f"Replacing config {k}: {v} -> {new_config[k]}")
                modified = True
                # old_config[k] = new_config[k]
                setattr(old_config.default_embedding_config, k, new_config[k])
        else:
            printd(f"Skipping new config {k}: {v} == {new_config[k]}")

    # update llm config
    for k, v in vars(old_config.default_llm_config).items():
        if k in new_config:
            if v != new_config[k]:
                printd(f"Replacing config {k}: {v} -> {new_config[k]}")
                modified = True
                # old_config[k] = new_config[k]
                setattr(old_config.default_llm_config, k, new_config[k])
        else:
            printd(f"Skipping new config {k}: {v} == {new_config[k]}")

    if modified:
        printd(f"Saving new config file.")
        old_config.save()
        typer.secho(f"📖 MemGPT configuration file updated!", fg=typer.colors.GREEN)
        typer.secho(
            "\n".join(
                [
                    f"🧠 model\t-> {old_config.default_llm_config.model}",
                    f"🖥️  endpoint\t-> {old_config.default_llm_config.model_endpoint}",
                ]
            ),
            fg=typer.colors.GREEN,
        )
        return True
    else:
        typer.secho(f"📖 MemGPT configuration file unchanged.", fg=typer.colors.WHITE)
        typer.secho(
            "\n".join(
                [
                    f"🧠 model\t-> {old_config.default_llm_config.model}",
                    f"🖥️  endpoint\t-> {old_config.default_llm_config.model_endpoint}",
                ]
            ),
            fg=typer.colors.WHITE,
        )
        return False


def quickstart(
    backend: QuickstartChoice = typer.Option("memgpt", help="Quickstart setup backend"),
    latest: bool = typer.Option(False, "--latest", help="Use --latest to pull the latest config from online"),
    debug: bool = typer.Option(False, "--debug", help="Use --debug to enable debugging output"),
    terminal: bool = True,
):
    """Set the base config file with a single command"""

    # setup logger
    utils.DEBUG = debug
    logging.getLogger().setLevel(logging.CRITICAL)
    if debug:
        logging.getLogger().setLevel(logging.DEBUG)

    # make sure everything is set up properly
    MemGPTConfig.create_config_dir()
    credentials = MemGPTCredentials.load()

    config_was_modified = False
    if backend == QuickstartChoice.memgpt_hosted:
        # if latest, try to pull the config from the repo
        # fallback to using local
        if latest:
            # Download the latest memgpt hosted config
            url = "https://raw.githubusercontent.com/cpacker/MemGPT/main/memgpt/configs/memgpt_hosted.json"
            response = requests.get(url)

            # Check if the request was successful
            if response.status_code == 200:
                # Parse the response content as JSON
                config = response.json()
                # Output a success message and the first few items in the dictionary as a sample
                printd("JSON config file downloaded successfully.")
                config_was_modified = set_config_with_dict(config)
            else:
                typer.secho(f"Failed to download config from {url}. Status code: {response.status_code}", fg=typer.colors.RED)

                # Load the file from the relative path
                script_dir = os.path.dirname(__file__)  # Get the directory where the script is located
                backup_config_path = os.path.join(script_dir, "..", "configs", "memgpt_hosted.json")
                try:
                    with open(backup_config_path, "r") as file:
                        backup_config = json.load(file)
                    printd("Loaded backup config file successfully.")
                    config_was_modified = set_config_with_dict(backup_config)
                except FileNotFoundError:
                    typer.secho(f"Backup config file not found at {backup_config_path}", fg=typer.colors.RED)
                    return
        else:
            # Load the file from the relative path
            script_dir = os.path.dirname(__file__)  # Get the directory where the script is located
            backup_config_path = os.path.join(script_dir, "..", "configs", "memgpt_hosted.json")
            try:
                with open(backup_config_path, "r") as file:
                    backup_config = json.load(file)
                printd("Loaded config file successfully.")
                config_was_modified = set_config_with_dict(backup_config)
            except FileNotFoundError:
                typer.secho(f"Config file not found at {backup_config_path}", fg=typer.colors.RED)
                return

    elif backend == QuickstartChoice.openai:
        # Make sure we have an API key
        api_key = os.getenv("OPENAI_API_KEY")
        while api_key is None or len(api_key) == 0:
            # Ask for API key as input
            api_key = questionary.password("Enter your OpenAI API key (starts with 'sk-', see https://platform.openai.com/api-keys):").ask()
        credentials.openai_key = api_key
        credentials.save()

        # if latest, try to pull the config from the repo
        # fallback to using local
        if latest:
            url = "https://raw.githubusercontent.com/cpacker/MemGPT/main/memgpt/configs/openai.json"
            response = requests.get(url)

            # Check if the request was successful
            if response.status_code == 200:
                # Parse the response content as JSON
                config = response.json()
                # Output a success message and the first few items in the dictionary as a sample
                print("JSON config file downloaded successfully.")
                config_was_modified = set_config_with_dict(config)
            else:
                typer.secho(f"Failed to download config from {url}. Status code: {response.status_code}", fg=typer.colors.RED)

                # Load the file from the relative path
                script_dir = os.path.dirname(__file__)  # Get the directory where the script is located
                backup_config_path = os.path.join(script_dir, "..", "configs", "openai.json")
                try:
                    with open(backup_config_path, "r") as file:
                        backup_config = json.load(file)
                    printd("Loaded backup config file successfully.")
                    config_was_modified = set_config_with_dict(backup_config)
                except FileNotFoundError:
                    typer.secho(f"Backup config file not found at {backup_config_path}", fg=typer.colors.RED)
                    return
        else:
            # Load the file from the relative path
            script_dir = os.path.dirname(__file__)  # Get the directory where the script is located
            backup_config_path = os.path.join(script_dir, "..", "configs", "openai.json")
            try:
                with open(backup_config_path, "r") as file:
                    backup_config = json.load(file)
                printd("Loaded config file successfully.")
                config_was_modified = set_config_with_dict(backup_config)
            except FileNotFoundError:
                typer.secho(f"Config file not found at {backup_config_path}", fg=typer.colors.RED)
                return

    else:
        raise NotImplementedError(backend)

    # 'terminal' = quickstart was run alone, in which case we should guide the user on the next command
    if terminal:
        if config_was_modified:
            typer.secho('⚡ Run "memgpt run" to create an agent with the new config.', fg=typer.colors.YELLOW)
        else:
            typer.secho('⚡ Run "memgpt run" to create an agent.', fg=typer.colors.YELLOW)


def open_folder():
    """Open a folder viewer of the MemGPT home directory"""
    try:
        print(f"Opening home folder: {MEMGPT_DIR}")
        open_folder_in_explorer(MEMGPT_DIR)
    except Exception as e:
        print(f"Failed to open folder with system viewer, error:\n{e}")


class ServerChoice(Enum):
    rest_api = "rest"
    ws_api = "websocket"


def create_default_user_or_exit(config: MemGPTConfig, ms: MetadataStore):
    user_id = uuid.UUID(config.anon_clientid)
    user = ms.get_user(user_id=user_id)
    if user is None:
        ms.create_user(User(id=user_id))
        user = ms.get_user(user_id=user_id)
        if user is None:
            typer.secho(f"Failed to create default user in database.", fg=typer.colors.RED)
            sys.exit(1)
        else:
            return user


def server(
    type: ServerChoice = typer.Option("rest", help="Server to run"),
    port: int = typer.Option(None, help="Port to run the server on"),
    host: str = typer.Option(None, help="Host to run the server on (default to localhost)"),
    debug: bool = typer.Option(True, help="Turn debugging output on"),
):
    """Launch a MemGPT server process"""

    if debug:
        from memgpt.server.server import logger as server_logger

        # Set the logging level
        server_logger.setLevel(logging.DEBUG)
        # Create a StreamHandler
        stream_handler = logging.StreamHandler()
        # Set the formatter (optional)
        formatter = logging.Formatter("%(asctime)s - %(name)s - %(levelname)s - %(message)s")
        stream_handler.setFormatter(formatter)
        # Add the handler to the logger
        server_logger.addHandler(stream_handler)

    if type == ServerChoice.rest_api:
        import uvicorn
        from memgpt.server.rest_api.server import app

        if MemGPTConfig.exists():
            config = MemGPTConfig.load()
            ms = MetadataStore(config)
            create_default_user_or_exit(config, ms)
        else:
            typer.secho(f"No configuration exists. Run memgpt configure before starting the server.", fg=typer.colors.RED)
            sys.exit(1)

        try:
            # Start the subprocess in a new session
            uvicorn.run(app, host=host or "localhost", port=port or REST_DEFAULT_PORT)

        except KeyboardInterrupt:
            # Handle CTRL-C
            typer.secho("Terminating the server...")
            sys.exit(0)

    elif type == ServerChoice.ws_api:
        if port is None:
            port = WS_DEFAULT_PORT

        # Change to the desired directory
        script_path = Path(__file__).resolve()
        script_dir = script_path.parent

        server_directory = os.path.join(script_dir.parent, "server", "ws_api")
        command = f"python server.py {port}"

        # Run the command
        typer.secho(f"Running WS (websockets) server: {command} (inside {server_directory})")

        try:
            # Start the subprocess in a new session
            process = subprocess.Popen(command, shell=True, start_new_session=True, cwd=server_directory)
            process.wait()
        except KeyboardInterrupt:
            # Handle CTRL-C
            typer.secho("Terminating the server...")
            process.terminate()
            try:
                process.wait(timeout=5)
            except subprocess.TimeoutExpired:
                process.kill()
                typer.secho("Server terminated with kill()")
            sys.exit(0)


def run(
    persona: str = typer.Option(None, help="Specify persona"),
    agent: str = typer.Option(None, help="Specify agent save file"),
    human: str = typer.Option(None, help="Specify human"),
    preset: str = typer.Option(None, help="Specify preset"),
    # model flags
    model: str = typer.Option(None, help="Specify the LLM model"),
    model_wrapper: str = typer.Option(None, help="Specify the LLM model wrapper"),
    model_endpoint: str = typer.Option(None, help="Specify the LLM model endpoint"),
    model_endpoint_type: str = typer.Option(None, help="Specify the LLM model endpoint type"),
    context_window: int = typer.Option(None, help="The context window of the LLM you are using (e.g. 8k for most Mistral 7B variants)"),
    # other
    first: bool = typer.Option(False, "--first", help="Use --first to send the first message in the sequence"),
    strip_ui: bool = typer.Option(False, help="Remove all the bells and whistles in CLI output (helpful for testing)"),
    debug: bool = typer.Option(False, "--debug", help="Use --debug to enable debugging output"),
    no_verify: bool = typer.Option(False, help="Bypass message verification"),
    yes: bool = typer.Option(False, "-y", help="Skip confirmation prompt and use defaults"),
):
    """Start chatting with an MemGPT agent

    Example usage: `memgpt run --agent myagent --data-source mydata --persona mypersona --human myhuman --model gpt-3.5-turbo`

    :param persona: Specify persona
    :param agent: Specify agent name (will load existing state if the agent exists, or create a new one with that name)
    :param human: Specify human
    :param model: Specify the LLM model

    """

    # setup logger
    # TODO: remove Utils Debug after global logging is complete.
    utils.DEBUG = debug
    # TODO: add logging command line options for runtime log level

    if debug:
        logger.setLevel(logging.DEBUG)
    else:
        logger.setLevel(logging.CRITICAL)

    from memgpt.migrate import config_is_compatible, wipe_config_and_reconfigure, VERSION_CUTOFF

    if not config_is_compatible(allow_empty=True):
        typer.secho(f"\nYour current config file is incompatible with MemGPT versions later than {VERSION_CUTOFF}\n", fg=typer.colors.RED)
        choices = [
            "Run the full config setup (recommended)",
            "Create a new config using defaults",
            "Cancel",
        ]
        selection = questionary.select(
            f"To use MemGPT, you must either downgrade your MemGPT version (<= {VERSION_CUTOFF}), or regenerate your config. Would you like to proceed?",
            choices=choices,
            default=choices[0],
        ).ask()
        if selection == choices[0]:
            try:
                wipe_config_and_reconfigure()
            except Exception as e:
                typer.secho(f"Fresh config generation failed - error:\n{e}", fg=typer.colors.RED)
                raise
        elif selection == choices[1]:
            try:
                wipe_config_and_reconfigure(run_configure=False)
            except Exception as e:
                typer.secho(f"Fresh config generation failed - error:\n{e}", fg=typer.colors.RED)
                raise
        else:
            typer.secho("Migration cancelled (to migrate old agents, run `memgpt migrate`)", fg=typer.colors.RED)
            raise KeyboardInterrupt()

    if not MemGPTConfig.exists():
        # if no config, ask about quickstart
        # do you want to do:
        # - openai (run quickstart)
        # - memgpt hosted (run quickstart)
        # - other (run configure)
        if yes:
            # if user is passing '-y' to bypass all inputs, use memgpt hosted
            # since it can't fail out if you don't have an API key
            quickstart(backend=QuickstartChoice.memgpt_hosted)
            config = MemGPTConfig()

        else:
            config_choices = {
                "memgpt": "Use the free MemGPT endpoints",
                "openai": "Use OpenAI (requires an OpenAI API key)",
                "other": "Other (OpenAI Azure, custom LLM endpoint, etc)",
            }
            print()
            config_selection = questionary.select(
                "How would you like to set up MemGPT?",
                choices=list(config_choices.values()),
                default=config_choices["memgpt"],
            ).ask()

            if config_selection == config_choices["memgpt"]:
                print()
                quickstart(backend=QuickstartChoice.memgpt_hosted, debug=debug, terminal=False, latest=False)
            elif config_selection == config_choices["openai"]:
                print()
                quickstart(backend=QuickstartChoice.openai, debug=debug, terminal=False, latest=False)
            elif config_selection == config_choices["other"]:
                configure()
            else:
                raise ValueError(config_selection)

            config = MemGPTConfig.load()

    else:  # load config
        config = MemGPTConfig.load()

        # force re-configuration is config is from old version
        if config.memgpt_version is None:  # TODO: eventually add checks for older versions, if config changes again
            typer.secho("MemGPT has been updated to a newer version, so re-running configuration.", fg=typer.colors.YELLOW)
            configure()
            config = MemGPTConfig.load()

    # read user id from config
    ms = MetadataStore(config)
<<<<<<< HEAD
    user = create_default_user_or_exit(config, ms)
=======
    user_id = uuid.UUID(config.anon_clientid)
    user = ms.get_user(user_id=user_id)
    if user is None:
        print("Creating user", user_id)
        ms.create_user(User(id=user_id))
        user = ms.get_user(user_id=user_id)
        if user is None:
            typer.secho(f"Failed to create default user in database.", fg=typer.colors.RED)
            sys.exit(1)
    else:
        print("existing user", user, user_id)
>>>>>>> d6da2bd8

    # override with command line arguments
    if debug:
        config.debug = debug
    if no_verify:
        config.no_verify = no_verify
    # determine agent to use, if not provided
    if not yes and not agent:
        agents = ms.list_agents(user_id=user.id)
        agents = [a.name for a in agents]

        if len(agents) > 0 and not any([persona, human, model]):
            print()
            select_agent = questionary.confirm("Would you like to select an existing agent?").ask()
            if select_agent is None:
                raise KeyboardInterrupt
            if select_agent:
                agent = questionary.select("Select agent:", choices=agents).ask()

    # create agent config
    if agent and ms.get_agent(agent_name=agent, user_id=user.id):  # use existing agent
        typer.secho(f"\n🔁 Using existing agent {agent}", fg=typer.colors.GREEN)
        # agent_config = AgentConfig.load(agent)
        agent_state = ms.get_agent(agent_name=agent, user_id=user_id)
        printd("Loading agent state:", agent_state.id)
        printd("Agent state:", agent_state.state)
        # printd("State path:", agent_config.save_state_dir())
        # printd("Persistent manager path:", agent_config.save_persistence_manager_dir())
        # printd("Index path:", agent_config.save_agent_index_dir())
        # persistence_manager = LocalStateManager(agent_config).load() # TODO: implement load
        # TODO: load prior agent state
        if persona and persona != agent_state.persona:
            typer.secho(f"{CLI_WARNING_PREFIX}Overriding existing persona {agent_state.persona} with {persona}", fg=typer.colors.YELLOW)
            agent_state.persona = persona
            # raise ValueError(f"Cannot override {agent_state.name} existing persona {agent_state.persona} with {persona}")
        if human and human != agent_state.human:
            typer.secho(f"{CLI_WARNING_PREFIX}Overriding existing human {agent_state.human} with {human}", fg=typer.colors.YELLOW)
            agent_state.human = human
            # raise ValueError(f"Cannot override {agent_config.name} existing human {agent_config.human} with {human}")

        # Allow overriding model specifics (model, model wrapper, model endpoint IP + type, context_window)
        if model and model != agent_state.llm_config.model:
            typer.secho(
                f"{CLI_WARNING_PREFIX}Overriding existing model {agent_state.llm_config.model} with {model}", fg=typer.colors.YELLOW
            )
            agent_state.llm_config.model = model
        if context_window is not None and int(context_window) != agent_state.llm_config.context_window:
            typer.secho(
                f"{CLI_WARNING_PREFIX}Overriding existing context window {agent_state.llm_config.context_window} with {context_window}",
                fg=typer.colors.YELLOW,
            )
            agent_state.llm_config.context_window = context_window
        if model_wrapper and model_wrapper != agent_state.llm_config.model_wrapper:
            typer.secho(
                f"{CLI_WARNING_PREFIX}Overriding existing model wrapper {agent_state.llm_config.model_wrapper} with {model_wrapper}",
                fg=typer.colors.YELLOW,
            )
            agent_state.llm_config.model_wrapper = model_wrapper
        if model_endpoint and model_endpoint != agent_state.llm_config.model_endpoint:
            typer.secho(
                f"{CLI_WARNING_PREFIX}Overriding existing model endpoint {agent_state.llm_config.model_endpoint} with {model_endpoint}",
                fg=typer.colors.YELLOW,
            )
            agent_state.llm_config.model_endpoint = model_endpoint
        if model_endpoint_type and model_endpoint_type != agent_state.llm_config.model_endpoint_type:
            typer.secho(
                f"{CLI_WARNING_PREFIX}Overriding existing model endpoint type {agent_state.llm_config.model_endpoint_type} with {model_endpoint_type}",
                fg=typer.colors.YELLOW,
            )
            agent_state.llm_config.model_endpoint_type = model_endpoint_type

        # Update the agent with any overrides
        ms.update_agent(agent_state)

        # create agent
        memgpt_agent = Agent(agent_state, interface=interface)

    else:  # create new agent
        # create new agent config: override defaults with args if provided
        typer.secho("\n🧬 Creating new agent...", fg=typer.colors.WHITE)

        if agent is None:
            # determine agent name
            # agent_count = len(ms.list_agents(user_id=user.id))
            # agent = f"agent_{agent_count}"
            agent = utils.create_random_username()

        llm_config = config.default_llm_config
        embedding_config = config.default_embedding_config  # TODO allow overriding embedding params via CLI run

        # Allow overriding model specifics (model, model wrapper, model endpoint IP + type, context_window)
        if model and model != llm_config.model:
            typer.secho(f"{CLI_WARNING_PREFIX}Overriding default model {llm_config.model} with {model}", fg=typer.colors.YELLOW)
            llm_config.model = model
        if context_window is not None and int(context_window) != llm_config.context_window:
            typer.secho(
                f"{CLI_WARNING_PREFIX}Overriding default context window {llm_config.context_window} with {context_window}",
                fg=typer.colors.YELLOW,
            )
            llm_config.context_window = context_window
        if model_wrapper and model_wrapper != llm_config.model_wrapper:
            typer.secho(
                f"{CLI_WARNING_PREFIX}Overriding existing model wrapper {llm_config.model_wrapper} with {model_wrapper}",
                fg=typer.colors.YELLOW,
            )
            llm_config.model_wrapper = model_wrapper
        if model_endpoint and model_endpoint != llm_config.model_endpoint:
            typer.secho(
                f"{CLI_WARNING_PREFIX}Overriding existing model endpoint {llm_config.model_endpoint} with {model_endpoint}",
                fg=typer.colors.YELLOW,
            )
            llm_config.model_endpoint = model_endpoint
        if model_endpoint_type and model_endpoint_type != llm_config.model_endpoint_type:
            typer.secho(
                f"{CLI_WARNING_PREFIX}Overriding existing model endpoint type {llm_config.model_endpoint_type} with {model_endpoint_type}",
                fg=typer.colors.YELLOW,
            )
            llm_config.model_endpoint_type = model_endpoint_type

        agent_state = AgentState(
            name=agent,
            user_id=user.id,
            persona=persona if persona else user.default_persona,
            human=human if human else user.default_human,
            preset=preset if preset else user.default_preset,
            llm_config=llm_config,
            embedding_config=embedding_config,
        )
        ms.create_agent(agent_state)

        typer.secho(f"->  🤖 Using persona profile '{agent_state.persona}'", fg=typer.colors.WHITE)
        typer.secho(f"->  🧑 Using human profile '{agent_state.human}'", fg=typer.colors.WHITE)

        # Supress llama-index noise
        # TODO(swooders) add persistence manager code? or comment out?
        # with suppress_stdout():
        # TODO: allow configrable state manager (only local is supported right now)
        # persistence_manager = LocalStateManager(agent_config)  # TODO: insert dataset/pre-fill

        # create agent
        try:
            memgpt_agent = presets.create_agent_from_preset(
                agent_state=agent_state,
                interface=interface,
            )
        except ValueError as e:
            # TODO(swooders) what's the equivalent cleanup code for the new DB refactor?
            typer.secho(f"Failed to create agent from provided information:\n{e}", fg=typer.colors.RED)
            # # Delete the directory of the failed agent
            # try:
            #     # Path to the specific file
            #     agent_config_file = agent_config.agent_config_path

            #     # Check if the file exists
            #     if os.path.isfile(agent_config_file):
            #         # Delete the file
            #         os.remove(agent_config_file)

            #     # Now, delete the directory along with any remaining files in it
            #     agent_save_dir = os.path.join(MEMGPT_DIR, "agents", agent_config.name)
            #     shutil.rmtree(agent_save_dir)
            # except:
            #     typer.secho(f"Failed to delete agent directory during cleanup:\n{e}", fg=typer.colors.RED)
            sys.exit(1)
        typer.secho(f"🎉 Created new agent '{agent_state.name}'", fg=typer.colors.GREEN)

    # pretty print agent config
    # printd(json.dumps(vars(agent_config), indent=4, sort_keys=True, ensure_ascii=JSON_ENSURE_ASCII))
    # printd(json.dumps(agent_init_state), indent=4, sort_keys=True, ensure_ascii=JSON_ENSURE_ASCII))

    # configure llama index
    original_stdout = sys.stdout  # unfortunate hack required to suppress confusing print statements from llama index
    sys.stdout = io.StringIO()
    embed_model = embedding_model(config=agent_state.embedding_config, user_id=user.id)
    service_context = ServiceContext.from_defaults(
        llm=None, embed_model=embed_model, chunk_size=agent_state.embedding_config.embedding_chunk_size
    )
    set_global_service_context(service_context)
    sys.stdout = original_stdout

    # start event loop
    from memgpt.main import run_agent_loop

    print()  # extra space
    run_agent_loop(memgpt_agent, config, first, ms, no_verify)  # TODO: add back no_verify


def attach(
    agent: str = typer.Option(help="Specify agent to attach data to"),
    data_source: str = typer.Option(help="Data source to attach to avent"),
    user_id: uuid.UUID = None,
):
    # use client ID is no user_id provided
    config = MemGPTConfig.load()
    if user_id is None:
        user_id = uuid.UUID(config.anon_clientid)
    try:
        # loads the data contained in data source into the agent's memory
        from memgpt.agent_store.storage import StorageConnector, TableType
        from tqdm import tqdm

        ms = MetadataStore(config)
        agent = ms.get_agent(agent_name=agent, user_id=user_id)
        source = ms.get_source(source_name=data_source, user_id=user_id)
        assert source is not None, f"Source {data_source} does not exist for user {user_id}"

        # get storage connectors
        with suppress_stdout():
            source_storage = StorageConnector.get_storage_connector(TableType.PASSAGES, config, user_id=user_id)
            dest_storage = StorageConnector.get_storage_connector(TableType.ARCHIVAL_MEMORY, config, user_id=user_id, agent_id=agent.id)

        size = source_storage.size({"data_source": data_source})
        typer.secho(f"Ingesting {size} passages into {agent.name}", fg=typer.colors.GREEN)
        page_size = 100
        generator = source_storage.get_all_paginated(filters={"data_source": data_source}, page_size=page_size)  # yields List[Passage]
        passages = []
        for i in tqdm(range(0, size, page_size)):
            passages = next(generator)
            print("inserting", passages)

            # need to associated passage with agent (for filtering)
            for passage in passages:
                passage.agent_id = agent.id

            # insert into agent archival memory
            dest_storage.insert_many(passages)

        # save destination storage
        dest_storage.save()

        # attach to agent
        source_id = ms.get_source(source_name=data_source, user_id=user_id).id
        ms.attach_source(agent_id=agent.id, source_id=source_id, user_id=user_id)

        total_agent_passages = dest_storage.size()

        typer.secho(
            f"Attached data source {data_source} to agent {agent}, consisting of {len(passages)}. Agent now has {total_agent_passages} embeddings in archival memory.",
            fg=typer.colors.GREEN,
        )
    except KeyboardInterrupt:
        typer.secho("Operation interrupted by KeyboardInterrupt.", fg=typer.colors.YELLOW)


def version():
    import memgpt

    print(memgpt.__version__)
    return memgpt.__version__<|MERGE_RESOLUTION|>--- conflicted
+++ resolved
@@ -456,21 +456,7 @@
 
     # read user id from config
     ms = MetadataStore(config)
-<<<<<<< HEAD
     user = create_default_user_or_exit(config, ms)
-=======
-    user_id = uuid.UUID(config.anon_clientid)
-    user = ms.get_user(user_id=user_id)
-    if user is None:
-        print("Creating user", user_id)
-        ms.create_user(User(id=user_id))
-        user = ms.get_user(user_id=user_id)
-        if user is None:
-            typer.secho(f"Failed to create default user in database.", fg=typer.colors.RED)
-            sys.exit(1)
-    else:
-        print("existing user", user, user_id)
->>>>>>> d6da2bd8
 
     # override with command line arguments
     if debug:
