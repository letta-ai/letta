import typer
import uuid
import json
import requests
import sys
import shutil
import io
import logging
import questionary
from pathlib import Path
import os
import subprocess
from enum import Enum
from typing import Optional

from llama_index import set_global_service_context
from llama_index import ServiceContext

from memgpt.log import logger
from memgpt.interface import CLIInterface as interface  # for printing to terminal
from memgpt.cli.cli_config import configure
import memgpt.presets.presets as presets
import memgpt.utils as utils
from memgpt.utils import printd, open_folder_in_explorer, suppress_stdout
from memgpt.config import MemGPTConfig
from memgpt.credentials import MemGPTCredentials
from memgpt.constants import MEMGPT_DIR, CLI_WARNING_PREFIX, JSON_ENSURE_ASCII
from memgpt.agent import Agent
from memgpt.embeddings import embedding_model
from memgpt.server.constants import WS_DEFAULT_PORT, REST_DEFAULT_PORT
from memgpt.data_types import AgentState, LLMConfig, EmbeddingConfig, User, Passage
from memgpt.metadata import MetadataStore
from memgpt.migrate import migrate_all_agents, migrate_all_sources


def migrate():
    """Migrate old agents (pre 0.2.12) to the new database system"""
    migrate_all_agents()
    migrate_all_sources()


class QuickstartChoice(Enum):
    openai = "openai"
    # azure = "azure"
    memgpt_hosted = "memgpt"


def str_to_quickstart_choice(choice_str: str) -> QuickstartChoice:
    try:
        return QuickstartChoice[choice_str]
    except KeyError:
        valid_options = [choice.name for choice in QuickstartChoice]
        raise ValueError(f"{choice_str} is not a valid QuickstartChoice. Valid options are: {valid_options}")


def set_config_with_dict(new_config: dict) -> bool:
    """Set the base config using a dict"""
    from memgpt.utils import printd

    old_config = MemGPTConfig.load()
    modified = False
    for k, v in vars(old_config).items():
        if k in new_config:
            if v != new_config[k]:
                printd(f"Replacing config {k}: {v} -> {new_config[k]}")
                modified = True
                # old_config[k] = new_config[k]
                setattr(old_config, k, new_config[k])  # Set the new value using dot notation
            else:
                printd(f"Skipping new config {k}: {v} == {new_config[k]}")

    # update embedding config
    for k, v in vars(old_config.default_embedding_config).items():
        if k in new_config:
            if v != new_config[k]:
                printd(f"Replacing config {k}: {v} -> {new_config[k]}")
                modified = True
                # old_config[k] = new_config[k]
                setattr(old_config.default_embedding_config, k, new_config[k])
        else:
            printd(f"Skipping new config {k}: {v} == {new_config[k]}")

    # update llm config
    for k, v in vars(old_config.default_llm_config).items():
        if k in new_config:
            if v != new_config[k]:
                printd(f"Replacing config {k}: {v} -> {new_config[k]}")
                modified = True
                # old_config[k] = new_config[k]
                setattr(old_config.default_llm_config, k, new_config[k])
        else:
            printd(f"Skipping new config {k}: {v} == {new_config[k]}")

    if modified:
        printd(f"Saving new config file.")
        old_config.save()
        typer.secho(f"📖 MemGPT configuration file updated!", fg=typer.colors.GREEN)
        typer.secho(
            "\n".join(
                [
                    f"🧠 model\t-> {old_config.default_llm_config.model}",
                    f"🖥️  endpoint\t-> {old_config.default_llm_config.model_endpoint}",
                ]
            ),
            fg=typer.colors.GREEN,
        )
        return True
    else:
        typer.secho(f"📖 MemGPT configuration file unchanged.", fg=typer.colors.WHITE)
        typer.secho(
            "\n".join(
                [
                    f"🧠 model\t-> {old_config.default_llm_config.model}",
                    f"🖥️  endpoint\t-> {old_config.default_llm_config.model_endpoint}",
                ]
            ),
            fg=typer.colors.WHITE,
        )
        return False


def quickstart(
    backend: QuickstartChoice = typer.Option("memgpt", help="Quickstart setup backend"),
    latest: bool = typer.Option(False, "--latest", help="Use --latest to pull the latest config from online"),
    debug: bool = typer.Option(False, "--debug", help="Use --debug to enable debugging output"),
    terminal: bool = True,
):
    """Set the base config file with a single command"""

    # setup logger
    utils.DEBUG = debug
    logging.getLogger().setLevel(logging.CRITICAL)
    if debug:
        logging.getLogger().setLevel(logging.DEBUG)

    # make sure everything is set up properly
    MemGPTConfig.create_config_dir()
    credentials = MemGPTCredentials.load()

    config_was_modified = False
    if backend == QuickstartChoice.memgpt_hosted:
        # if latest, try to pull the config from the repo
        # fallback to using local
        if latest:
            # Download the latest memgpt hosted config
            url = "https://raw.githubusercontent.com/cpacker/MemGPT/main/memgpt/configs/memgpt_hosted.json"
            response = requests.get(url)

            # Check if the request was successful
            if response.status_code == 200:
                # Parse the response content as JSON
                config = response.json()
                # Output a success message and the first few items in the dictionary as a sample
                printd("JSON config file downloaded successfully.")
                config_was_modified = set_config_with_dict(config)
            else:
                typer.secho(f"Failed to download config from {url}. Status code: {response.status_code}", fg=typer.colors.RED)

                # Load the file from the relative path
                script_dir = os.path.dirname(__file__)  # Get the directory where the script is located
                backup_config_path = os.path.join(script_dir, "..", "configs", "memgpt_hosted.json")
                try:
                    with open(backup_config_path, "r") as file:
                        backup_config = json.load(file)
                    printd("Loaded backup config file successfully.")
                    config_was_modified = set_config_with_dict(backup_config)
                except FileNotFoundError:
                    typer.secho(f"Backup config file not found at {backup_config_path}", fg=typer.colors.RED)
                    return
        else:
            # Load the file from the relative path
            script_dir = os.path.dirname(__file__)  # Get the directory where the script is located
            backup_config_path = os.path.join(script_dir, "..", "configs", "memgpt_hosted.json")
            try:
                with open(backup_config_path, "r") as file:
                    backup_config = json.load(file)
                printd("Loaded config file successfully.")
                config_was_modified = set_config_with_dict(backup_config)
            except FileNotFoundError:
                typer.secho(f"Config file not found at {backup_config_path}", fg=typer.colors.RED)
                return

    elif backend == QuickstartChoice.openai:
        # Make sure we have an API key
        api_key = os.getenv("OPENAI_API_KEY")
        while api_key is None or len(api_key) == 0:
            # Ask for API key as input
            api_key = questionary.password("Enter your OpenAI API key (starts with 'sk-', see https://platform.openai.com/api-keys):").ask()
        credentials.openai_key = api_key
        credentials.save()

        # if latest, try to pull the config from the repo
        # fallback to using local
        if latest:
            url = "https://raw.githubusercontent.com/cpacker/MemGPT/main/memgpt/configs/openai.json"
            response = requests.get(url)

            # Check if the request was successful
            if response.status_code == 200:
                # Parse the response content as JSON
                config = response.json()
                # Output a success message and the first few items in the dictionary as a sample
                print("JSON config file downloaded successfully.")
                config_was_modified = set_config_with_dict(config)
            else:
                typer.secho(f"Failed to download config from {url}. Status code: {response.status_code}", fg=typer.colors.RED)

                # Load the file from the relative path
                script_dir = os.path.dirname(__file__)  # Get the directory where the script is located
                backup_config_path = os.path.join(script_dir, "..", "configs", "openai.json")
                try:
                    with open(backup_config_path, "r") as file:
                        backup_config = json.load(file)
                    printd("Loaded backup config file successfully.")
                    config_was_modified = set_config_with_dict(backup_config)
                except FileNotFoundError:
                    typer.secho(f"Backup config file not found at {backup_config_path}", fg=typer.colors.RED)
                    return
        else:
            # Load the file from the relative path
            script_dir = os.path.dirname(__file__)  # Get the directory where the script is located
            backup_config_path = os.path.join(script_dir, "..", "configs", "openai.json")
            try:
                with open(backup_config_path, "r") as file:
                    backup_config = json.load(file)
                printd("Loaded config file successfully.")
                config_was_modified = set_config_with_dict(backup_config)
            except FileNotFoundError:
                typer.secho(f"Config file not found at {backup_config_path}", fg=typer.colors.RED)
                return

    else:
        raise NotImplementedError(backend)

    # 'terminal' = quickstart was run alone, in which case we should guide the user on the next command
    if terminal:
        if config_was_modified:
            typer.secho('⚡ Run "memgpt run" to create an agent with the new config.', fg=typer.colors.YELLOW)
        else:
            typer.secho('⚡ Run "memgpt run" to create an agent.', fg=typer.colors.YELLOW)


def open_folder():
    """Open a folder viewer of the MemGPT home directory"""
    try:
        print(f"Opening home folder: {MEMGPT_DIR}")
        open_folder_in_explorer(MEMGPT_DIR)
    except Exception as e:
        print(f"Failed to open folder with system viewer, error:\n{e}")


class ServerChoice(Enum):
    rest_api = "rest"
    ws_api = "websocket"


def server(
    type: ServerChoice = typer.Option("rest", help="Server to run"),
    port: int = typer.Option(None, help="Port to run the server on"),
    host: str = typer.Option(None, help="Host to run the server on (default to localhost)"),
    debug: bool = typer.Option(True, help="Turn debugging output on"),
):
    """Launch a MemGPT server process"""

    if debug:
        from memgpt.server.server import logger as server_logger

        # Set the logging level
        server_logger.setLevel(logging.DEBUG)
        # Create a StreamHandler
        stream_handler = logging.StreamHandler()
        # Set the formatter (optional)
        formatter = logging.Formatter("%(asctime)s - %(name)s - %(levelname)s - %(message)s")
        stream_handler.setFormatter(formatter)
        # Add the handler to the logger
        server_logger.addHandler(stream_handler)

    if type == ServerChoice.rest_api:
        import uvicorn
        from memgpt.server.rest_api.server import app

        try:
            # Start the subprocess in a new session
            uvicorn.run(app, host=host or "localhost", port=port or REST_DEFAULT_PORT)

        except KeyboardInterrupt:
            # Handle CTRL-C
            print("Terminating the server...")
            sys.exit(0)

    elif type == ServerChoice.ws_api:
        if port is None:
            port = WS_DEFAULT_PORT

        # Change to the desired directory
        script_path = Path(__file__).resolve()
        script_dir = script_path.parent

        server_directory = os.path.join(script_dir.parent, "server", "ws_api")
        command = f"python server.py {port}"

        # Run the command
        print(f"Running WS (websockets) server: {command} (inside {server_directory})")

        process = None
        try:
            # Start the subprocess in a new session
            process = subprocess.Popen(command, shell=True, start_new_session=True, cwd=server_directory)
            process.wait()
        except KeyboardInterrupt:
            # Handle CTRL-C
            if process is not None:
                print("Terminating the server...")
                process.terminate()
                try:
                    process.wait(timeout=5)
                except subprocess.TimeoutExpired:
                    process.kill()
                    print("Server terminated with kill()")
            sys.exit(0)


def run(
    persona: str = typer.Option(None, help="Specify persona"),
    agent: str = typer.Option(None, help="Specify agent save file"),
    human: str = typer.Option(None, help="Specify human"),
    preset: str = typer.Option(None, help="Specify preset"),
    # model flags
    model: str = typer.Option(None, help="Specify the LLM model"),
    model_wrapper: str = typer.Option(None, help="Specify the LLM model wrapper"),
    model_endpoint: str = typer.Option(None, help="Specify the LLM model endpoint"),
    model_endpoint_type: str = typer.Option(None, help="Specify the LLM model endpoint type"),
    context_window: int = typer.Option(None, help="The context window of the LLM you are using (e.g. 8k for most Mistral 7B variants)"),
    # other
    first: bool = typer.Option(False, "--first", help="Use --first to send the first message in the sequence"),
    strip_ui: bool = typer.Option(False, help="Remove all the bells and whistles in CLI output (helpful for testing)"),
    debug: bool = typer.Option(False, "--debug", help="Use --debug to enable debugging output"),
    no_verify: bool = typer.Option(False, help="Bypass message verification"),
    yes: bool = typer.Option(False, "-y", help="Skip confirmation prompt and use defaults"),
):
    """Start chatting with an MemGPT agent

    Example usage: `memgpt run --agent myagent --data-source mydata --persona mypersona --human myhuman --model gpt-3.5-turbo`

    :param persona: Specify persona
    :param agent: Specify agent name (will load existing state if the agent exists, or create a new one with that name)
    :param human: Specify human
    :param model: Specify the LLM model

    """

    # setup logger
    # TODO: remove Utils Debug after global logging is complete.
    utils.DEBUG = debug
    # TODO: add logging command line options for runtime log level

    if debug:
        logger.setLevel(logging.DEBUG)
    else:
        logger.setLevel(logging.CRITICAL)

    from memgpt.migrate import config_is_compatible, wipe_config_and_reconfigure, VERSION_CUTOFF

    if not config_is_compatible(allow_empty=True):
        typer.secho(f"\nYour current config file is incompatible with MemGPT versions later than {VERSION_CUTOFF}\n", fg=typer.colors.RED)
        choices = [
            "Run the full config setup (recommended)",
            "Create a new config using defaults",
            "Cancel",
        ]
        selection = questionary.select(
            f"To use MemGPT, you must either downgrade your MemGPT version (<= {VERSION_CUTOFF}), or regenerate your config. Would you like to proceed?",
            choices=choices,
            default=choices[0],
        ).ask()
        if selection == choices[0]:
            try:
                wipe_config_and_reconfigure()
            except Exception as e:
                typer.secho(f"Fresh config generation failed - error:\n{e}", fg=typer.colors.RED)
                raise
        elif selection == choices[1]:
            try:
                wipe_config_and_reconfigure(run_configure=False)
            except Exception as e:
                typer.secho(f"Fresh config generation failed - error:\n{e}", fg=typer.colors.RED)
                raise
        else:
            typer.secho("Migration cancelled (to migrate old agents, run `memgpt migrate`)", fg=typer.colors.RED)
            raise KeyboardInterrupt()

    if not MemGPTConfig.exists():
        # if no config, ask about quickstart
        # do you want to do:
        # - openai (run quickstart)
        # - memgpt hosted (run quickstart)
        # - other (run configure)
        if yes:
            # if user is passing '-y' to bypass all inputs, use memgpt hosted
            # since it can't fail out if you don't have an API key
            quickstart(backend=QuickstartChoice.memgpt_hosted)
            config = MemGPTConfig()

        else:
            config_choices = {
                "memgpt": "Use the free MemGPT endpoints",
                "openai": "Use OpenAI (requires an OpenAI API key)",
                "other": "Other (OpenAI Azure, custom LLM endpoint, etc)",
            }
            print()
            config_selection = questionary.select(
                "How would you like to set up MemGPT?",
                choices=list(config_choices.values()),
                default=config_choices["memgpt"],
            ).ask()

            if config_selection == config_choices["memgpt"]:
                print()
                quickstart(backend=QuickstartChoice.memgpt_hosted, debug=debug, terminal=False, latest=False)
            elif config_selection == config_choices["openai"]:
                print()
                quickstart(backend=QuickstartChoice.openai, debug=debug, terminal=False, latest=False)
            elif config_selection == config_choices["other"]:
                configure()
            else:
                raise ValueError(config_selection)

            config = MemGPTConfig.load()

    else:  # load config
        config = MemGPTConfig.load()

        # force re-configuration is config is from old version
        if config.memgpt_version is None:  # TODO: eventually add checks for older versions, if config changes again
            typer.secho("MemGPT has been updated to a newer version, so re-running configuration.", fg=typer.colors.YELLOW)
            configure()
            config = MemGPTConfig.load()

    # read user id from config
    ms = MetadataStore(config)
    user_id = uuid.UUID(config.anon_clientid)
    user = ms.get_user(user_id=user_id)
    if user is None:
        print("Creating user", user_id)
        ms.create_user(User(id=user_id))
        user = ms.get_user(user_id=user_id)
        if user is None:
            typer.secho(f"Failed to create default user in database.", fg=typer.colors.RED)
            sys.exit(1)
<<<<<<< HEAD
    assert user is not None
=======
    else:
        print("existing user", user, user_id)
>>>>>>> ca4c4c88

    # determine agent to use, if not provided
    if not yes and not agent:
        agents = ms.list_agents(user_id=user.id)
        agents = [a.name for a in agents]

        if len(agents) > 0 and not any([persona, human, model]):
            print()
            select_agent = questionary.confirm("Would you like to select an existing agent?").ask()
            if select_agent is None:
                raise KeyboardInterrupt
            if select_agent:
                agent = questionary.select("Select agent:", choices=agents).ask()

    # create agent config
    agent_state = ms.get_agent(agent_name=agent, user_id=user.id) if agent else None
    if agent and agent_state:  # use existing agent
        typer.secho(f"\n🔁 Using existing agent {agent}", fg=typer.colors.GREEN)
        # agent_config = AgentConfig.load(agent)
        # agent_state = ms.get_agent(agent_name=agent, user_id=user_id)
        printd("Loading agent state:", agent_state.id)
        printd("Agent state:", agent_state.state)
        # printd("State path:", agent_config.save_state_dir())
        # printd("Persistent manager path:", agent_config.save_persistence_manager_dir())
        # printd("Index path:", agent_config.save_agent_index_dir())
        # persistence_manager = LocalStateManager(agent_config).load() # TODO: implement load
        # TODO: load prior agent state
        if persona and persona != agent_state.persona:
            typer.secho(f"{CLI_WARNING_PREFIX}Overriding existing persona {agent_state.persona} with {persona}", fg=typer.colors.YELLOW)
            agent_state.persona = persona
            # raise ValueError(f"Cannot override {agent_state.name} existing persona {agent_state.persona} with {persona}")
        if human and human != agent_state.human:
            typer.secho(f"{CLI_WARNING_PREFIX}Overriding existing human {agent_state.human} with {human}", fg=typer.colors.YELLOW)
            agent_state.human = human
            # raise ValueError(f"Cannot override {agent_config.name} existing human {agent_config.human} with {human}")

        # Allow overriding model specifics (model, model wrapper, model endpoint IP + type, context_window)
        if model and model != agent_state.llm_config.model:
            typer.secho(
                f"{CLI_WARNING_PREFIX}Overriding existing model {agent_state.llm_config.model} with {model}", fg=typer.colors.YELLOW
            )
            agent_state.llm_config.model = model
        if context_window is not None and int(context_window) != agent_state.llm_config.context_window:
            typer.secho(
                f"{CLI_WARNING_PREFIX}Overriding existing context window {agent_state.llm_config.context_window} with {context_window}",
                fg=typer.colors.YELLOW,
            )
            agent_state.llm_config.context_window = context_window
        if model_wrapper and model_wrapper != agent_state.llm_config.model_wrapper:
            typer.secho(
                f"{CLI_WARNING_PREFIX}Overriding existing model wrapper {agent_state.llm_config.model_wrapper} with {model_wrapper}",
                fg=typer.colors.YELLOW,
            )
            agent_state.llm_config.model_wrapper = model_wrapper
        if model_endpoint and model_endpoint != agent_state.llm_config.model_endpoint:
            typer.secho(
                f"{CLI_WARNING_PREFIX}Overriding existing model endpoint {agent_state.llm_config.model_endpoint} with {model_endpoint}",
                fg=typer.colors.YELLOW,
            )
            agent_state.llm_config.model_endpoint = model_endpoint
        if model_endpoint_type and model_endpoint_type != agent_state.llm_config.model_endpoint_type:
            typer.secho(
                f"{CLI_WARNING_PREFIX}Overriding existing model endpoint type {agent_state.llm_config.model_endpoint_type} with {model_endpoint_type}",
                fg=typer.colors.YELLOW,
            )
            agent_state.llm_config.model_endpoint_type = model_endpoint_type

        # Update the agent with any overrides
        ms.update_agent(agent_state)

        # create agent
        memgpt_agent = Agent(agent_state, interface=interface())

    else:  # create new agent
        # create new agent config: override defaults with args if provided
        typer.secho("\n🧬 Creating new agent...", fg=typer.colors.WHITE)

        if agent is None:
            # determine agent name
            # agent_count = len(ms.list_agents(user_id=user.id))
            # agent = f"agent_{agent_count}"
            agent = utils.create_random_username()

        llm_config = config.default_llm_config
        embedding_config = config.default_embedding_config  # TODO allow overriding embedding params via CLI run

        # Allow overriding model specifics (model, model wrapper, model endpoint IP + type, context_window)
        if model and model != llm_config.model:
            typer.secho(f"{CLI_WARNING_PREFIX}Overriding default model {llm_config.model} with {model}", fg=typer.colors.YELLOW)
            llm_config.model = model
        if context_window is not None and int(context_window) != llm_config.context_window:
            typer.secho(
                f"{CLI_WARNING_PREFIX}Overriding default context window {llm_config.context_window} with {context_window}",
                fg=typer.colors.YELLOW,
            )
            llm_config.context_window = context_window
        if model_wrapper and model_wrapper != llm_config.model_wrapper:
            typer.secho(
                f"{CLI_WARNING_PREFIX}Overriding existing model wrapper {llm_config.model_wrapper} with {model_wrapper}",
                fg=typer.colors.YELLOW,
            )
            llm_config.model_wrapper = model_wrapper
        if model_endpoint and model_endpoint != llm_config.model_endpoint:
            typer.secho(
                f"{CLI_WARNING_PREFIX}Overriding existing model endpoint {llm_config.model_endpoint} with {model_endpoint}",
                fg=typer.colors.YELLOW,
            )
            llm_config.model_endpoint = model_endpoint
        if model_endpoint_type and model_endpoint_type != llm_config.model_endpoint_type:
            typer.secho(
                f"{CLI_WARNING_PREFIX}Overriding existing model endpoint type {llm_config.model_endpoint_type} with {model_endpoint_type}",
                fg=typer.colors.YELLOW,
            )
            llm_config.model_endpoint_type = model_endpoint_type

        agent_state = AgentState(
            name=agent,
            user_id=user.id,
            persona=persona if persona else user.default_persona,
            human=human if human else user.default_human,
            preset=preset if preset else user.default_preset,
            llm_config=llm_config,
            embedding_config=embedding_config,
        )
        ms.create_agent(agent_state)

        typer.secho(f"->  🤖 Using persona profile '{agent_state.persona}'", fg=typer.colors.WHITE)
        typer.secho(f"->  🧑 Using human profile '{agent_state.human}'", fg=typer.colors.WHITE)

        # Supress llama-index noise
        # TODO(swooders) add persistence manager code? or comment out?
        # with suppress_stdout():
        # TODO: allow configrable state manager (only local is supported right now)
        # persistence_manager = LocalStateManager(agent_config)  # TODO: insert dataset/pre-fill

        # create agent
        try:
            memgpt_agent = presets.create_agent_from_preset(
                agent_state=agent_state,
                interface=interface(),
            )
        except ValueError as e:
            # TODO(swooders) what's the equivalent cleanup code for the new DB refactor?
            typer.secho(f"Failed to create agent from provided information:\n{e}", fg=typer.colors.RED)
            # # Delete the directory of the failed agent
            # try:
            #     # Path to the specific file
            #     agent_config_file = agent_config.agent_config_path

            #     # Check if the file exists
            #     if os.path.isfile(agent_config_file):
            #         # Delete the file
            #         os.remove(agent_config_file)

            #     # Now, delete the directory along with any remaining files in it
            #     agent_save_dir = os.path.join(MEMGPT_DIR, "agents", agent_config.name)
            #     shutil.rmtree(agent_save_dir)
            # except:
            #     typer.secho(f"Failed to delete agent directory during cleanup:\n{e}", fg=typer.colors.RED)
            sys.exit(1)
        typer.secho(f"🎉 Created new agent '{agent_state.name}'", fg=typer.colors.GREEN)

    # pretty print agent config
    # printd(json.dumps(vars(agent_config), indent=4, sort_keys=True, ensure_ascii=JSON_ENSURE_ASCII))
    # printd(json.dumps(agent_init_state), indent=4, sort_keys=True, ensure_ascii=JSON_ENSURE_ASCII))

    # configure llama index
    original_stdout = sys.stdout  # unfortunate hack required to suppress confusing print statements from llama index
    sys.stdout = io.StringIO()
    embed_model = embedding_model(config=agent_state.embedding_config, user_id=user.id)
    service_context = ServiceContext.from_defaults(
        llm=None, embed_model=embed_model, chunk_size=agent_state.embedding_config.embedding_chunk_size
    )
    set_global_service_context(service_context)
    sys.stdout = original_stdout

    # start event loop
    from memgpt.main import run_agent_loop

    print()  # extra space
    run_agent_loop(memgpt_agent, config, first, ms, no_verify)  # TODO: add back no_verify


def attach(
    agent_name: str = typer.Option(help="Specify agent to attach data to"),
    data_source: str = typer.Option(help="Data source to attach to avent"),
    user_id: Optional[uuid.UUID] = None,
):
    # use client ID is no user_id provided
    config = MemGPTConfig.load()
    if user_id is None:
        user_id = uuid.UUID(config.anon_clientid)
    try:
        # loads the data contained in data source into the agent's memory
        from memgpt.agent_store.storage import StorageConnector, TableType
        from tqdm import tqdm

        ms = MetadataStore(config)
        agent = ms.get_agent(agent_name=agent_name, user_id=user_id)
        assert agent is not None, f"No agent found under agent_name={agent_name}, user_id={user_id}"
        source = ms.get_source(source_name=data_source, user_id=user_id)
        assert source is not None, f"Source {data_source} does not exist for user {user_id}"

        # get storage connectors
        with suppress_stdout():
            source_storage = StorageConnector.get_storage_connector(TableType.PASSAGES, config, user_id=user_id)
            dest_storage = StorageConnector.get_storage_connector(TableType.ARCHIVAL_MEMORY, config, user_id=user_id, agent_id=agent.id)

        size = source_storage.size({"data_source": data_source})
        typer.secho(f"Ingesting {size} passages into {agent.name}", fg=typer.colors.GREEN)
        page_size = 100
        generator = source_storage.get_all_paginated(filters={"data_source": data_source}, page_size=page_size)  # yields List[Passage]
        passages = []
        for i in tqdm(range(0, size, page_size)):
            passages = next(generator)
            print("inserting", passages)

            # need to associated passage with agent (for filtering)
            for passage in passages:
                assert isinstance(passage, Passage), f"Generate yielded bad non-Passage type: {type(passage)}"
                passage.agent_id = agent.id

            # insert into agent archival memory
            dest_storage.insert_many(passages)

        # save destination storage
        dest_storage.save()

        # attach to agent
        source = ms.get_source(source_name=data_source, user_id=user_id)
        assert source is not None, f"source does not exist for source_name={data_source}, user_id={user_id}"
        source_id = source.id
        ms.attach_source(agent_id=agent.id, source_id=source_id, user_id=user_id)

        total_agent_passages = dest_storage.size()

        typer.secho(
            f"Attached data source {data_source} to agent {agent}, consisting of {len(passages)}. Agent now has {total_agent_passages} embeddings in archival memory.",
            fg=typer.colors.GREEN,
        )
    except KeyboardInterrupt:
        typer.secho("Operation interrupted by KeyboardInterrupt.", fg=typer.colors.YELLOW)


def version():
    import memgpt

    print(memgpt.__version__)
    return memgpt.__version__<|MERGE_RESOLUTION|>--- conflicted
+++ resolved
@@ -447,12 +447,8 @@
         if user is None:
             typer.secho(f"Failed to create default user in database.", fg=typer.colors.RED)
             sys.exit(1)
-<<<<<<< HEAD
-    assert user is not None
-=======
     else:
         print("existing user", user, user_id)
->>>>>>> ca4c4c88
 
     # determine agent to use, if not provided
     if not yes and not agent:
