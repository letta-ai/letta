--- conflicted
+++ resolved
@@ -610,14 +610,9 @@
             agent_state.llm_config.model_endpoint_type = model_endpoint_type
 
         # Update the agent with any overrides
-<<<<<<< HEAD
-        # krishna
-        # ms.update_agent(agent_state)
         client.update_agent(agent_state)
-=======
         ms.update_agent(agent_state)
         tools = [ms.get_tool(tool_name) for tool_name in agent_state.tools]
->>>>>>> 2d3b2491
 
         # create agent
         memgpt_agent = Agent(agent_state=agent_state, interface=interface(), tools=tools)
@@ -697,15 +692,7 @@
 
             typer.secho(f"->  🤖 Using persona profile: '{preset_obj.persona_name}'", fg=typer.colors.WHITE)
             typer.secho(f"->  🧑 Using human profile: '{preset_obj.human_name}'", fg=typer.colors.WHITE)
-
-<<<<<<< HEAD
-            # krishna1
-            print("cli user.id type: ", type(user.id))
-            memgpt_agent = Agent(
-                interface=interface(),
-=======
             agent_state = AgentState(
->>>>>>> 2d3b2491
                 name=agent_name,
                 user_id=user.id,
                 tools=list([schema["name"] for schema in preset_obj.functions_schema]),
