import glob
import inspect
import random
import string
import json
import os
import uuid
import textwrap
from dataclasses import dataclass
import configparser


import questionary

from colorama import Fore, Style

from typing import List, Type

import memgpt.utils as utils
from memgpt.interface import CLIInterface as interface
from memgpt.personas.personas import get_persona_text
from memgpt.humans.humans import get_human_text
from memgpt.constants import MEMGPT_DIR, LLM_MAX_TOKENS
import memgpt.constants as constants
import memgpt.personas.personas as personas
import memgpt.humans.humans as humans
from memgpt.presets.presets import DEFAULT_PRESET, preset_options


model_choices = [
    questionary.Choice("gpt-4"),
    questionary.Choice(
        "gpt-4-turbo (developer preview)",
        value="gpt-4-1106-preview",
    ),
    questionary.Choice(
        "gpt-3.5-turbo (experimental! function-calling performance is not quite at the level of gpt-4 yet)",
        value="gpt-3.5-turbo-16k",
    ),
]


# helper functions for writing to configs
def get_field(config, section, field):
    if section not in config:
        return None
    if config.has_option(section, field):
        return config.get(section, field)
    else:
        return None


def set_field(config, section, field, value):
    if value is None:  # cannot write None
        return
    if section not in config:  # create section
        config.add_section(section)
    config.set(section, field, value)


@dataclass
class MemGPTConfig:
    config_path: str = os.path.join(MEMGPT_DIR, "config")
    anon_clientid: str = None

    # preset
    preset: str = DEFAULT_PRESET

    # model parameters
    model: str = "gpt-4"  # gpt-4, gpt-3.5-turbo, dolphin
    model_endpoint_type: str = "openai"  # openai, azure, webui, ollama, lmstudio
    model_endpoint: str = None  # localhost:8000
    model_wrapper: str = None
    context_window: int = LLM_MAX_TOKENS[model] if model in LLM_MAX_TOKENS else LLM_MAX_TOKENS["DEFAULT"]

    # model parameters: openai
    openai_key: str = None

    # model parameters: azure
    azure_key: str = None
    azure_endpoint: str = None
    azure_version: str = None
    azure_deployment: str = None
    azure_embedding_deployment: str = None

    # persona parameters
    persona: str = personas.DEFAULT
    human: str = humans.DEFAULT
    agent: str = None

    # embedding parameters
    embedding_endpoint_type: str = "openai"  # openai, azure, local
    embedding_endpoint: str = None
    embedding_dim: int = 1536
    embedding_chunk_size: int = 300  # number of tokens

    # database configs: archival
    archival_storage_type: str = "local"  # local, db
    archival_storage_path: str = None  # TODO: set to memgpt dir
    archival_storage_uri: str = None  # TODO: eventually allow external vector DB

    # database configs: recall
    recall_storage_type: str = "local"  # local, db
    recall_storage_path: str = None  # TODO: set to memgpt dir
    recall_storage_uri: str = None  # TODO: eventually allow external vector DB

    # database configs: agent state
    persistence_manager_type: str = None  # in-memory, db
    persistence_manager_save_file: str = None  # local file
    persistence_manager_uri: str = None  # db URI

    def __post_init__(self):
        # ensure types
        self.embedding_chunk_size = int(self.embedding_chunk_size)
        self.embedding_dim = int(self.embedding_dim)
        self.context_window = int(self.context_window)

    @staticmethod
    def generate_uuid() -> str:
        return uuid.UUID(int=uuid.getnode()).hex

    @classmethod
    def load(cls) -> "MemGPTConfig":
        config = configparser.ConfigParser()

        # allow overriding with env variables
        if os.getenv("MEMGPT_CONFIG_PATH"):
            config_path = os.getenv("MEMGPT_CONFIG_PATH")
        else:
            config_path = MemGPTConfig.config_path

        if os.path.exists(config_path):
            # read existing config
            config.read(config_path)
<<<<<<< HEAD
            config_dict = {
                "model": get_field(config, "model", "model"),
                "model_endpoint": get_field(config, "model", "model_endpoint"),
                "model_endpoint_type": get_field(config, "model", "model_endpoint_type"),
                "model_wrapper": get_field(config, "model", "model_wrapper"),
                "context_window": get_field(config, "model", "context_window"),
                "preset": get_field(config, "defaults", "preset"),
                "persona": get_field(config, "defaults", "persona"),
                "human": get_field(config, "defaults", "human"),
                "agent": get_field(config, "defaults", "agent"),
                "openai_key": get_field(config, "openai", "key"),
                "azure_key": get_field(config, "azure", "key"),
                "azure_endpoint": get_field(config, "azure", "endpoint"),
                "azure_version": get_field(config, "azure", "version"),
                "azure_deployment": get_field(config, "azure", "deployment"),
                "azure_embedding_deployment": get_field(config, "azure", "embedding_deployment"),
                "embedding_endpoint": get_field(config, "embedding", "embedding_endpoint"),
                "embedding_endpoint_type": get_field(config, "embedding", "embedding_endpoint_type"),
                "embedding_dim": get_field(config, "embedding", "embedding_dim"),
                "embedding_chunk_size": get_field(config, "embedding", "chunk_size"),
                "archival_storage_type": get_field(config, "archival_storage", "type"),
                "archival_storage_path": get_field(config, "archival_storage", "path"),
                "archival_storage_uri": get_field(config, "archival_storage", "uri"),
                "anon_clientid": get_field(config, "client", "anon_clientid"),
                "config_path": config_path,
            }
            config_dict = {k: v for k, v in config_dict.items() if v is not None}
            return cls(**config_dict)

        # create new config
=======

            # read config values
            model = config.get("defaults", "model")
            context_window = (
                int(config.get("defaults", "context_window"))
                if config.has_option("defaults", "context_window")
                else LLM_MAX_TOKENS["DEFAULT"]
            )
            preset = config.get("defaults", "preset")
            model_endpoint = config.get("defaults", "model_endpoint")
            default_persona = config.get("defaults", "persona")
            default_human = config.get("defaults", "human")
            default_agent = config.get("defaults", "agent") if config.has_option("defaults", "agent") else None

            openai_key, openai_model = None, None
            if "openai" in config:
                openai_key = config.get("openai", "key")

            azure_key, azure_endpoint, azure_version, azure_deployment, azure_embedding_deployment = None, None, None, None, None
            if "azure" in config:
                azure_key = config.get("azure", "key")
                azure_endpoint = config.get("azure", "endpoint")
                azure_version = config.get("azure", "version")
                azure_deployment = config.get("azure", "deployment") if config.has_option("azure", "deployment") else None
                azure_embedding_deployment = (
                    config.get("azure", "embedding_deployment") if config.has_option("azure", "embedding_deployment") else None
                )

            embedding_model = config.get("embedding", "model")
            embedding_dim = config.getint("embedding", "dim")
            embedding_chunk_size = config.getint("embedding", "chunk_size")

            # archival storage
            archival_storage_type, archival_storage_path, archival_storage_uri = "local", None, None
            if "archival_storage" in config:
                archival_storage_type = config.get("archival_storage", "type")
                archival_storage_path = config.get("archival_storage", "path") if config.has_option("archival_storage", "path") else None
                archival_storage_uri = config.get("archival_storage", "uri") if config.has_option("archival_storage", "uri") else None

            anon_clientid = config.get("client", "anon_clientid")

            return cls(
                model=model,
                context_window=context_window,
                preset=preset,
                model_endpoint=model_endpoint,
                default_persona=default_persona,
                default_human=default_human,
                default_agent=default_agent,
                openai_key=openai_key,
                azure_key=azure_key,
                azure_endpoint=azure_endpoint,
                azure_version=azure_version,
                azure_deployment=azure_deployment,
                azure_embedding_deployment=azure_embedding_deployment,
                embedding_model=embedding_model,
                embedding_dim=embedding_dim,
                embedding_chunk_size=embedding_chunk_size,
                archival_storage_type=archival_storage_type,
                archival_storage_path=archival_storage_path,
                archival_storage_uri=archival_storage_uri,
                anon_clientid=anon_clientid,
                config_path=config_path,
            )

>>>>>>> aea7d0b5
        anon_clientid = MemGPTConfig.generate_uuid()
        config = cls(anon_clientid=anon_clientid, config_path=config_path)
        config.save()  # save updated config
        return config

    def save(self):
        config = configparser.ConfigParser()

        # CLI defaults
        set_field(config, "defaults", "preset", self.preset)
        set_field(config, "defaults", "persona", self.persona)
        set_field(config, "defaults", "human", self.human)
        set_field(config, "defaults", "agent", self.agent)

        # model defaults
        set_field(config, "model", "model", self.model)
        set_field(config, "model", "model_endpoint", self.model_endpoint)
        set_field(config, "model", "model_endpoint_type", self.model_endpoint_type)
        set_field(config, "model", "model_wrapper", self.model_wrapper)
        set_field(config, "model", "context_window", str(self.context_window))

        # security credentials: openai
        set_field(config, "openai", "key", self.openai_key)

        # security credentials: azure
        set_field(config, "azure", "key", self.azure_key)
        set_field(config, "azure", "endpoint", self.azure_endpoint)
        set_field(config, "azure", "version", self.azure_version)
        set_field(config, "azure", "deployment", self.azure_deployment)
        set_field(config, "azure", "embedding_deployment", self.azure_embedding_deployment)

        # embeddings
        set_field(config, "embedding", "embedding_endpoint_type", self.embedding_endpoint_type)
        set_field(config, "embedding", "embedding_endpoint", self.embedding_endpoint)
        set_field(config, "embedding", "embedding_dim", str(self.embedding_dim))
        set_field(config, "embedding", "embedding_chunk_size", str(self.embedding_chunk_size))

        # archival storage
        set_field(config, "archival_storage", "type", self.archival_storage_type)
        set_field(config, "archival_storage", "path", self.archival_storage_path)
        set_field(config, "archival_storage", "uri", self.archival_storage_uri)

        # client
        if not self.anon_clientid:
            self.anon_clientid = self.generate_uuid()
        set_field(config, "client", "anon_clientid", self.anon_clientid)

        if not os.path.exists(MEMGPT_DIR):
            os.makedirs(MEMGPT_DIR, exist_ok=True)
        with open(self.config_path, "w") as f:
            config.write(f)

    @staticmethod
    def exists():
        # allow overriding with env variables
        if os.getenv("MEMGPT_CONFIG_PATH"):
            config_path = os.getenv("MEMGPT_CONFIG_PATH")
        else:
            config_path = MemGPTConfig.config_path

        assert not os.path.isdir(config_path), f"Config path {config_path} cannot be set to a directory."
        return os.path.exists(config_path)

    @staticmethod
    def create_config_dir():
        if not os.path.exists(MEMGPT_DIR):
            os.makedirs(MEMGPT_DIR, exist_ok=True)

        folders = ["personas", "humans", "archival", "agents", "functions", "system_prompts", "presets"]
        for folder in folders:
            if not os.path.exists(os.path.join(MEMGPT_DIR, folder)):
                os.makedirs(os.path.join(MEMGPT_DIR, folder))


@dataclass
class AgentConfig:
    """
    Configuration for a specific instance of an agent
    """

    def __init__(
        self,
        persona,
        human,
        # model info
        model,
        model_endpoint_type=None,
        model_endpoint=None,
        model_wrapper=None,
        context_window=None,
        # embedding info
        embedding_endpoint_type=None,
        embedding_endpoint=None,
        embedding_dim=None,
        embedding_chunk_size=None,
        # other
        preset=None,
        data_sources=None,
        # agent info
        agent_config_path=None,
        name=None,
        create_time=None,
        memgpt_version=None,
    ):
        if name is None:
            self.name = f"agent_{self.generate_agent_id()}"
        else:
            self.name = name

        config = MemGPTConfig.load()  # get default values
        self.persona = config.persona if persona is None else persona
        self.human = config.human if human is None else human
        self.preset = config.preset if preset is None else preset
        self.context_window = config.context_window if context_window is None else context_window
        self.model = config.model if model is None else model
        self.model_endpoint_type = config.model_endpoint_type if model_endpoint_type is None else model_endpoint_type
        self.model_endpoint = config.model_endpoint if model_endpoint is None else model_endpoint
        self.model_wrapper = config.model_wrapper if model_wrapper is None else model_wrapper
        self.embedding_endpoint_type = config.embedding_endpoint_type if embedding_endpoint_type is None else embedding_endpoint_type
        self.embedding_endpoint = config.embedding_endpoint if embedding_endpoint is None else embedding_endpoint
        self.embedding_dim = config.embedding_dim if embedding_dim is None else embedding_dim
        self.embedding_chunk_size = config.embedding_chunk_size if embedding_chunk_size is None else embedding_chunk_size

        # agent metadata
        self.data_sources = data_sources if data_sources is not None else []
        self.create_time = create_time if create_time is not None else utils.get_local_time()
        if memgpt_version is None:
            import memgpt

            self.memgpt_version = memgpt.__version__
        else:
            self.memgpt_version = memgpt_version

        # save agent config
        self.agent_config_path = (
            os.path.join(MEMGPT_DIR, "agents", self.name, "config.json") if agent_config_path is None else agent_config_path
        )
        # assert not os.path.exists(self.agent_config_path), f"Agent config file already exists at {self.agent_config_path}"
        self.save()

    def generate_agent_id(self, length=6):
        ## random character based
        # characters = string.ascii_lowercase + string.digits
        # return ''.join(random.choices(characters, k=length))

        # count based
        agent_count = len(utils.list_agent_config_files())
        return str(agent_count + 1)

    def attach_data_source(self, data_source: str):
        # TODO: add warning that only once source can be attached
        # i.e. previous source will be overriden
        self.data_sources.append(data_source)
        self.save()

    def save_state_dir(self):
        # directory to save agent state
        return os.path.join(MEMGPT_DIR, "agents", self.name, "agent_state")

    def save_persistence_manager_dir(self):
        # directory to save persistent manager state
        return os.path.join(MEMGPT_DIR, "agents", self.name, "persistence_manager")

    def save_agent_index_dir(self):
        # save llama index inside of persistent manager directory
        return os.path.join(self.save_persistence_manager_dir(), "index")

    def save(self):
        # save state of persistence manager
        os.makedirs(os.path.join(MEMGPT_DIR, "agents", self.name), exist_ok=True)
        # save version
        self.memgpt_version = memgpt.__version__
        with open(self.agent_config_path, "w") as f:
            json.dump(vars(self), f, indent=4)

    @staticmethod
    def exists(name: str):
        """Check if agent config exists"""
        agent_config_path = os.path.join(MEMGPT_DIR, "agents", name)
        return os.path.exists(agent_config_path)

    @classmethod
    def load(cls, name: str):
        """Load agent config from JSON file"""
        agent_config_path = os.path.join(MEMGPT_DIR, "agents", name, "config.json")
        assert os.path.exists(agent_config_path), f"Agent config file does not exist at {agent_config_path}"
        with open(agent_config_path, "r") as f:
            agent_config = json.load(f)
        # allow compatibility accross versions
        try:
            class_args = inspect.getargspec(cls.__init__).args
        except AttributeError:
            # https://github.com/pytorch/pytorch/issues/15344
            class_args = inspect.getfullargspec(cls.__init__).args
        agent_fields = list(agent_config.keys())
        for key in agent_fields:
            if key not in class_args:
                utils.printd(f"Removing missing argument {key} from agent config")
                del agent_config[key]
        return cls(**agent_config)


class Config:
    personas_dir = os.path.join("memgpt", "personas", "examples")
    custom_personas_dir = os.path.join(MEMGPT_DIR, "personas")
    humans_dir = os.path.join("memgpt", "humans", "examples")
    custom_humans_dir = os.path.join(MEMGPT_DIR, "humans")
    configs_dir = os.path.join(MEMGPT_DIR, "configs")

    def __init__(self):
        os.makedirs(Config.custom_personas_dir, exist_ok=True)
        os.makedirs(Config.custom_humans_dir, exist_ok=True)
        self.load_type = None
        self.archival_storage_files = None
        self.compute_embeddings = False
        self.agent_save_file = None
        self.persistence_manager_save_file = None
        self.host = os.getenv("OPENAI_API_BASE")
        self.index = None
        self.config_file = None
        self.preload_archival = False

    @classmethod
    def legacy_flags_init(
        cls: Type["Config"],
        model: str,
        memgpt_persona: str,
        human_persona: str,
        load_type: str = None,
        archival_storage_files: str = None,
        archival_storage_index: str = None,
        compute_embeddings: bool = False,
    ):
        self = cls()
        self.model = model
        self.memgpt_persona = memgpt_persona
        self.human_persona = human_persona
        self.load_type = load_type
        self.archival_storage_files = archival_storage_files
        self.archival_storage_index = archival_storage_index
        self.compute_embeddings = compute_embeddings
        recompute_embeddings = self.compute_embeddings
        if self.archival_storage_index:
            recompute_embeddings = False  # TODO Legacy support -- can't recompute embeddings on a path that's not specified.
        if self.archival_storage_files:
            self.configure_archival_storage(recompute_embeddings)
        return self

    @classmethod
    def config_init(cls: Type["Config"], config_file: str = None):
        self = cls()
        self.config_file = config_file
        if self.config_file is None:
            cfg = Config.get_most_recent_config()
            use_cfg = False
            if cfg:
                print(f"{Style.BRIGHT}{Fore.MAGENTA}⚙️ Found saved config file.{Style.RESET_ALL}")
                use_cfg = questionary.confirm(f"Use most recent config file '{cfg}'?").ask()
            if use_cfg:
                self.config_file = cfg

        if self.config_file:
            self.load_config(self.config_file)
            recompute_embeddings = False
            if self.compute_embeddings:
                if self.archival_storage_index:
                    recompute_embeddings = questionary.confirm(
                        f"Would you like to recompute embeddings? Do this if your files have changed.\n    Files: {self.archival_storage_files}",
                        default=False,
                    ).ask()
                else:
                    recompute_embeddings = True
            if self.load_type:
                self.configure_archival_storage(recompute_embeddings)
                self.write_config()
            return self

        # print("No settings file found, configuring MemGPT...")
        print(f"{Style.BRIGHT}{Fore.MAGENTA}⚙️ No settings file found, configuring MemGPT...{Style.RESET_ALL}")

        self.model = questionary.select(
            "Which model would you like to use?",
            model_choices,
            default=model_choices[0],
        ).ask()

        self.memgpt_persona = questionary.select(
            "Which persona would you like MemGPT to use?",
            Config.get_memgpt_personas(),
        ).ask()
        print(self.memgpt_persona)

        self.human_persona = questionary.select(
            "Which user would you like to use?",
            Config.get_user_personas(),
        ).ask()

        self.archival_storage_index = None
        self.preload_archival = questionary.confirm(
            "Would you like to preload anything into MemGPT's archival memory?", default=False
        ).ask()
        if self.preload_archival:
            self.load_type = questionary.select(
                "What would you like to load?",
                choices=[
                    questionary.Choice("A folder or file", value="folder"),
                    questionary.Choice("A SQL database", value="sql"),
                    questionary.Choice("A glob pattern", value="glob"),
                ],
            ).ask()
            if self.load_type == "folder" or self.load_type == "sql":
                archival_storage_path = questionary.path("Please enter the folder or file (tab for autocomplete):").ask()
                if os.path.isdir(archival_storage_path):
                    self.archival_storage_files = os.path.join(archival_storage_path, "*")
                else:
                    self.archival_storage_files = archival_storage_path
            else:
                self.archival_storage_files = questionary.path("Please enter the glob pattern (tab for autocomplete):").ask()
            self.compute_embeddings = questionary.confirm(
                "Would you like to compute embeddings over these files to enable embeddings search?"
            ).ask()
            self.configure_archival_storage(self.compute_embeddings)

        self.write_config()
        return self

    def configure_archival_storage(self, recompute_embeddings):
        if recompute_embeddings:
            if self.host:
                interface.warning_message(
                    "⛔️ Embeddings on a non-OpenAI endpoint are not yet supported, falling back to substring matching search."
                )
            else:
                self.archival_storage_index = utils.prepare_archival_index_from_files_compute_embeddings(self.archival_storage_files)
        if self.compute_embeddings and self.archival_storage_index:
            self.index, self.archival_database = utils.prepare_archival_index(self.archival_storage_index)
        else:
            self.archival_database = utils.prepare_archival_index_from_files(self.archival_storage_files)

    def to_dict(self):
        return {
            "model": self.model,
            "memgpt_persona": self.memgpt_persona,
            "human_persona": self.human_persona,
            "preload_archival": self.preload_archival,
            "archival_storage_files": self.archival_storage_files,
            "archival_storage_index": self.archival_storage_index,
            "compute_embeddings": self.compute_embeddings,
            "load_type": self.load_type,
            "agent_save_file": self.agent_save_file,
            "persistence_manager_save_file": self.persistence_manager_save_file,
            "host": self.host,
        }

    def load_config(self, config_file):
        with open(config_file, "rt") as f:
            cfg = json.load(f)
        self.model = cfg["model"]
        self.memgpt_persona = cfg["memgpt_persona"]
        self.human_persona = cfg["human_persona"]
        self.preload_archival = cfg["preload_archival"]
        self.archival_storage_files = cfg["archival_storage_files"]
        self.archival_storage_index = cfg["archival_storage_index"]
        self.compute_embeddings = cfg["compute_embeddings"]
        self.load_type = cfg["load_type"]
        self.agent_save_file = cfg["agent_save_file"]
        self.persistence_manager_save_file = cfg["persistence_manager_save_file"]
        self.host = cfg["host"]

    def write_config(self, configs_dir=None):
        if configs_dir is None:
            configs_dir = Config.configs_dir
        os.makedirs(configs_dir, exist_ok=True)
        if self.config_file is None:
            filename = os.path.join(configs_dir, utils.get_local_time().replace(" ", "_").replace(":", "_"))
            self.config_file = f"{filename}.json"
        with open(self.config_file, "wt") as f:
            json.dump(self.to_dict(), f, indent=4)
        print(f"{Style.BRIGHT}{Fore.MAGENTA}⚙️ Saved config file to {self.config_file}.{Style.RESET_ALL}")

    @staticmethod
    def is_valid_config_file(file: str):
        cfg = Config()
        try:
            cfg.load_config(file)
        except Exception:
            return False
        return cfg.memgpt_persona is not None and cfg.human_persona is not None  # TODO: more validation for configs

    @staticmethod
    def get_memgpt_personas():
        dir_path = Config.personas_dir
        all_personas = Config.get_personas(dir_path)
        default_personas = [
            "sam",
            "sam_pov",
            "memgpt_starter",
            "memgpt_doc",
            "sam_simple_pov_gpt35",
        ]
        custom_personas_in_examples = list(set(all_personas) - set(default_personas))
        custom_personas = Config.get_personas(Config.custom_personas_dir)
        return (
            Config.get_persona_choices(
                [p for p in custom_personas],
                get_persona_text,
                Config.custom_personas_dir,
            )
            + Config.get_persona_choices(
                [p for p in custom_personas_in_examples + default_personas],
                get_persona_text,
                None,
                # Config.personas_dir,
            )
            + [
                questionary.Separator(),
                questionary.Choice(
                    f"📝 You can create your own personas by adding .txt files to {Config.custom_personas_dir}.",
                    disabled=True,
                ),
            ]
        )

    @staticmethod
    def get_user_personas():
        dir_path = Config.humans_dir
        all_personas = Config.get_personas(dir_path)
        default_personas = ["basic", "cs_phd"]
        custom_personas_in_examples = list(set(all_personas) - set(default_personas))
        custom_personas = Config.get_personas(Config.custom_humans_dir)
        return (
            Config.get_persona_choices(
                [p for p in custom_personas],
                get_human_text,
                Config.custom_humans_dir,
            )
            + Config.get_persona_choices(
                [p for p in custom_personas_in_examples + default_personas],
                get_human_text,
                None,
                # Config.humans_dir,
            )
            + [
                questionary.Separator(),
                questionary.Choice(
                    f"📝 You can create your own human profiles by adding .txt files to {Config.custom_humans_dir}.",
                    disabled=True,
                ),
            ]
        )

    @staticmethod
    def get_personas(dir_path) -> List[str]:
        files = sorted(glob.glob(os.path.join(dir_path, "*.txt")))
        stems = []
        for f in files:
            filename = os.path.basename(f)
            stem, _ = os.path.splitext(filename)
            stems.append(stem)
        return stems

    @staticmethod
    def get_persona_choices(personas, text_getter, dir):
        return [
            questionary.Choice(
                title=[
                    ("class:question", f"{p}"),
                    ("class:text", f"\n{indent(text_getter(p, dir))}"),
                ],
                value=(p, dir),
            )
            for p in personas
        ]

    @staticmethod
    def get_most_recent_config(configs_dir=None):
        if configs_dir is None:
            configs_dir = Config.configs_dir
        os.makedirs(configs_dir, exist_ok=True)
        files = [
            os.path.join(configs_dir, f)
            for f in os.listdir(configs_dir)
            if os.path.isfile(os.path.join(configs_dir, f)) and Config.is_valid_config_file(os.path.join(configs_dir, f))
        ]
        # Return the file with the most recent modification time
        if len(files) == 0:
            return None
        return max(files, key=os.path.getmtime)


def indent(text, num_lines=5):
    lines = textwrap.fill(text, width=100).split("\n")
    if len(lines) > num_lines:
        lines = lines[: num_lines - 1] + ["... (truncated)", lines[-1]]
    return "     " + "\n     ".join(lines)<|MERGE_RESOLUTION|>--- conflicted
+++ resolved
@@ -132,7 +132,6 @@
         if os.path.exists(config_path):
             # read existing config
             config.read(config_path)
-<<<<<<< HEAD
             config_dict = {
                 "model": get_field(config, "model", "model"),
                 "model_endpoint": get_field(config, "model", "model_endpoint"),
@@ -163,73 +162,6 @@
             return cls(**config_dict)
 
         # create new config
-=======
-
-            # read config values
-            model = config.get("defaults", "model")
-            context_window = (
-                int(config.get("defaults", "context_window"))
-                if config.has_option("defaults", "context_window")
-                else LLM_MAX_TOKENS["DEFAULT"]
-            )
-            preset = config.get("defaults", "preset")
-            model_endpoint = config.get("defaults", "model_endpoint")
-            default_persona = config.get("defaults", "persona")
-            default_human = config.get("defaults", "human")
-            default_agent = config.get("defaults", "agent") if config.has_option("defaults", "agent") else None
-
-            openai_key, openai_model = None, None
-            if "openai" in config:
-                openai_key = config.get("openai", "key")
-
-            azure_key, azure_endpoint, azure_version, azure_deployment, azure_embedding_deployment = None, None, None, None, None
-            if "azure" in config:
-                azure_key = config.get("azure", "key")
-                azure_endpoint = config.get("azure", "endpoint")
-                azure_version = config.get("azure", "version")
-                azure_deployment = config.get("azure", "deployment") if config.has_option("azure", "deployment") else None
-                azure_embedding_deployment = (
-                    config.get("azure", "embedding_deployment") if config.has_option("azure", "embedding_deployment") else None
-                )
-
-            embedding_model = config.get("embedding", "model")
-            embedding_dim = config.getint("embedding", "dim")
-            embedding_chunk_size = config.getint("embedding", "chunk_size")
-
-            # archival storage
-            archival_storage_type, archival_storage_path, archival_storage_uri = "local", None, None
-            if "archival_storage" in config:
-                archival_storage_type = config.get("archival_storage", "type")
-                archival_storage_path = config.get("archival_storage", "path") if config.has_option("archival_storage", "path") else None
-                archival_storage_uri = config.get("archival_storage", "uri") if config.has_option("archival_storage", "uri") else None
-
-            anon_clientid = config.get("client", "anon_clientid")
-
-            return cls(
-                model=model,
-                context_window=context_window,
-                preset=preset,
-                model_endpoint=model_endpoint,
-                default_persona=default_persona,
-                default_human=default_human,
-                default_agent=default_agent,
-                openai_key=openai_key,
-                azure_key=azure_key,
-                azure_endpoint=azure_endpoint,
-                azure_version=azure_version,
-                azure_deployment=azure_deployment,
-                azure_embedding_deployment=azure_embedding_deployment,
-                embedding_model=embedding_model,
-                embedding_dim=embedding_dim,
-                embedding_chunk_size=embedding_chunk_size,
-                archival_storage_type=archival_storage_type,
-                archival_storage_path=archival_storage_path,
-                archival_storage_uri=archival_storage_uri,
-                anon_clientid=anon_clientid,
-                config_path=config_path,
-            )
-
->>>>>>> aea7d0b5
         anon_clientid = MemGPTConfig.generate_uuid()
         config = cls(anon_clientid=anon_clientid, config_path=config_path)
         config.save()  # save updated config
