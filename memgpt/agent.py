import asyncio
import inspect
import datetime
import glob
import pickle
import math
import os
from typing import Optional
import requests
import json
import threading
import traceback

import openai
from memgpt.persistence_manager import LocalStateManager
from memgpt.config import AgentConfig
from .system import get_heartbeat, get_login_event, package_function_response, package_summarize_message, get_initial_boot_messages
from .memory import CoreMemory as Memory, summarize_messages, a_summarize_messages
from .openai_tools import acompletions_with_backoff as acreate, completions_with_backoff as create, VectorEmbedding
from .utils import get_local_time, parse_json, united_diff, printd, count_tokens
from .constants import (
    MEMGPT_DIR,
    FIRST_MESSAGE_ATTEMPTS,
    MAX_PAUSE_HEARTBEATS,
    MESSAGE_CHATGPT_FUNCTION_MODEL,
    MESSAGE_CHATGPT_FUNCTION_SYSTEM_MESSAGE,
    MESSAGE_SUMMARY_WARNING_TOKENS,
    MESSAGE_SUMMARY_TRUNC_TOKEN_FRAC,
    MESSAGE_SUMMARY_TRUNC_KEEP_N_LAST,
    CORE_MEMORY_HUMAN_CHAR_LIMIT,
    CORE_MEMORY_PERSONA_CHAR_LIMIT,
)
from .errors import LLMError


def initialize_memory(ai_notes, human_notes):
    if ai_notes is None:
        raise ValueError(ai_notes)
    if human_notes is None:
        raise ValueError(human_notes)
    memory = Memory(human_char_limit=CORE_MEMORY_HUMAN_CHAR_LIMIT, persona_char_limit=CORE_MEMORY_PERSONA_CHAR_LIMIT)
    memory.edit_persona(ai_notes)
    memory.edit_human(human_notes)
    return memory


def construct_system_with_memory(system, memory, memory_edit_timestamp, archival_memory=None, recall_memory=None):
    full_system_message = "\n".join(
        [
            system,
            "\n",
            f"### Memory [last modified: {memory_edit_timestamp}]",
            f"{len(recall_memory) if recall_memory else 0} previous messages between you and the user are stored in recall memory (use functions to access them)",
            f"{len(archival_memory) if archival_memory else 0} total memories you created are stored in archival memory (use functions to access them)",
            "\nCore memory shown below (limited in size, additional information stored in archival / recall memory):",
            "<persona>",
            memory.persona,
            "</persona>",
            "<human>",
            memory.human,
            "</human>",
        ]
    )
    return full_system_message


def initialize_message_sequence(
    model,
    system,
    memory,
    archival_memory=None,
    recall_memory=None,
    memory_edit_timestamp=None,
    include_initial_boot_message=True,
):
    if memory_edit_timestamp is None:
        memory_edit_timestamp = get_local_time()

    full_system_message = construct_system_with_memory(
        system, memory, memory_edit_timestamp, archival_memory=archival_memory, recall_memory=recall_memory
    )
    first_user_message = get_login_event()  # event letting MemGPT know the user just logged in

    if include_initial_boot_message:
        if "gpt-3.5" in model:
            initial_boot_messages = get_initial_boot_messages("startup_with_send_message_gpt35")
        else:
            initial_boot_messages = get_initial_boot_messages("startup_with_send_message")
        messages = (
            [
                {"role": "system", "content": full_system_message},
            ]
            + initial_boot_messages
            + [
                {"role": "user", "content": first_user_message},
            ]
        )

    else:
        messages = [
            {"role": "system", "content": full_system_message},
            {"role": "user", "content": first_user_message},
        ]

    return messages


def get_ai_reply(
    model,
    message_sequence,
    functions,
    function_call="auto",
):
    try:
        response = create(
            model=model,
            messages=message_sequence,
            functions=functions,
            function_call=function_call,
        )

        # special case for 'length'
        if response.choices[0].finish_reason == "length":
            raise Exception("Finish reason was length (maximum context length)")

        # catches for soft errors
        if response.choices[0].finish_reason not in ["stop", "function_call"]:
            raise Exception(f"API call finish with bad finish reason: {response}")

        # unpack with response.choices[0].message.content
        return response

    except Exception as e:
        raise e


async def get_ai_reply_async(
    model,
    message_sequence,
    functions,
    function_call="auto",
):
    """Base call to GPT API w/ functions"""

    try:
        response = await acreate(
            model=model,
            messages=message_sequence,
            functions=functions,
            function_call=function_call,
        )

        # special case for 'length'
        if response.choices[0].finish_reason == "length":
            raise Exception("Finish reason was length (maximum context length)")

        # catches for soft errors
        if response.choices[0].finish_reason not in ["stop", "function_call"]:
            raise Exception(f"API call finish with bad finish reason: {response}")

        # unpack with response.choices[0].message.content
        return response

    except Exception as e:
        raise e


# Assuming function_to_call is either sync or async
async def call_function(function_to_call, **function_args):
    if inspect.iscoroutinefunction(function_to_call):
        return await function_to_call(**function_args)
    else:
        return function_to_call(**function_args)


class Agent(object):
    def __init__(
        self,
        config,
        model,
        system,
        functions,
        interface,
        persistence_manager,
        persona_notes,
        human_notes,
        messages_total=None,
        persistence_manager_init=True,
        first_message_verify_mono=True,
    ):
        # agent config
        self.config = config
        # gpt-4, gpt-3.5-turbo
        self.model = model
        # Store the system instructions (used to rebuild memory)
        self.system = system
        # Store the functions spec
        self.functions = functions
        # Initialize the memory object
        self.memory = initialize_memory(persona_notes, human_notes)
        # Once the memory object is initialize, use it to "bake" the system message
        self._messages = initialize_message_sequence(
            self.model,
            self.system,
            self.memory,
        )
        # Keep track of the total number of messages throughout all time
        self.messages_total = messages_total if messages_total is not None else (len(self._messages) - 1)  # (-system)
        # self.messages_total_init = self.messages_total
        self.messages_total_init = len(self._messages) - 1
        printd(f"AgentAsync initialized, self.messages_total={self.messages_total}")

        # Interface must implement:
        # - internal_monologue
        # - assistant_message
        # - function_message
        # ...
        # Different interfaces can handle events differently
        # e.g., print in CLI vs send a discord message with a discord bot
        self.interface = interface

        # Persistence manager must implement:
        # - set_messages
        # - get_messages
        # - append_to_messages
        self.persistence_manager = persistence_manager
        if persistence_manager_init:
            # creates a new agent object in the database
            self.persistence_manager.init(self)

        # State needed for heartbeat pausing
        self.pause_heartbeats_start = None
        self.pause_heartbeats_minutes = 0

        self.first_message_verify_mono = first_message_verify_mono

        # Controls if the convo memory pressure warning is triggered
        # When an alert is sent in the message queue, set this to True (to avoid repeat alerts)
        # When the summarizer is run, set this back to False (to reset)
        self.agent_alerted_about_memory_pressure = False

        self.init_avail_functions()

    def init_avail_functions(self):
        """
        Allows subclasses to overwrite this dictionary with overriden methods.
        """
        self.available_functions = {
            # These functions aren't all visible to the LLM
            # To see what functions the LLM sees, check self.functions
            "send_message": self.send_ai_message,
            "edit_memory": self.edit_memory,
            "edit_memory_append": self.edit_memory_append,
            "edit_memory_replace": self.edit_memory_replace,
            "pause_heartbeats": self.pause_heartbeats,
            "core_memory_append": self.edit_memory_append,
            "core_memory_replace": self.edit_memory_replace,
            "recall_memory_search": self.recall_memory_search,
            "recall_memory_search_date": self.recall_memory_search_date,
            "conversation_search": self.recall_memory_search,
            "conversation_search_date": self.recall_memory_search_date,
            "archival_memory_insert": self.archival_memory_insert,
            "archival_memory_search": self.archival_memory_search,
            # extras
            "read_from_text_file": self.read_from_text_file,
            "append_to_text_file": self.append_to_text_file,
            "http_request": self.http_request,
        }

    @property
    def messages(self):
        return self._messages

    @messages.setter
    def messages(self, value):
        raise Exception("Modifying message list directly not allowed")

    def trim_messages(self, num):
        """Trim messages from the front, not including the system message"""
        self.persistence_manager.trim_messages(num)

        new_messages = [self.messages[0]] + self.messages[num:]
        self._messages = new_messages

    def prepend_to_messages(self, added_messages):
        """Wrapper around self.messages.prepend to allow additional calls to a state/persistence manager"""
        self.persistence_manager.prepend_to_messages(added_messages)

        new_messages = [self.messages[0]] + added_messages + self.messages[1:]  # prepend (no system)
        self._messages = new_messages
        self.messages_total += len(added_messages)  # still should increment the message counter (summaries are additions too)

    def append_to_messages(self, added_messages):
        """Wrapper around self.messages.append to allow additional calls to a state/persistence manager"""
        self.persistence_manager.append_to_messages(added_messages)

        # strip extra metadata if it exists
        for msg in added_messages:
            msg.pop("api_response", None)
            msg.pop("api_args", None)
        new_messages = self.messages + added_messages  # append

        self._messages = new_messages
        self.messages_total += len(added_messages)

    def swap_system_message(self, new_system_message):
        assert new_system_message["role"] == "system", new_system_message
        assert self.messages[0]["role"] == "system", self.messages

        self.persistence_manager.swap_system_message(new_system_message)

        new_messages = [new_system_message] + self.messages[1:]  # swap index 0 (system)
        self._messages = new_messages

    def rebuild_memory(self):
        """Rebuilds the system message with the latest memory object"""
        curr_system_message = self.messages[0]  # this is the system + memory bank, not just the system prompt
        new_system_message = initialize_message_sequence(
            self.model,
            self.system,
            self.memory,
            archival_memory=self.persistence_manager.archival_memory,
            recall_memory=self.persistence_manager.recall_memory,
        )[0]

        diff = united_diff(curr_system_message["content"], new_system_message["content"])
        printd(f"Rebuilding system with new memory...\nDiff:\n{diff}")

        # Store the memory change (if stateful)
        self.persistence_manager.update_memory(self.memory)

        # Swap the system message out
        self.swap_system_message(new_system_message)

    ### Local state management
    def to_dict(self):
        return {
            "model": self.model,
            "system": self.system,
            "functions": self.functions,
            "messages": self.messages,
            "messages_total": self.messages_total,
            "memory": self.memory.to_dict(),
        }

    def save_to_json_file(self, filename):
        with open(filename, "w") as file:
            json.dump(self.to_dict(), file)

    def save(self):
        """Save agent state locally"""

        timestamp = get_local_time().replace(" ", "_").replace(":", "_")
        agent_name = self.config.name  # TODO: fix

        # save agent state
        filename = f"{timestamp}.json"
        os.makedirs(self.config.save_state_dir(), exist_ok=True)
        self.save_to_json_file(os.path.join(self.config.save_state_dir(), filename))

        # save the persistence manager too
        filename = f"{timestamp}.persistence.pickle"
        os.makedirs(self.config.save_persistence_manager_dir(), exist_ok=True)
        self.persistence_manager.save(os.path.join(self.config.save_persistence_manager_dir(), filename))

    @classmethod
    def load_agent(cls, interface, agent_config: AgentConfig):
        """Load saved agent state"""
        # TODO: support loading from specific file
        agent_name = agent_config.name

        # load state
        directory = agent_config.save_state_dir()
        json_files = glob.glob(os.path.join(directory, "*.json"))  # This will list all .json files in the current directory.
        if not json_files:
            print(f"/load error: no .json checkpoint files found")
            raise ValueError(f"Cannot load {agent_name}")

        # Sort files based on modified timestamp, with the latest file being the first.
        filename = max(json_files, key=os.path.getmtime)
        state = json.load(open(filename, "r"))

        # load persistence manager
        filename = os.path.basename(filename).replace(".json", ".persistence.pickle")
        directory = agent_config.save_persistence_manager_dir()
        printd(f"Loading persistence manager from {os.path.join(directory, filename)}")
        persistence_manager = LocalStateManager.load(os.path.join(directory, filename), agent_config)

        messages = state["messages"]
        agent = cls(
            config=agent_config,
            model=state["model"],
            system=state["system"],
            functions=state["functions"],
            interface=interface,
            persistence_manager=persistence_manager,
            persistence_manager_init=False,
            persona_notes=state["memory"]["persona"],
            human_notes=state["memory"]["human"],
            messages_total=state["messages_total"] if "messages_total" in state else len(messages) - 1,
        )
        agent._messages = messages
        agent.memory = initialize_memory(state["memory"]["persona"], state["memory"]["human"])
        return agent

    @classmethod
    def load(cls, state, interface, persistence_manager):
        model = state["model"]
        system = state["system"]
        functions = state["functions"]
        messages = state["messages"]
        try:
            messages_total = state["messages_total"]
        except KeyError:
            messages_total = len(messages) - 1
        # memory requires a nested load
        memory_dict = state["memory"]
        persona_notes = memory_dict["persona"]
        human_notes = memory_dict["human"]

        # Two-part load
        new_agent = cls(
            model=model,
            system=system,
            functions=functions,
            interface=interface,
            persistence_manager=persistence_manager,
            persistence_manager_init=False,
            persona_notes=persona_notes,
            human_notes=human_notes,
            messages_total=messages_total,
        )
        new_agent._messages = messages
        return new_agent

    def load_inplace(self, state):
        self.model = state["model"]
        self.system = state["system"]
        self.functions = state["functions"]
        # memory requires a nested load
        memory_dict = state["memory"]
        persona_notes = memory_dict["persona"]
        human_notes = memory_dict["human"]
        self.memory = initialize_memory(persona_notes, human_notes)
        # messages also
        self._messages = state["messages"]
        try:
            self.messages_total = state["messages_total"]
        except KeyError:
            self.messages_total = len(self.messages) - 1  # -system

    @classmethod
    def load_from_json(cls, json_state, interface, persistence_manager):
        state = json.loads(json_state)
        return cls.load(state, interface, persistence_manager)

    @classmethod
    def load_from_json_file(cls, json_file, interface, persistence_manager):
        with open(json_file, "r") as file:
            state = json.load(file)
        return cls.load(state, interface, persistence_manager)

    def load_from_json_file_inplace(self, json_file):
        # Load in-place
        # No interface arg needed, we can use the current one
        with open(json_file, "r") as file:
            state = json.load(file)
        self.load_inplace(state)

    def verify_first_message_correctness(self, response, require_send_message=True, require_monologue=False):
        """Can be used to enforce that the first message always uses send_message"""
        response_message = response.choices[0].message

        # First message should be a call to send_message with a non-empty content
        if require_send_message and not response_message.get("function_call"):
            printd(f"First message didn't include function call: {response_message}")
            return False

        function_name = response_message["function_call"]["name"]
        if require_send_message and function_name != "send_message" and function_name != "archival_memory_search":
            printd(f"First message function call wasn't send_message or archival_memory_search: {response_message}")
            return False

        if require_monologue and (
            not response_message.get("content") or response_message["content"] is None or response_message["content"] == ""
        ):
            printd(f"First message missing internal monologue: {response_message}")
            return False

        if response_message.get("content"):
            ### Extras
            monologue = response_message.get("content")

            def contains_special_characters(s):
                special_characters = '(){}[]"'
                return any(char in s for char in special_characters)

            if contains_special_characters(monologue):
                printd(f"First message internal monologue contained special characters: {response_message}")
                return False
            # if 'functions' in monologue or 'send_message' in monologue or 'inner thought' in monologue.lower():
            if "functions" in monologue or "send_message" in monologue:
                # Sometimes the syntax won't be correct and internal syntax will leak into message.context
                printd(f"First message internal monologue contained reserved words: {response_message}")
                return False

        return True

    def handle_ai_response(self, response_message):
        """Handles parsing and function execution"""
        messages = []  # append these to the history when done

        # Step 2: check if LLM wanted to call a function
        if response_message.get("function_call"):
            # The content if then internal monologue, not chat
            self.interface.internal_monologue(response_message.content)
            messages.append(response_message)  # extend conversation with assistant's reply

            # Step 3: call the function
            # Note: the JSON response may not always be valid; be sure to handle errors

            # Failure case 1: function name is wrong
            function_name = response_message["function_call"]["name"]
            try:
                function_to_call = self.available_functions[function_name]
            except KeyError as e:
                error_msg = f"No function named {function_name}"
                function_response = package_function_response(False, error_msg)
                messages.append(
                    {
                        "role": "function",
                        "name": function_name,
                        "content": function_response,
                    }
                )  # extend conversation with function response
                self.interface.function_message(f"Error: {error_msg}")
                return messages, None, True  # force a heartbeat to allow agent to handle error

            # Failure case 2: function name is OK, but function args are bad JSON
            try:
                raw_function_args = response_message["function_call"]["arguments"]
                function_args = parse_json(raw_function_args)
            except Exception as e:
                error_msg = f"Error parsing JSON for function '{function_name}' arguments: {raw_function_args}"
                function_response = package_function_response(False, error_msg)
                messages.append(
                    {
                        "role": "function",
                        "name": function_name,
                        "content": function_response,
                    }
                )  # extend conversation with function response
                self.interface.function_message(f"Error: {error_msg}")
                return messages, None, True  # force a heartbeat to allow agent to handle error

            # (Still parsing function args)
            # Handle requests for immediate heartbeat
            heartbeat_request = function_args.pop("request_heartbeat", None)
            if not (isinstance(heartbeat_request, bool) or heartbeat_request is None):
                printd(
                    f"Warning: 'request_heartbeat' arg parsed was not a bool or None, type={type(heartbeat_request)}, value={heartbeat_request}"
                )
                heartbeat_request = None

            # Failure case 3: function failed during execution
            self.interface.function_message(f"Running {function_name}({function_args})")
            try:
                function_response_string = function_to_call(**function_args)
                function_response = package_function_response(True, function_response_string)
                function_failed = False
            except Exception as e:
                error_msg = f"Error calling function {function_name} with args {function_args}: {str(e)}"
                error_msg_user = f"{error_msg}\n{traceback.format_exc()}"
                printd(error_msg_user)
                function_response = package_function_response(False, error_msg)
                messages.append(
                    {
                        "role": "function",
                        "name": function_name,
                        "content": function_response,
                    }
                )  # extend conversation with function response
                self.interface.function_message(f"Error: {error_msg}")
                return messages, None, True  # force a heartbeat to allow agent to handle error

            # If no failures happened along the way: ...
            # Step 4: send the info on the function call and function response to GPT
            self.interface.function_message(f"Success: {function_response_string}")
            messages.append(
                {
                    "role": "function",
                    "name": function_name,
                    "content": function_response,
                }
            )  # extend conversation with function response

        else:
            # Standard non-function reply
            self.interface.internal_monologue(response_message.content)
            messages.append(response_message)  # extend conversation with assistant's reply
            heartbeat_request = None
            function_failed = None

        return messages, heartbeat_request, function_failed

    def step(self, user_message, first_message=False, first_message_retry_limit=FIRST_MESSAGE_ATTEMPTS, skip_verify=False):
        """Top-level event message handler for the MemGPT agent"""

        try:
            # Step 0: add user message
            if user_message is not None:
                self.interface.user_message(user_message)
                packed_user_message = {"role": "user", "content": user_message}
                input_message_sequence = self.messages + [packed_user_message]
            else:
                input_message_sequence = self.messages

            if len(input_message_sequence) > 1 and input_message_sequence[-1]["role"] != "user":
                printd(f"WARNING: attempting to run ChatCompletion without user as the last message in the queue")

            # Step 1: send the conversation and available functions to GPT
            if not skip_verify and (first_message or self.messages_total == self.messages_total_init):
                printd(f"This is the first message. Running extra verifier on AI response.")
                counter = 0
                while True:
                    response = get_ai_reply(model=self.model, message_sequence=input_message_sequence, functions=self.functions)
                    if self.verify_first_message_correctness(response, require_monologue=self.first_message_verify_mono):
                        break

                    counter += 1
                    if counter > first_message_retry_limit:
                        raise Exception(f"Hit first message retry limit ({first_message_retry_limit})")

            else:
                response = get_ai_reply(model=self.model, message_sequence=input_message_sequence, functions=self.functions)

            # Step 2: check if LLM wanted to call a function
            # (if yes) Step 3: call the function
            # (if yes) Step 4: send the info on the function call and function response to LLM
            response_message = response.choices[0].message
            response_message_copy = response_message.copy()
            all_response_messages, heartbeat_request, function_failed = self.handle_ai_response(response_message)

            # Add the extra metadata to the assistant response
            # (e.g. enough metadata to enable recreating the API call)
            assert "api_response" not in all_response_messages[0]
            all_response_messages[0]["api_response"] = response_message_copy
            assert "api_args" not in all_response_messages[0]
            all_response_messages[0]["api_args"] = {
                "model": self.model,
                "messages": input_message_sequence,
                "functions": self.functions,
            }

            # Step 4: extend the message history
            if user_message is not None:
                all_new_messages = [packed_user_message] + all_response_messages
            else:
                all_new_messages = all_response_messages

            # Check the memory pressure and potentially issue a memory pressure warning
            current_total_tokens = response["usage"]["total_tokens"]
            active_memory_warning = False
            if current_total_tokens > MESSAGE_SUMMARY_WARNING_TOKENS:
                printd(f"WARNING: last response total_tokens ({current_total_tokens}) > {MESSAGE_SUMMARY_WARNING_TOKENS}")
                # Only deliver the alert if we haven't already (this period)
                if not self.agent_alerted_about_memory_pressure:
                    active_memory_warning = True
                    self.agent_alerted_about_memory_pressure = True  # it's up to the outer loop to handle this
            else:
                printd(f"last response total_tokens ({current_total_tokens}) < {MESSAGE_SUMMARY_WARNING_TOKENS}")

            self.append_to_messages(all_new_messages)
            return all_new_messages, heartbeat_request, function_failed, active_memory_warning

        except Exception as e:
            printd(f"step() failed\nuser_message = {user_message}\nerror = {e}")

            # If we got a context alert, try trimming the messages length, then try again
            if "maximum context length" in str(e):
                # A separate API call to run a summarizer
                self.summarize_messages_inplace()

                # Try step again
                return self.step(user_message, first_message=first_message)
            else:
                printd(f"step() failed with openai.InvalidRequestError, but didn't recognize the error message: '{str(e)}'")
                raise e

    def summarize_messages_inplace(self, cutoff=None, preserve_last_N_messages=True):
        assert self.messages[0]["role"] == "system", f"self.messages[0] should be system (instead got {self.messages[0]})"

        # Start at index 1 (past the system message),
        # and collect messages for summarization until we reach the desired truncation token fraction (eg 50%)
        # Do not allow truncation of the last N messages, since these are needed for in-context examples of function calling
        token_counts = [count_tokens(str(msg)) for msg in self.messages]
        message_buffer_token_count = sum(token_counts[1:])  # no system message
        desired_token_count_to_summarize = int(message_buffer_token_count * MESSAGE_SUMMARY_TRUNC_TOKEN_FRAC)
        candidate_messages_to_summarize = self.messages[1:]
        token_counts = token_counts[1:]
        if preserve_last_N_messages:
            candidate_messages_to_summarize = candidate_messages_to_summarize[:-MESSAGE_SUMMARY_TRUNC_KEEP_N_LAST]
            token_counts = token_counts[:-MESSAGE_SUMMARY_TRUNC_KEEP_N_LAST]
        printd(f"MESSAGE_SUMMARY_TRUNC_TOKEN_FRAC={MESSAGE_SUMMARY_TRUNC_TOKEN_FRAC}")
        printd(f"MESSAGE_SUMMARY_TRUNC_KEEP_N_LAST={MESSAGE_SUMMARY_TRUNC_KEEP_N_LAST}")
        printd(f"token_counts={token_counts}")
        printd(f"message_buffer_token_count={message_buffer_token_count}")
        printd(f"desired_token_count_to_summarize={desired_token_count_to_summarize}")
        printd(f"len(candidate_messages_to_summarize)={len(candidate_messages_to_summarize)}")

        # If at this point there's nothing to summarize, throw an error
        if len(candidate_messages_to_summarize) == 0:
            raise LLMError(
                f"Summarize error: tried to run summarize, but couldn't find enough messages to compress [len={len(self.messages)}, preserve_N={MESSAGE_SUMMARY_TRUNC_KEEP_N_LAST}]"
            )

        # Walk down the message buffer (front-to-back) until we hit the target token count
        tokens_so_far = 0
        cutoff = 0
        for i, msg in enumerate(candidate_messages_to_summarize):
            cutoff = i
            tokens_so_far += token_counts[i]
            if tokens_so_far > desired_token_count_to_summarize:
                break
        # Account for system message
        cutoff += 1

        # Try to make an assistant message come after the cutoff
        try:
            printd(f"Selected cutoff {cutoff} was a 'user', shifting one...")
            if self.messages[cutoff]["role"] == "user":
                new_cutoff = cutoff + 1
                if self.messages[new_cutoff]["role"] == "user":
                    printd(f"Shifted cutoff {new_cutoff} is still a 'user', ignoring...")
                cutoff = new_cutoff
        except IndexError:
            pass

        message_sequence_to_summarize = self.messages[1:cutoff]  # do NOT get rid of the system message
        printd(f"Attempting to summarize {len(message_sequence_to_summarize)} messages [1:{cutoff}] of {len(self.messages)}")

        summary = summarize_messages(self.model, message_sequence_to_summarize)
        printd(f"Got summary: {summary}")

        # Metadata that's useful for the agent to see
        all_time_message_count = self.messages_total
        remaining_message_count = len(self.messages[cutoff:])
        hidden_message_count = all_time_message_count - remaining_message_count
        summary_message_count = len(message_sequence_to_summarize)
        summary_message = package_summarize_message(summary, summary_message_count, hidden_message_count, all_time_message_count)
        printd(f"Packaged into message: {summary_message}")

        prior_len = len(self.messages)
        self.trim_messages(cutoff)
        packed_summary_message = {"role": "user", "content": summary_message}
        self.prepend_to_messages([packed_summary_message])

        # reset alert
        self.agent_alerted_about_memory_pressure = False

        printd(f"Ran summarizer, messages length {prior_len} -> {len(self.messages)}")

    def send_ai_message(self, message):
        """AI wanted to send a message"""
        self.interface.assistant_message(message)
        return None

    def edit_memory(self, name, content):
        """Edit memory.name <= content"""
        new_len = self.memory.edit(name, content)
        self.rebuild_memory()
        return None

    def edit_memory_append(self, name, content):
        print("edit append")
        new_len = self.memory.edit_append(name, content)
        print("rebuild memory")
        self.rebuild_memory()
        print("done")
        return None

    def edit_memory_replace(self, name, old_content, new_content):
        new_len = self.memory.edit_replace(name, old_content, new_content)
        self.rebuild_memory()
        return None

    def recall_memory_search(self, query: str, count: Optional[int] = 5, page: Optional[int] = 0):
        results, total = self.persistence_manager.recall_memory.text_search(query, count=count, start=page * count)
        num_pages = math.ceil(total / count) - 1  # 0 index
        if len(results) == 0:
            results_str = f"No results found."
        else:
            results_pref = f"Showing {len(results)} of {total} results (page {page}/{num_pages}):"
            results_formatted = [f"timestamp: {d['timestamp']}, {d['message']['role']} - {d['message']['content']}" for d in results]
            results_str = f"{results_pref} {json.dumps(results_formatted)}"
        return results_str

    def recall_memory_search_date(
        self,
        start_date: str,
        end_date: str,
        count: Optional[int] = 5,
        page: Optional[int] = 0,
    ):
        results, total = self.persistence_manager.recall_memory.date_search(start_date, end_date, count=count, start=page * count)
        num_pages = math.ceil(total / count) - 1  # 0 index
        if len(results) == 0:
            results_str = f"No results found."
        else:
            results_pref = f"Showing {len(results)} of {total} results (page {page}/{num_pages}):"
            results_formatted = [f"timestamp: {d['timestamp']}, {d['message']['role']} - {d['message']['content']}" for d in results]
            results_str = f"{results_pref} {json.dumps(results_formatted)}"
        return results_str

<<<<<<< HEAD
    def archival_memory_insert(self, content: str, embedding: Optional[VectorEmbedding] = None):
        self.persistence_manager.archival_memory.insert(content, embedding=embedding)
=======
    def archival_memory_insert(self, content):
        self.persistence_manager.archival_memory.insert(content)
>>>>>>> 9f3d6bdf
        return None

    def archival_memory_search(self, query: str, count: Optional[int] = 5, page: Optional[int] = 0):
        results, total = self.persistence_manager.archival_memory.search(query, count=count, start=page * count)
        num_pages = math.ceil(total / count) - 1  # 0 index
        if len(results) == 0:
            results_str = f"No results found."
        else:
            results_pref = f"Showing {len(results)} of {total} results (page {page}/{num_pages}):"
            results_formatted = [f"timestamp: {d['timestamp']}, memory: {d['content']}" for d in results]
            results_str = f"{results_pref} {json.dumps(results_formatted)}"
        return results_str

    def message_chatgpt(self, message):
        """Base call to GPT API w/ functions"""

        message_sequence = [
            {"role": "system", "content": MESSAGE_CHATGPT_FUNCTION_SYSTEM_MESSAGE},
            {"role": "user", "content": str(message)},
        ]
        response = create(
            model=MESSAGE_CHATGPT_FUNCTION_MODEL,
            messages=message_sequence,
            # functions=functions,
            # function_call=function_call,
        )

        reply = response.choices[0].message.content
        return reply

    def read_from_text_file(self, filename, line_start, num_lines=1, max_chars=500, trunc_message=True):
        if not os.path.exists(filename):
            raise FileNotFoundError(f"The file '{filename}' does not exist.")

        if line_start < 1 or num_lines < 1:
            raise ValueError("Both line_start and num_lines must be positive integers.")

        lines = []
        chars_read = 0
        with open(filename, "r") as file:
            for current_line_number, line in enumerate(file, start=1):
                if line_start <= current_line_number < line_start + num_lines:
                    chars_to_add = len(line)
                    if max_chars is not None and chars_read + chars_to_add > max_chars:
                        # If adding this line exceeds MAX_CHARS, truncate the line if needed and stop reading further.
                        excess_chars = (chars_read + chars_to_add) - max_chars
                        lines.append(line[:-excess_chars].rstrip("\n"))
                        if trunc_message:
                            lines.append(f"[SYSTEM ALERT - max chars ({max_chars}) reached during file read]")
                        break
                    else:
                        lines.append(line.rstrip("\n"))
                        chars_read += chars_to_add
                if current_line_number >= line_start + num_lines - 1:
                    break

        return "\n".join(lines)

    def append_to_text_file(self, filename, content):
        if not os.path.exists(filename):
            raise FileNotFoundError(f"The file '{filename}' does not exist.")

        with open(filename, "a") as file:
            file.write(content + "\n")

    def http_request(self, method, url, payload_json=None):
        """
        Makes an HTTP request based on the specified method, URL, and JSON payload.

        Args:
        method (str): The HTTP method (e.g., 'GET', 'POST').
        url (str): The URL for the request.
        payload_json (str): A JSON string representing the request payload.

        Returns:
        dict: The response from the HTTP request.
        """
        try:
            headers = {"Content-Type": "application/json"}

            # For GET requests, ignore the payload
            if method.upper() == "GET":
                print(f"[HTTP] launching GET request to {url}")
                response = requests.get(url, headers=headers)
            else:
                # Validate and convert the payload for other types of requests
                if payload_json:
                    payload = json.loads(payload_json)
                else:
                    payload = {}
                print(f"[HTTP] launching {method} request to {url}, payload=\n{json.dumps(payload, indent=2)}")
                response = requests.request(method, url, json=payload, headers=headers)

            return {"status_code": response.status_code, "headers": dict(response.headers), "body": response.text}
        except Exception as e:
            return {"error": str(e)}

    def pause_heartbeats(self, minutes, max_pause=MAX_PAUSE_HEARTBEATS):
        """Pause timed heartbeats for N minutes"""
        minutes = min(max_pause, minutes)

        # Record the current time
        self.pause_heartbeats_start = datetime.datetime.now()
        # And record how long the pause should go for
        self.pause_heartbeats_minutes = int(minutes)

        return f"Pausing timed heartbeats for {minutes} min"

    def heartbeat_is_paused(self):
        """Check if there's a requested pause on timed heartbeats"""

        # Check if the pause has been initiated
        if self.pause_heartbeats_start is None:
            return False

        # Check if it's been more than pause_heartbeats_minutes since pause_heartbeats_start
        elapsed_time = datetime.datetime.now() - self.pause_heartbeats_start
        return elapsed_time.total_seconds() < self.pause_heartbeats_minutes * 60


class AgentAsync(Agent):
    """Core logic for an async MemGPT agent"""

    def __init__(self, **kwargs):
        super().__init__(**kwargs)
        self.init_avail_functions()

    async def handle_ai_response(self, response_message):
        """Handles parsing and function execution"""
        messages = []  # append these to the history when done

        # Step 2: check if LLM wanted to call a function
        if response_message.get("function_call"):
            # The content if then internal monologue, not chat
            await self.interface.internal_monologue(response_message.content)
            messages.append(response_message)  # extend conversation with assistant's reply

            # Step 3: call the function
            # Note: the JSON response may not always be valid; be sure to handle errors

            # Failure case 1: function name is wrong
            function_name = response_message["function_call"]["name"]
            try:
                function_to_call = self.available_functions[function_name]
            except KeyError as e:
                error_msg = f"No function named {function_name}"
                function_response = package_function_response(False, error_msg)
                messages.append(
                    {
                        "role": "function",
                        "name": function_name,
                        "content": function_response,
                    }
                )  # extend conversation with function response
                await self.interface.function_message(f"Error: {error_msg}")
                return messages, None, True  # force a heartbeat to allow agent to handle error

            # Failure case 2: function name is OK, but function args are bad JSON
            try:
                raw_function_args = response_message["function_call"]["arguments"]
                function_args = parse_json(raw_function_args)
            except Exception as e:
                error_msg = f"Error parsing JSON for function '{function_name}' arguments: {raw_function_args}"
                function_response = package_function_response(False, error_msg)
                messages.append(
                    {
                        "role": "function",
                        "name": function_name,
                        "content": function_response,
                    }
                )  # extend conversation with function response
                await self.interface.function_message(f"Error: {error_msg}")
                return messages, None, True  # force a heartbeat to allow agent to handle error

            # (Still parsing function args)
            # Handle requests for immediate heartbeat
            heartbeat_request = function_args.pop("request_heartbeat", None)
            if not (isinstance(heartbeat_request, bool) or heartbeat_request is None):
                printd(
                    f"Warning: 'request_heartbeat' arg parsed was not a bool or None, type={type(heartbeat_request)}, value={heartbeat_request}"
                )
                heartbeat_request = None

            # Failure case 3: function failed during execution
            await self.interface.function_message(f"Running {function_name}({function_args})")
            try:
                function_response_string = await call_function(function_to_call, **function_args)
                function_response = package_function_response(True, function_response_string)
                function_failed = False
            except Exception as e:
                error_msg = f"Error calling function {function_name} with args {function_args}: {str(e)}"
                error_msg_user = f"{error_msg}\n{traceback.format_exc()}"
                printd(error_msg_user)
                function_response = package_function_response(False, error_msg)
                messages.append(
                    {
                        "role": "function",
                        "name": function_name,
                        "content": function_response,
                    }
                )  # extend conversation with function response
                await self.interface.function_message(f"Error: {error_msg}")
                return messages, None, True  # force a heartbeat to allow agent to handle error

            # If no failures happened along the way: ...
            # Step 4: send the info on the function call and function response to GPT
            if function_response_string:
                await self.interface.function_message(f"Success: {function_response_string}")
            else:
                await self.interface.function_message(f"Success")
            messages.append(
                {
                    "role": "function",
                    "name": function_name,
                    "content": function_response,
                }
            )  # extend conversation with function response

        else:
            # Standard non-function reply
            await self.interface.internal_monologue(response_message.content)
            messages.append(response_message)  # extend conversation with assistant's reply
            heartbeat_request = None
            function_failed = None

        return messages, heartbeat_request, function_failed

    async def step(self, user_message, first_message=False, first_message_retry_limit=FIRST_MESSAGE_ATTEMPTS, skip_verify=False):
        """Top-level event message handler for the MemGPT agent"""

        try:
            # Step 0: add user message
            if user_message is not None:
                await self.interface.user_message(user_message)
                packed_user_message = {"role": "user", "content": user_message}
                input_message_sequence = self.messages + [packed_user_message]
            else:
                input_message_sequence = self.messages

            if len(input_message_sequence) > 1 and input_message_sequence[-1]["role"] != "user":
                printd(f"WARNING: attempting to run ChatCompletion without user as the last message in the queue")
                from pprint import pprint

                pprint(input_message_sequence[-1])

            # Step 1: send the conversation and available functions to GPT
            if not skip_verify and (first_message or self.messages_total == self.messages_total_init):
                printd(f"This is the first message. Running extra verifier on AI response.")
                counter = 0
                while True:
                    response = await get_ai_reply_async(model=self.model, message_sequence=input_message_sequence, functions=self.functions)
                    if self.verify_first_message_correctness(response, require_monologue=self.first_message_verify_mono):
                        break

                    counter += 1
                    if counter > first_message_retry_limit:
                        raise Exception(f"Hit first message retry limit ({first_message_retry_limit})")

            else:
                response = await get_ai_reply_async(model=self.model, message_sequence=input_message_sequence, functions=self.functions)

            # Step 2: check if LLM wanted to call a function
            # (if yes) Step 3: call the function
            # (if yes) Step 4: send the info on the function call and function response to LLM
            response_message = response.choices[0].message
            response_message_copy = response_message.copy()
            all_response_messages, heartbeat_request, function_failed = await self.handle_ai_response(response_message)

            # Add the extra metadata to the assistant response
            # (e.g. enough metadata to enable recreating the API call)
            assert "api_response" not in all_response_messages[0], f"api_response already in {all_response_messages[0]}"
            all_response_messages[0]["api_response"] = response_message_copy
            assert "api_args" not in all_response_messages[0], f"api_args already in {all_response_messages[0]}"
            all_response_messages[0]["api_args"] = {
                "model": self.model,
                "messages": input_message_sequence,
                "functions": self.functions,
            }

            # Step 4: extend the message history
            if user_message is not None:
                all_new_messages = [packed_user_message] + all_response_messages
            else:
                all_new_messages = all_response_messages

            # Check the memory pressure and potentially issue a memory pressure warning
            current_total_tokens = response["usage"]["total_tokens"]
            active_memory_warning = False
            if current_total_tokens > MESSAGE_SUMMARY_WARNING_TOKENS:
                printd(f"WARNING: last response total_tokens ({current_total_tokens}) > {MESSAGE_SUMMARY_WARNING_TOKENS}")
                # Only deliver the alert if we haven't already (this period)
                if not self.agent_alerted_about_memory_pressure:
                    active_memory_warning = True
                    self.agent_alerted_about_memory_pressure = True  # it's up to the outer loop to handle this
            else:
                printd(f"last response total_tokens ({current_total_tokens}) < {MESSAGE_SUMMARY_WARNING_TOKENS}")

            self.append_to_messages(all_new_messages)
            return all_new_messages, heartbeat_request, function_failed, active_memory_warning

        except Exception as e:
            printd(f"step() failed\nuser_message = {user_message}\nerror = {e}")
            print(f"step() failed\nuser_message = {user_message}\nerror = {e}")

            # If we got a context alert, try trimming the messages length, then try again
            if "maximum context length" in str(e):
                # A separate API call to run a summarizer
                await self.summarize_messages_inplace()

                # Try step again
                return await self.step(user_message, first_message=first_message)
            else:
                printd(f"step() failed with openai.InvalidRequestError, but didn't recognize the error message: '{str(e)}'")
                print(e)
                raise e

    async def summarize_messages_inplace(self, cutoff=None, preserve_last_N_messages=True):
        assert self.messages[0]["role"] == "system", f"self.messages[0] should be system (instead got {self.messages[0]})"

        # Start at index 1 (past the system message),
        # and collect messages for summarization until we reach the desired truncation token fraction (eg 50%)
        # Do not allow truncation of the last N messages, since these are needed for in-context examples of function calling
        token_counts = [count_tokens(str(msg)) for msg in self.messages]
        message_buffer_token_count = sum(token_counts[1:])  # no system message
        token_counts = token_counts[1:]
        desired_token_count_to_summarize = int(message_buffer_token_count * MESSAGE_SUMMARY_TRUNC_TOKEN_FRAC)
        candidate_messages_to_summarize = self.messages[1:]
        if preserve_last_N_messages:
            candidate_messages_to_summarize = candidate_messages_to_summarize[:-MESSAGE_SUMMARY_TRUNC_KEEP_N_LAST]
            token_counts = token_counts[:-MESSAGE_SUMMARY_TRUNC_KEEP_N_LAST]
        printd(f"MESSAGE_SUMMARY_TRUNC_TOKEN_FRAC={MESSAGE_SUMMARY_TRUNC_TOKEN_FRAC}")
        printd(f"MESSAGE_SUMMARY_TRUNC_KEEP_N_LAST={MESSAGE_SUMMARY_TRUNC_KEEP_N_LAST}")
        printd(f"token_counts={token_counts}")
        printd(f"message_buffer_token_count={message_buffer_token_count}")
        printd(f"desired_token_count_to_summarize={desired_token_count_to_summarize}")
        printd(f"len(candidate_messages_to_summarize)={len(candidate_messages_to_summarize)}")

        # If at this point there's nothing to summarize, throw an error
        if len(candidate_messages_to_summarize) == 0:
            raise LLMError(
                f"Summarize error: tried to run summarize, but couldn't find enough messages to compress [len={len(self.messages)}, preserve_N={MESSAGE_SUMMARY_TRUNC_KEEP_N_LAST}]"
            )

        # Walk down the message buffer (front-to-back) until we hit the target token count
        tokens_so_far = 0
        cutoff = 0
        for i, msg in enumerate(candidate_messages_to_summarize):
            cutoff = i
            tokens_so_far += token_counts[i]
            if tokens_so_far > desired_token_count_to_summarize:
                break
        # Account for system message
        cutoff += 1

        # Try to make an assistant message come after the cutoff
        try:
            printd(f"Selected cutoff {cutoff} was a 'user', shifting one...")
            if self.messages[cutoff]["role"] == "user":
                new_cutoff = cutoff + 1
                if self.messages[new_cutoff]["role"] == "user":
                    printd(f"Shifted cutoff {new_cutoff} is still a 'user', ignoring...")
                cutoff = new_cutoff
        except IndexError:
            pass

        message_sequence_to_summarize = self.messages[1:cutoff]  # do NOT get rid of the system message
        if len(message_sequence_to_summarize) == 0:
            printd(f"message_sequence_to_summarize is len 0, skipping summarize")
            raise LLMError(
                f"Summarize error: tried to run summarize, but couldn't find enough messages to compress [len={len(self.messages)}, cutoff={cutoff}]"
            )

        printd(f"Attempting to summarize {len(message_sequence_to_summarize)} messages [1:{cutoff}] of {len(self.messages)}")
        summary = await a_summarize_messages(self.model, message_sequence_to_summarize)
        printd(f"Got summary: {summary}")

        # Metadata that's useful for the agent to see
        all_time_message_count = self.messages_total
        remaining_message_count = len(self.messages[cutoff:])
        hidden_message_count = all_time_message_count - remaining_message_count
        summary_message_count = len(message_sequence_to_summarize)
        summary_message = package_summarize_message(summary, summary_message_count, hidden_message_count, all_time_message_count)
        printd(f"Packaged into message: {summary_message}")

        prior_len = len(self.messages)
        self.trim_messages(cutoff)
        packed_summary_message = {"role": "user", "content": summary_message}
        self.prepend_to_messages([packed_summary_message])

        # reset alert
        self.agent_alerted_about_memory_pressure = False

        printd(f"Ran summarizer, messages length {prior_len} -> {len(self.messages)}")

    async def free_step(self, user_message, limit=None):
        """Allow agent to manage its own control flow (past a single LLM call).
        Not currently used, instead this is handled in the CLI main.py logic
        """

        new_messages, heartbeat_request, function_failed = self.step(user_message)
        step_count = 1

        while limit is None or step_count < limit:
            if function_failed:
                user_message = get_heartbeat("Function call failed")
                new_messages, heartbeat_request, function_failed = await self.step(user_message)
                step_count += 1
            elif heartbeat_request:
                user_message = get_heartbeat("AI requested")
                new_messages, heartbeat_request, function_failed = await self.step(user_message)
                step_count += 1
            else:
                break

        return new_messages, heartbeat_request, function_failed

    ### Functions / tools the agent can use
    # All functions should return a response string (or None)
    # If the function fails, throw an exception

    async def send_ai_message(self, message):
        """AI wanted to send a message"""
        await self.interface.assistant_message(message)
        return None

    async def recall_memory_search(self, query, count=5, page=0):
        results, total = await self.persistence_manager.recall_memory.a_text_search(query, count=count, start=page * count)
        num_pages = math.ceil(total / count) - 1  # 0 index
        if len(results) == 0:
            results_str = f"No results found."
        else:
            results_pref = f"Showing {len(results)} of {total} results (page {page}/{num_pages}):"
            results_formatted = [f"timestamp: {d['timestamp']}, {d['message']['role']} - {d['message']['content']}" for d in results]
            results_str = f"{results_pref} {json.dumps(results_formatted)}"
        return results_str

    async def recall_memory_search_date(self, start_date, end_date, count=5, page=0):
        results, total = await self.persistence_manager.recall_memory.a_date_search(start_date, end_date, count=count, start=page * count)
        num_pages = math.ceil(total / count) - 1  # 0 index
        if len(results) == 0:
            results_str = f"No results found."
        else:
            results_pref = f"Showing {len(results)} of {total} results (page {page}/{num_pages}):"
            results_formatted = [f"timestamp: {d['timestamp']}, {d['message']['role']} - {d['message']['content']}" for d in results]
            results_str = f"{results_pref} {json.dumps(results_formatted)}"
        return results_str

    async def archival_memory_insert(self, content):
        await self.persistence_manager.archival_memory.a_insert(content)
        return None

    async def archival_memory_search(self, query, count=5, page=0):
        results, total = await self.persistence_manager.archival_memory.a_search(query, count=count, start=page * count)
        num_pages = math.ceil(total / count) - 1  # 0 index
        if len(results) == 0:
            results_str = f"No results found."
        else:
            results_pref = f"Showing {len(results)} of {total} results (page {page}/{num_pages}):"
            results_formatted = [f"timestamp: {d['timestamp']}, memory: {d['content']}" for d in results]
            results_str = f"{results_pref} {json.dumps(results_formatted)}"
        return results_str

    async def message_chatgpt(self, message):
        """Base call to GPT API w/ functions"""

        message_sequence = [
            {"role": "system", "content": MESSAGE_CHATGPT_FUNCTION_SYSTEM_MESSAGE},
            {"role": "user", "content": str(message)},
        ]
        response = await acreate(
            model=MESSAGE_CHATGPT_FUNCTION_MODEL,
            messages=message_sequence,
            # functions=functions,
            # function_call=function_call,
        )

        reply = response.choices[0].message.content
        return reply
<|MERGE_RESOLUTION|>--- conflicted
+++ resolved
@@ -1,1299 +1,1294 @@
-import asyncio
-import inspect
-import datetime
-import glob
-import pickle
-import math
-import os
-from typing import Optional
-import requests
-import json
-import threading
-import traceback
-
-import openai
-from memgpt.persistence_manager import LocalStateManager
-from memgpt.config import AgentConfig
-from .system import get_heartbeat, get_login_event, package_function_response, package_summarize_message, get_initial_boot_messages
-from .memory import CoreMemory as Memory, summarize_messages, a_summarize_messages
-from .openai_tools import acompletions_with_backoff as acreate, completions_with_backoff as create, VectorEmbedding
-from .utils import get_local_time, parse_json, united_diff, printd, count_tokens
-from .constants import (
-    MEMGPT_DIR,
-    FIRST_MESSAGE_ATTEMPTS,
-    MAX_PAUSE_HEARTBEATS,
-    MESSAGE_CHATGPT_FUNCTION_MODEL,
-    MESSAGE_CHATGPT_FUNCTION_SYSTEM_MESSAGE,
-    MESSAGE_SUMMARY_WARNING_TOKENS,
-    MESSAGE_SUMMARY_TRUNC_TOKEN_FRAC,
-    MESSAGE_SUMMARY_TRUNC_KEEP_N_LAST,
-    CORE_MEMORY_HUMAN_CHAR_LIMIT,
-    CORE_MEMORY_PERSONA_CHAR_LIMIT,
-)
-from .errors import LLMError
-
-
-def initialize_memory(ai_notes, human_notes):
-    if ai_notes is None:
-        raise ValueError(ai_notes)
-    if human_notes is None:
-        raise ValueError(human_notes)
-    memory = Memory(human_char_limit=CORE_MEMORY_HUMAN_CHAR_LIMIT, persona_char_limit=CORE_MEMORY_PERSONA_CHAR_LIMIT)
-    memory.edit_persona(ai_notes)
-    memory.edit_human(human_notes)
-    return memory
-
-
-def construct_system_with_memory(system, memory, memory_edit_timestamp, archival_memory=None, recall_memory=None):
-    full_system_message = "\n".join(
-        [
-            system,
-            "\n",
-            f"### Memory [last modified: {memory_edit_timestamp}]",
-            f"{len(recall_memory) if recall_memory else 0} previous messages between you and the user are stored in recall memory (use functions to access them)",
-            f"{len(archival_memory) if archival_memory else 0} total memories you created are stored in archival memory (use functions to access them)",
-            "\nCore memory shown below (limited in size, additional information stored in archival / recall memory):",
-            "<persona>",
-            memory.persona,
-            "</persona>",
-            "<human>",
-            memory.human,
-            "</human>",
-        ]
-    )
-    return full_system_message
-
-
-def initialize_message_sequence(
-    model,
-    system,
-    memory,
-    archival_memory=None,
-    recall_memory=None,
-    memory_edit_timestamp=None,
-    include_initial_boot_message=True,
-):
-    if memory_edit_timestamp is None:
-        memory_edit_timestamp = get_local_time()
-
-    full_system_message = construct_system_with_memory(
-        system, memory, memory_edit_timestamp, archival_memory=archival_memory, recall_memory=recall_memory
-    )
-    first_user_message = get_login_event()  # event letting MemGPT know the user just logged in
-
-    if include_initial_boot_message:
-        if "gpt-3.5" in model:
-            initial_boot_messages = get_initial_boot_messages("startup_with_send_message_gpt35")
-        else:
-            initial_boot_messages = get_initial_boot_messages("startup_with_send_message")
-        messages = (
-            [
-                {"role": "system", "content": full_system_message},
-            ]
-            + initial_boot_messages
-            + [
-                {"role": "user", "content": first_user_message},
-            ]
-        )
-
-    else:
-        messages = [
-            {"role": "system", "content": full_system_message},
-            {"role": "user", "content": first_user_message},
-        ]
-
-    return messages
-
-
-def get_ai_reply(
-    model,
-    message_sequence,
-    functions,
-    function_call="auto",
-):
-    try:
-        response = create(
-            model=model,
-            messages=message_sequence,
-            functions=functions,
-            function_call=function_call,
-        )
-
-        # special case for 'length'
-        if response.choices[0].finish_reason == "length":
-            raise Exception("Finish reason was length (maximum context length)")
-
-        # catches for soft errors
-        if response.choices[0].finish_reason not in ["stop", "function_call"]:
-            raise Exception(f"API call finish with bad finish reason: {response}")
-
-        # unpack with response.choices[0].message.content
-        return response
-
-    except Exception as e:
-        raise e
-
-
-async def get_ai_reply_async(
-    model,
-    message_sequence,
-    functions,
-    function_call="auto",
-):
-    """Base call to GPT API w/ functions"""
-
-    try:
-        response = await acreate(
-            model=model,
-            messages=message_sequence,
-            functions=functions,
-            function_call=function_call,
-        )
-
-        # special case for 'length'
-        if response.choices[0].finish_reason == "length":
-            raise Exception("Finish reason was length (maximum context length)")
-
-        # catches for soft errors
-        if response.choices[0].finish_reason not in ["stop", "function_call"]:
-            raise Exception(f"API call finish with bad finish reason: {response}")
-
-        # unpack with response.choices[0].message.content
-        return response
-
-    except Exception as e:
-        raise e
-
-
-# Assuming function_to_call is either sync or async
-async def call_function(function_to_call, **function_args):
-    if inspect.iscoroutinefunction(function_to_call):
-        return await function_to_call(**function_args)
-    else:
-        return function_to_call(**function_args)
-
-
-class Agent(object):
-    def __init__(
-        self,
-        config,
-        model,
-        system,
-        functions,
-        interface,
-        persistence_manager,
-        persona_notes,
-        human_notes,
-        messages_total=None,
-        persistence_manager_init=True,
-        first_message_verify_mono=True,
-    ):
-        # agent config
-        self.config = config
-        # gpt-4, gpt-3.5-turbo
-        self.model = model
-        # Store the system instructions (used to rebuild memory)
-        self.system = system
-        # Store the functions spec
-        self.functions = functions
-        # Initialize the memory object
-        self.memory = initialize_memory(persona_notes, human_notes)
-        # Once the memory object is initialize, use it to "bake" the system message
-        self._messages = initialize_message_sequence(
-            self.model,
-            self.system,
-            self.memory,
-        )
-        # Keep track of the total number of messages throughout all time
-        self.messages_total = messages_total if messages_total is not None else (len(self._messages) - 1)  # (-system)
-        # self.messages_total_init = self.messages_total
-        self.messages_total_init = len(self._messages) - 1
-        printd(f"AgentAsync initialized, self.messages_total={self.messages_total}")
-
-        # Interface must implement:
-        # - internal_monologue
-        # - assistant_message
-        # - function_message
-        # ...
-        # Different interfaces can handle events differently
-        # e.g., print in CLI vs send a discord message with a discord bot
-        self.interface = interface
-
-        # Persistence manager must implement:
-        # - set_messages
-        # - get_messages
-        # - append_to_messages
-        self.persistence_manager = persistence_manager
-        if persistence_manager_init:
-            # creates a new agent object in the database
-            self.persistence_manager.init(self)
-
-        # State needed for heartbeat pausing
-        self.pause_heartbeats_start = None
-        self.pause_heartbeats_minutes = 0
-
-        self.first_message_verify_mono = first_message_verify_mono
-
-        # Controls if the convo memory pressure warning is triggered
-        # When an alert is sent in the message queue, set this to True (to avoid repeat alerts)
-        # When the summarizer is run, set this back to False (to reset)
-        self.agent_alerted_about_memory_pressure = False
-
-        self.init_avail_functions()
-
-    def init_avail_functions(self):
-        """
-        Allows subclasses to overwrite this dictionary with overriden methods.
-        """
-        self.available_functions = {
-            # These functions aren't all visible to the LLM
-            # To see what functions the LLM sees, check self.functions
-            "send_message": self.send_ai_message,
-            "edit_memory": self.edit_memory,
-            "edit_memory_append": self.edit_memory_append,
-            "edit_memory_replace": self.edit_memory_replace,
-            "pause_heartbeats": self.pause_heartbeats,
-            "core_memory_append": self.edit_memory_append,
-            "core_memory_replace": self.edit_memory_replace,
-            "recall_memory_search": self.recall_memory_search,
-            "recall_memory_search_date": self.recall_memory_search_date,
-            "conversation_search": self.recall_memory_search,
-            "conversation_search_date": self.recall_memory_search_date,
-            "archival_memory_insert": self.archival_memory_insert,
-            "archival_memory_search": self.archival_memory_search,
-            # extras
-            "read_from_text_file": self.read_from_text_file,
-            "append_to_text_file": self.append_to_text_file,
-            "http_request": self.http_request,
-        }
-
-    @property
-    def messages(self):
-        return self._messages
-
-    @messages.setter
-    def messages(self, value):
-        raise Exception("Modifying message list directly not allowed")
-
-    def trim_messages(self, num):
-        """Trim messages from the front, not including the system message"""
-        self.persistence_manager.trim_messages(num)
-
-        new_messages = [self.messages[0]] + self.messages[num:]
-        self._messages = new_messages
-
-    def prepend_to_messages(self, added_messages):
-        """Wrapper around self.messages.prepend to allow additional calls to a state/persistence manager"""
-        self.persistence_manager.prepend_to_messages(added_messages)
-
-        new_messages = [self.messages[0]] + added_messages + self.messages[1:]  # prepend (no system)
-        self._messages = new_messages
-        self.messages_total += len(added_messages)  # still should increment the message counter (summaries are additions too)
-
-    def append_to_messages(self, added_messages):
-        """Wrapper around self.messages.append to allow additional calls to a state/persistence manager"""
-        self.persistence_manager.append_to_messages(added_messages)
-
-        # strip extra metadata if it exists
-        for msg in added_messages:
-            msg.pop("api_response", None)
-            msg.pop("api_args", None)
-        new_messages = self.messages + added_messages  # append
-
-        self._messages = new_messages
-        self.messages_total += len(added_messages)
-
-    def swap_system_message(self, new_system_message):
-        assert new_system_message["role"] == "system", new_system_message
-        assert self.messages[0]["role"] == "system", self.messages
-
-        self.persistence_manager.swap_system_message(new_system_message)
-
-        new_messages = [new_system_message] + self.messages[1:]  # swap index 0 (system)
-        self._messages = new_messages
-
-    def rebuild_memory(self):
-        """Rebuilds the system message with the latest memory object"""
-        curr_system_message = self.messages[0]  # this is the system + memory bank, not just the system prompt
-        new_system_message = initialize_message_sequence(
-            self.model,
-            self.system,
-            self.memory,
-            archival_memory=self.persistence_manager.archival_memory,
-            recall_memory=self.persistence_manager.recall_memory,
-        )[0]
-
-        diff = united_diff(curr_system_message["content"], new_system_message["content"])
-        printd(f"Rebuilding system with new memory...\nDiff:\n{diff}")
-
-        # Store the memory change (if stateful)
-        self.persistence_manager.update_memory(self.memory)
-
-        # Swap the system message out
-        self.swap_system_message(new_system_message)
-
-    ### Local state management
-    def to_dict(self):
-        return {
-            "model": self.model,
-            "system": self.system,
-            "functions": self.functions,
-            "messages": self.messages,
-            "messages_total": self.messages_total,
-            "memory": self.memory.to_dict(),
-        }
-
-    def save_to_json_file(self, filename):
-        with open(filename, "w") as file:
-            json.dump(self.to_dict(), file)
-
-    def save(self):
-        """Save agent state locally"""
-
-        timestamp = get_local_time().replace(" ", "_").replace(":", "_")
-        agent_name = self.config.name  # TODO: fix
-
-        # save agent state
-        filename = f"{timestamp}.json"
-        os.makedirs(self.config.save_state_dir(), exist_ok=True)
-        self.save_to_json_file(os.path.join(self.config.save_state_dir(), filename))
-
-        # save the persistence manager too
-        filename = f"{timestamp}.persistence.pickle"
-        os.makedirs(self.config.save_persistence_manager_dir(), exist_ok=True)
-        self.persistence_manager.save(os.path.join(self.config.save_persistence_manager_dir(), filename))
-
-    @classmethod
-    def load_agent(cls, interface, agent_config: AgentConfig):
-        """Load saved agent state"""
-        # TODO: support loading from specific file
-        agent_name = agent_config.name
-
-        # load state
-        directory = agent_config.save_state_dir()
-        json_files = glob.glob(os.path.join(directory, "*.json"))  # This will list all .json files in the current directory.
-        if not json_files:
-            print(f"/load error: no .json checkpoint files found")
-            raise ValueError(f"Cannot load {agent_name}")
-
-        # Sort files based on modified timestamp, with the latest file being the first.
-        filename = max(json_files, key=os.path.getmtime)
-        state = json.load(open(filename, "r"))
-
-        # load persistence manager
-        filename = os.path.basename(filename).replace(".json", ".persistence.pickle")
-        directory = agent_config.save_persistence_manager_dir()
-        printd(f"Loading persistence manager from {os.path.join(directory, filename)}")
-        persistence_manager = LocalStateManager.load(os.path.join(directory, filename), agent_config)
-
-        messages = state["messages"]
-        agent = cls(
-            config=agent_config,
-            model=state["model"],
-            system=state["system"],
-            functions=state["functions"],
-            interface=interface,
-            persistence_manager=persistence_manager,
-            persistence_manager_init=False,
-            persona_notes=state["memory"]["persona"],
-            human_notes=state["memory"]["human"],
-            messages_total=state["messages_total"] if "messages_total" in state else len(messages) - 1,
-        )
-        agent._messages = messages
-        agent.memory = initialize_memory(state["memory"]["persona"], state["memory"]["human"])
-        return agent
-
-    @classmethod
-    def load(cls, state, interface, persistence_manager):
-        model = state["model"]
-        system = state["system"]
-        functions = state["functions"]
-        messages = state["messages"]
-        try:
-            messages_total = state["messages_total"]
-        except KeyError:
-            messages_total = len(messages) - 1
-        # memory requires a nested load
-        memory_dict = state["memory"]
-        persona_notes = memory_dict["persona"]
-        human_notes = memory_dict["human"]
-
-        # Two-part load
-        new_agent = cls(
-            model=model,
-            system=system,
-            functions=functions,
-            interface=interface,
-            persistence_manager=persistence_manager,
-            persistence_manager_init=False,
-            persona_notes=persona_notes,
-            human_notes=human_notes,
-            messages_total=messages_total,
-        )
-        new_agent._messages = messages
-        return new_agent
-
-    def load_inplace(self, state):
-        self.model = state["model"]
-        self.system = state["system"]
-        self.functions = state["functions"]
-        # memory requires a nested load
-        memory_dict = state["memory"]
-        persona_notes = memory_dict["persona"]
-        human_notes = memory_dict["human"]
-        self.memory = initialize_memory(persona_notes, human_notes)
-        # messages also
-        self._messages = state["messages"]
-        try:
-            self.messages_total = state["messages_total"]
-        except KeyError:
-            self.messages_total = len(self.messages) - 1  # -system
-
-    @classmethod
-    def load_from_json(cls, json_state, interface, persistence_manager):
-        state = json.loads(json_state)
-        return cls.load(state, interface, persistence_manager)
-
-    @classmethod
-    def load_from_json_file(cls, json_file, interface, persistence_manager):
-        with open(json_file, "r") as file:
-            state = json.load(file)
-        return cls.load(state, interface, persistence_manager)
-
-    def load_from_json_file_inplace(self, json_file):
-        # Load in-place
-        # No interface arg needed, we can use the current one
-        with open(json_file, "r") as file:
-            state = json.load(file)
-        self.load_inplace(state)
-
-    def verify_first_message_correctness(self, response, require_send_message=True, require_monologue=False):
-        """Can be used to enforce that the first message always uses send_message"""
-        response_message = response.choices[0].message
-
-        # First message should be a call to send_message with a non-empty content
-        if require_send_message and not response_message.get("function_call"):
-            printd(f"First message didn't include function call: {response_message}")
-            return False
-
-        function_name = response_message["function_call"]["name"]
-        if require_send_message and function_name != "send_message" and function_name != "archival_memory_search":
-            printd(f"First message function call wasn't send_message or archival_memory_search: {response_message}")
-            return False
-
-        if require_monologue and (
-            not response_message.get("content") or response_message["content"] is None or response_message["content"] == ""
-        ):
-            printd(f"First message missing internal monologue: {response_message}")
-            return False
-
-        if response_message.get("content"):
-            ### Extras
-            monologue = response_message.get("content")
-
-            def contains_special_characters(s):
-                special_characters = '(){}[]"'
-                return any(char in s for char in special_characters)
-
-            if contains_special_characters(monologue):
-                printd(f"First message internal monologue contained special characters: {response_message}")
-                return False
-            # if 'functions' in monologue or 'send_message' in monologue or 'inner thought' in monologue.lower():
-            if "functions" in monologue or "send_message" in monologue:
-                # Sometimes the syntax won't be correct and internal syntax will leak into message.context
-                printd(f"First message internal monologue contained reserved words: {response_message}")
-                return False
-
-        return True
-
-    def handle_ai_response(self, response_message):
-        """Handles parsing and function execution"""
-        messages = []  # append these to the history when done
-
-        # Step 2: check if LLM wanted to call a function
-        if response_message.get("function_call"):
-            # The content if then internal monologue, not chat
-            self.interface.internal_monologue(response_message.content)
-            messages.append(response_message)  # extend conversation with assistant's reply
-
-            # Step 3: call the function
-            # Note: the JSON response may not always be valid; be sure to handle errors
-
-            # Failure case 1: function name is wrong
-            function_name = response_message["function_call"]["name"]
-            try:
-                function_to_call = self.available_functions[function_name]
-            except KeyError as e:
-                error_msg = f"No function named {function_name}"
-                function_response = package_function_response(False, error_msg)
-                messages.append(
-                    {
-                        "role": "function",
-                        "name": function_name,
-                        "content": function_response,
-                    }
-                )  # extend conversation with function response
-                self.interface.function_message(f"Error: {error_msg}")
-                return messages, None, True  # force a heartbeat to allow agent to handle error
-
-            # Failure case 2: function name is OK, but function args are bad JSON
-            try:
-                raw_function_args = response_message["function_call"]["arguments"]
-                function_args = parse_json(raw_function_args)
-            except Exception as e:
-                error_msg = f"Error parsing JSON for function '{function_name}' arguments: {raw_function_args}"
-                function_response = package_function_response(False, error_msg)
-                messages.append(
-                    {
-                        "role": "function",
-                        "name": function_name,
-                        "content": function_response,
-                    }
-                )  # extend conversation with function response
-                self.interface.function_message(f"Error: {error_msg}")
-                return messages, None, True  # force a heartbeat to allow agent to handle error
-
-            # (Still parsing function args)
-            # Handle requests for immediate heartbeat
-            heartbeat_request = function_args.pop("request_heartbeat", None)
-            if not (isinstance(heartbeat_request, bool) or heartbeat_request is None):
-                printd(
-                    f"Warning: 'request_heartbeat' arg parsed was not a bool or None, type={type(heartbeat_request)}, value={heartbeat_request}"
-                )
-                heartbeat_request = None
-
-            # Failure case 3: function failed during execution
-            self.interface.function_message(f"Running {function_name}({function_args})")
-            try:
-                function_response_string = function_to_call(**function_args)
-                function_response = package_function_response(True, function_response_string)
-                function_failed = False
-            except Exception as e:
-                error_msg = f"Error calling function {function_name} with args {function_args}: {str(e)}"
-                error_msg_user = f"{error_msg}\n{traceback.format_exc()}"
-                printd(error_msg_user)
-                function_response = package_function_response(False, error_msg)
-                messages.append(
-                    {
-                        "role": "function",
-                        "name": function_name,
-                        "content": function_response,
-                    }
-                )  # extend conversation with function response
-                self.interface.function_message(f"Error: {error_msg}")
-                return messages, None, True  # force a heartbeat to allow agent to handle error
-
-            # If no failures happened along the way: ...
-            # Step 4: send the info on the function call and function response to GPT
-            self.interface.function_message(f"Success: {function_response_string}")
-            messages.append(
-                {
-                    "role": "function",
-                    "name": function_name,
-                    "content": function_response,
-                }
-            )  # extend conversation with function response
-
-        else:
-            # Standard non-function reply
-            self.interface.internal_monologue(response_message.content)
-            messages.append(response_message)  # extend conversation with assistant's reply
-            heartbeat_request = None
-            function_failed = None
-
-        return messages, heartbeat_request, function_failed
-
-    def step(self, user_message, first_message=False, first_message_retry_limit=FIRST_MESSAGE_ATTEMPTS, skip_verify=False):
-        """Top-level event message handler for the MemGPT agent"""
-
-        try:
-            # Step 0: add user message
-            if user_message is not None:
-                self.interface.user_message(user_message)
-                packed_user_message = {"role": "user", "content": user_message}
-                input_message_sequence = self.messages + [packed_user_message]
-            else:
-                input_message_sequence = self.messages
-
-            if len(input_message_sequence) > 1 and input_message_sequence[-1]["role"] != "user":
-                printd(f"WARNING: attempting to run ChatCompletion without user as the last message in the queue")
-
-            # Step 1: send the conversation and available functions to GPT
-            if not skip_verify and (first_message or self.messages_total == self.messages_total_init):
-                printd(f"This is the first message. Running extra verifier on AI response.")
-                counter = 0
-                while True:
-                    response = get_ai_reply(model=self.model, message_sequence=input_message_sequence, functions=self.functions)
-                    if self.verify_first_message_correctness(response, require_monologue=self.first_message_verify_mono):
-                        break
-
-                    counter += 1
-                    if counter > first_message_retry_limit:
-                        raise Exception(f"Hit first message retry limit ({first_message_retry_limit})")
-
-            else:
-                response = get_ai_reply(model=self.model, message_sequence=input_message_sequence, functions=self.functions)
-
-            # Step 2: check if LLM wanted to call a function
-            # (if yes) Step 3: call the function
-            # (if yes) Step 4: send the info on the function call and function response to LLM
-            response_message = response.choices[0].message
-            response_message_copy = response_message.copy()
-            all_response_messages, heartbeat_request, function_failed = self.handle_ai_response(response_message)
-
-            # Add the extra metadata to the assistant response
-            # (e.g. enough metadata to enable recreating the API call)
-            assert "api_response" not in all_response_messages[0]
-            all_response_messages[0]["api_response"] = response_message_copy
-            assert "api_args" not in all_response_messages[0]
-            all_response_messages[0]["api_args"] = {
-                "model": self.model,
-                "messages": input_message_sequence,
-                "functions": self.functions,
-            }
-
-            # Step 4: extend the message history
-            if user_message is not None:
-                all_new_messages = [packed_user_message] + all_response_messages
-            else:
-                all_new_messages = all_response_messages
-
-            # Check the memory pressure and potentially issue a memory pressure warning
-            current_total_tokens = response["usage"]["total_tokens"]
-            active_memory_warning = False
-            if current_total_tokens > MESSAGE_SUMMARY_WARNING_TOKENS:
-                printd(f"WARNING: last response total_tokens ({current_total_tokens}) > {MESSAGE_SUMMARY_WARNING_TOKENS}")
-                # Only deliver the alert if we haven't already (this period)
-                if not self.agent_alerted_about_memory_pressure:
-                    active_memory_warning = True
-                    self.agent_alerted_about_memory_pressure = True  # it's up to the outer loop to handle this
-            else:
-                printd(f"last response total_tokens ({current_total_tokens}) < {MESSAGE_SUMMARY_WARNING_TOKENS}")
-
-            self.append_to_messages(all_new_messages)
-            return all_new_messages, heartbeat_request, function_failed, active_memory_warning
-
-        except Exception as e:
-            printd(f"step() failed\nuser_message = {user_message}\nerror = {e}")
-
-            # If we got a context alert, try trimming the messages length, then try again
-            if "maximum context length" in str(e):
-                # A separate API call to run a summarizer
-                self.summarize_messages_inplace()
-
-                # Try step again
-                return self.step(user_message, first_message=first_message)
-            else:
-                printd(f"step() failed with openai.InvalidRequestError, but didn't recognize the error message: '{str(e)}'")
-                raise e
-
-    def summarize_messages_inplace(self, cutoff=None, preserve_last_N_messages=True):
-        assert self.messages[0]["role"] == "system", f"self.messages[0] should be system (instead got {self.messages[0]})"
-
-        # Start at index 1 (past the system message),
-        # and collect messages for summarization until we reach the desired truncation token fraction (eg 50%)
-        # Do not allow truncation of the last N messages, since these are needed for in-context examples of function calling
-        token_counts = [count_tokens(str(msg)) for msg in self.messages]
-        message_buffer_token_count = sum(token_counts[1:])  # no system message
-        desired_token_count_to_summarize = int(message_buffer_token_count * MESSAGE_SUMMARY_TRUNC_TOKEN_FRAC)
-        candidate_messages_to_summarize = self.messages[1:]
-        token_counts = token_counts[1:]
-        if preserve_last_N_messages:
-            candidate_messages_to_summarize = candidate_messages_to_summarize[:-MESSAGE_SUMMARY_TRUNC_KEEP_N_LAST]
-            token_counts = token_counts[:-MESSAGE_SUMMARY_TRUNC_KEEP_N_LAST]
-        printd(f"MESSAGE_SUMMARY_TRUNC_TOKEN_FRAC={MESSAGE_SUMMARY_TRUNC_TOKEN_FRAC}")
-        printd(f"MESSAGE_SUMMARY_TRUNC_KEEP_N_LAST={MESSAGE_SUMMARY_TRUNC_KEEP_N_LAST}")
-        printd(f"token_counts={token_counts}")
-        printd(f"message_buffer_token_count={message_buffer_token_count}")
-        printd(f"desired_token_count_to_summarize={desired_token_count_to_summarize}")
-        printd(f"len(candidate_messages_to_summarize)={len(candidate_messages_to_summarize)}")
-
-        # If at this point there's nothing to summarize, throw an error
-        if len(candidate_messages_to_summarize) == 0:
-            raise LLMError(
-                f"Summarize error: tried to run summarize, but couldn't find enough messages to compress [len={len(self.messages)}, preserve_N={MESSAGE_SUMMARY_TRUNC_KEEP_N_LAST}]"
-            )
-
-        # Walk down the message buffer (front-to-back) until we hit the target token count
-        tokens_so_far = 0
-        cutoff = 0
-        for i, msg in enumerate(candidate_messages_to_summarize):
-            cutoff = i
-            tokens_so_far += token_counts[i]
-            if tokens_so_far > desired_token_count_to_summarize:
-                break
-        # Account for system message
-        cutoff += 1
-
-        # Try to make an assistant message come after the cutoff
-        try:
-            printd(f"Selected cutoff {cutoff} was a 'user', shifting one...")
-            if self.messages[cutoff]["role"] == "user":
-                new_cutoff = cutoff + 1
-                if self.messages[new_cutoff]["role"] == "user":
-                    printd(f"Shifted cutoff {new_cutoff} is still a 'user', ignoring...")
-                cutoff = new_cutoff
-        except IndexError:
-            pass
-
-        message_sequence_to_summarize = self.messages[1:cutoff]  # do NOT get rid of the system message
-        printd(f"Attempting to summarize {len(message_sequence_to_summarize)} messages [1:{cutoff}] of {len(self.messages)}")
-
-        summary = summarize_messages(self.model, message_sequence_to_summarize)
-        printd(f"Got summary: {summary}")
-
-        # Metadata that's useful for the agent to see
-        all_time_message_count = self.messages_total
-        remaining_message_count = len(self.messages[cutoff:])
-        hidden_message_count = all_time_message_count - remaining_message_count
-        summary_message_count = len(message_sequence_to_summarize)
-        summary_message = package_summarize_message(summary, summary_message_count, hidden_message_count, all_time_message_count)
-        printd(f"Packaged into message: {summary_message}")
-
-        prior_len = len(self.messages)
-        self.trim_messages(cutoff)
-        packed_summary_message = {"role": "user", "content": summary_message}
-        self.prepend_to_messages([packed_summary_message])
-
-        # reset alert
-        self.agent_alerted_about_memory_pressure = False
-
-        printd(f"Ran summarizer, messages length {prior_len} -> {len(self.messages)}")
-
-    def send_ai_message(self, message):
-        """AI wanted to send a message"""
-        self.interface.assistant_message(message)
-        return None
-
-    def edit_memory(self, name, content):
-        """Edit memory.name <= content"""
-        new_len = self.memory.edit(name, content)
-        self.rebuild_memory()
-        return None
-
-    def edit_memory_append(self, name, content):
-        print("edit append")
-        new_len = self.memory.edit_append(name, content)
-        print("rebuild memory")
-        self.rebuild_memory()
-        print("done")
-        return None
-
-    def edit_memory_replace(self, name, old_content, new_content):
-        new_len = self.memory.edit_replace(name, old_content, new_content)
-        self.rebuild_memory()
-        return None
-
-    def recall_memory_search(self, query: str, count: Optional[int] = 5, page: Optional[int] = 0):
-        results, total = self.persistence_manager.recall_memory.text_search(query, count=count, start=page * count)
-        num_pages = math.ceil(total / count) - 1  # 0 index
-        if len(results) == 0:
-            results_str = f"No results found."
-        else:
-            results_pref = f"Showing {len(results)} of {total} results (page {page}/{num_pages}):"
-            results_formatted = [f"timestamp: {d['timestamp']}, {d['message']['role']} - {d['message']['content']}" for d in results]
-            results_str = f"{results_pref} {json.dumps(results_formatted)}"
-        return results_str
-
-    def recall_memory_search_date(
-        self,
-        start_date: str,
-        end_date: str,
-        count: Optional[int] = 5,
-        page: Optional[int] = 0,
-    ):
-        results, total = self.persistence_manager.recall_memory.date_search(start_date, end_date, count=count, start=page * count)
-        num_pages = math.ceil(total / count) - 1  # 0 index
-        if len(results) == 0:
-            results_str = f"No results found."
-        else:
-            results_pref = f"Showing {len(results)} of {total} results (page {page}/{num_pages}):"
-            results_formatted = [f"timestamp: {d['timestamp']}, {d['message']['role']} - {d['message']['content']}" for d in results]
-            results_str = f"{results_pref} {json.dumps(results_formatted)}"
-        return results_str
-
-<<<<<<< HEAD
-    def archival_memory_insert(self, content: str, embedding: Optional[VectorEmbedding] = None):
-        self.persistence_manager.archival_memory.insert(content, embedding=embedding)
-=======
-    def archival_memory_insert(self, content):
-        self.persistence_manager.archival_memory.insert(content)
->>>>>>> 9f3d6bdf
-        return None
-
-    def archival_memory_search(self, query: str, count: Optional[int] = 5, page: Optional[int] = 0):
-        results, total = self.persistence_manager.archival_memory.search(query, count=count, start=page * count)
-        num_pages = math.ceil(total / count) - 1  # 0 index
-        if len(results) == 0:
-            results_str = f"No results found."
-        else:
-            results_pref = f"Showing {len(results)} of {total} results (page {page}/{num_pages}):"
-            results_formatted = [f"timestamp: {d['timestamp']}, memory: {d['content']}" for d in results]
-            results_str = f"{results_pref} {json.dumps(results_formatted)}"
-        return results_str
-
-    def message_chatgpt(self, message):
-        """Base call to GPT API w/ functions"""
-
-        message_sequence = [
-            {"role": "system", "content": MESSAGE_CHATGPT_FUNCTION_SYSTEM_MESSAGE},
-            {"role": "user", "content": str(message)},
-        ]
-        response = create(
-            model=MESSAGE_CHATGPT_FUNCTION_MODEL,
-            messages=message_sequence,
-            # functions=functions,
-            # function_call=function_call,
-        )
-
-        reply = response.choices[0].message.content
-        return reply
-
-    def read_from_text_file(self, filename, line_start, num_lines=1, max_chars=500, trunc_message=True):
-        if not os.path.exists(filename):
-            raise FileNotFoundError(f"The file '{filename}' does not exist.")
-
-        if line_start < 1 or num_lines < 1:
-            raise ValueError("Both line_start and num_lines must be positive integers.")
-
-        lines = []
-        chars_read = 0
-        with open(filename, "r") as file:
-            for current_line_number, line in enumerate(file, start=1):
-                if line_start <= current_line_number < line_start + num_lines:
-                    chars_to_add = len(line)
-                    if max_chars is not None and chars_read + chars_to_add > max_chars:
-                        # If adding this line exceeds MAX_CHARS, truncate the line if needed and stop reading further.
-                        excess_chars = (chars_read + chars_to_add) - max_chars
-                        lines.append(line[:-excess_chars].rstrip("\n"))
-                        if trunc_message:
-                            lines.append(f"[SYSTEM ALERT - max chars ({max_chars}) reached during file read]")
-                        break
-                    else:
-                        lines.append(line.rstrip("\n"))
-                        chars_read += chars_to_add
-                if current_line_number >= line_start + num_lines - 1:
-                    break
-
-        return "\n".join(lines)
-
-    def append_to_text_file(self, filename, content):
-        if not os.path.exists(filename):
-            raise FileNotFoundError(f"The file '{filename}' does not exist.")
-
-        with open(filename, "a") as file:
-            file.write(content + "\n")
-
-    def http_request(self, method, url, payload_json=None):
-        """
-        Makes an HTTP request based on the specified method, URL, and JSON payload.
-
-        Args:
-        method (str): The HTTP method (e.g., 'GET', 'POST').
-        url (str): The URL for the request.
-        payload_json (str): A JSON string representing the request payload.
-
-        Returns:
-        dict: The response from the HTTP request.
-        """
-        try:
-            headers = {"Content-Type": "application/json"}
-
-            # For GET requests, ignore the payload
-            if method.upper() == "GET":
-                print(f"[HTTP] launching GET request to {url}")
-                response = requests.get(url, headers=headers)
-            else:
-                # Validate and convert the payload for other types of requests
-                if payload_json:
-                    payload = json.loads(payload_json)
-                else:
-                    payload = {}
-                print(f"[HTTP] launching {method} request to {url}, payload=\n{json.dumps(payload, indent=2)}")
-                response = requests.request(method, url, json=payload, headers=headers)
-
-            return {"status_code": response.status_code, "headers": dict(response.headers), "body": response.text}
-        except Exception as e:
-            return {"error": str(e)}
-
-    def pause_heartbeats(self, minutes, max_pause=MAX_PAUSE_HEARTBEATS):
-        """Pause timed heartbeats for N minutes"""
-        minutes = min(max_pause, minutes)
-
-        # Record the current time
-        self.pause_heartbeats_start = datetime.datetime.now()
-        # And record how long the pause should go for
-        self.pause_heartbeats_minutes = int(minutes)
-
-        return f"Pausing timed heartbeats for {minutes} min"
-
-    def heartbeat_is_paused(self):
-        """Check if there's a requested pause on timed heartbeats"""
-
-        # Check if the pause has been initiated
-        if self.pause_heartbeats_start is None:
-            return False
-
-        # Check if it's been more than pause_heartbeats_minutes since pause_heartbeats_start
-        elapsed_time = datetime.datetime.now() - self.pause_heartbeats_start
-        return elapsed_time.total_seconds() < self.pause_heartbeats_minutes * 60
-
-
-class AgentAsync(Agent):
-    """Core logic for an async MemGPT agent"""
-
-    def __init__(self, **kwargs):
-        super().__init__(**kwargs)
-        self.init_avail_functions()
-
-    async def handle_ai_response(self, response_message):
-        """Handles parsing and function execution"""
-        messages = []  # append these to the history when done
-
-        # Step 2: check if LLM wanted to call a function
-        if response_message.get("function_call"):
-            # The content if then internal monologue, not chat
-            await self.interface.internal_monologue(response_message.content)
-            messages.append(response_message)  # extend conversation with assistant's reply
-
-            # Step 3: call the function
-            # Note: the JSON response may not always be valid; be sure to handle errors
-
-            # Failure case 1: function name is wrong
-            function_name = response_message["function_call"]["name"]
-            try:
-                function_to_call = self.available_functions[function_name]
-            except KeyError as e:
-                error_msg = f"No function named {function_name}"
-                function_response = package_function_response(False, error_msg)
-                messages.append(
-                    {
-                        "role": "function",
-                        "name": function_name,
-                        "content": function_response,
-                    }
-                )  # extend conversation with function response
-                await self.interface.function_message(f"Error: {error_msg}")
-                return messages, None, True  # force a heartbeat to allow agent to handle error
-
-            # Failure case 2: function name is OK, but function args are bad JSON
-            try:
-                raw_function_args = response_message["function_call"]["arguments"]
-                function_args = parse_json(raw_function_args)
-            except Exception as e:
-                error_msg = f"Error parsing JSON for function '{function_name}' arguments: {raw_function_args}"
-                function_response = package_function_response(False, error_msg)
-                messages.append(
-                    {
-                        "role": "function",
-                        "name": function_name,
-                        "content": function_response,
-                    }
-                )  # extend conversation with function response
-                await self.interface.function_message(f"Error: {error_msg}")
-                return messages, None, True  # force a heartbeat to allow agent to handle error
-
-            # (Still parsing function args)
-            # Handle requests for immediate heartbeat
-            heartbeat_request = function_args.pop("request_heartbeat", None)
-            if not (isinstance(heartbeat_request, bool) or heartbeat_request is None):
-                printd(
-                    f"Warning: 'request_heartbeat' arg parsed was not a bool or None, type={type(heartbeat_request)}, value={heartbeat_request}"
-                )
-                heartbeat_request = None
-
-            # Failure case 3: function failed during execution
-            await self.interface.function_message(f"Running {function_name}({function_args})")
-            try:
-                function_response_string = await call_function(function_to_call, **function_args)
-                function_response = package_function_response(True, function_response_string)
-                function_failed = False
-            except Exception as e:
-                error_msg = f"Error calling function {function_name} with args {function_args}: {str(e)}"
-                error_msg_user = f"{error_msg}\n{traceback.format_exc()}"
-                printd(error_msg_user)
-                function_response = package_function_response(False, error_msg)
-                messages.append(
-                    {
-                        "role": "function",
-                        "name": function_name,
-                        "content": function_response,
-                    }
-                )  # extend conversation with function response
-                await self.interface.function_message(f"Error: {error_msg}")
-                return messages, None, True  # force a heartbeat to allow agent to handle error
-
-            # If no failures happened along the way: ...
-            # Step 4: send the info on the function call and function response to GPT
-            if function_response_string:
-                await self.interface.function_message(f"Success: {function_response_string}")
-            else:
-                await self.interface.function_message(f"Success")
-            messages.append(
-                {
-                    "role": "function",
-                    "name": function_name,
-                    "content": function_response,
-                }
-            )  # extend conversation with function response
-
-        else:
-            # Standard non-function reply
-            await self.interface.internal_monologue(response_message.content)
-            messages.append(response_message)  # extend conversation with assistant's reply
-            heartbeat_request = None
-            function_failed = None
-
-        return messages, heartbeat_request, function_failed
-
-    async def step(self, user_message, first_message=False, first_message_retry_limit=FIRST_MESSAGE_ATTEMPTS, skip_verify=False):
-        """Top-level event message handler for the MemGPT agent"""
-
-        try:
-            # Step 0: add user message
-            if user_message is not None:
-                await self.interface.user_message(user_message)
-                packed_user_message = {"role": "user", "content": user_message}
-                input_message_sequence = self.messages + [packed_user_message]
-            else:
-                input_message_sequence = self.messages
-
-            if len(input_message_sequence) > 1 and input_message_sequence[-1]["role"] != "user":
-                printd(f"WARNING: attempting to run ChatCompletion without user as the last message in the queue")
-                from pprint import pprint
-
-                pprint(input_message_sequence[-1])
-
-            # Step 1: send the conversation and available functions to GPT
-            if not skip_verify and (first_message or self.messages_total == self.messages_total_init):
-                printd(f"This is the first message. Running extra verifier on AI response.")
-                counter = 0
-                while True:
-                    response = await get_ai_reply_async(model=self.model, message_sequence=input_message_sequence, functions=self.functions)
-                    if self.verify_first_message_correctness(response, require_monologue=self.first_message_verify_mono):
-                        break
-
-                    counter += 1
-                    if counter > first_message_retry_limit:
-                        raise Exception(f"Hit first message retry limit ({first_message_retry_limit})")
-
-            else:
-                response = await get_ai_reply_async(model=self.model, message_sequence=input_message_sequence, functions=self.functions)
-
-            # Step 2: check if LLM wanted to call a function
-            # (if yes) Step 3: call the function
-            # (if yes) Step 4: send the info on the function call and function response to LLM
-            response_message = response.choices[0].message
-            response_message_copy = response_message.copy()
-            all_response_messages, heartbeat_request, function_failed = await self.handle_ai_response(response_message)
-
-            # Add the extra metadata to the assistant response
-            # (e.g. enough metadata to enable recreating the API call)
-            assert "api_response" not in all_response_messages[0], f"api_response already in {all_response_messages[0]}"
-            all_response_messages[0]["api_response"] = response_message_copy
-            assert "api_args" not in all_response_messages[0], f"api_args already in {all_response_messages[0]}"
-            all_response_messages[0]["api_args"] = {
-                "model": self.model,
-                "messages": input_message_sequence,
-                "functions": self.functions,
-            }
-
-            # Step 4: extend the message history
-            if user_message is not None:
-                all_new_messages = [packed_user_message] + all_response_messages
-            else:
-                all_new_messages = all_response_messages
-
-            # Check the memory pressure and potentially issue a memory pressure warning
-            current_total_tokens = response["usage"]["total_tokens"]
-            active_memory_warning = False
-            if current_total_tokens > MESSAGE_SUMMARY_WARNING_TOKENS:
-                printd(f"WARNING: last response total_tokens ({current_total_tokens}) > {MESSAGE_SUMMARY_WARNING_TOKENS}")
-                # Only deliver the alert if we haven't already (this period)
-                if not self.agent_alerted_about_memory_pressure:
-                    active_memory_warning = True
-                    self.agent_alerted_about_memory_pressure = True  # it's up to the outer loop to handle this
-            else:
-                printd(f"last response total_tokens ({current_total_tokens}) < {MESSAGE_SUMMARY_WARNING_TOKENS}")
-
-            self.append_to_messages(all_new_messages)
-            return all_new_messages, heartbeat_request, function_failed, active_memory_warning
-
-        except Exception as e:
-            printd(f"step() failed\nuser_message = {user_message}\nerror = {e}")
-            print(f"step() failed\nuser_message = {user_message}\nerror = {e}")
-
-            # If we got a context alert, try trimming the messages length, then try again
-            if "maximum context length" in str(e):
-                # A separate API call to run a summarizer
-                await self.summarize_messages_inplace()
-
-                # Try step again
-                return await self.step(user_message, first_message=first_message)
-            else:
-                printd(f"step() failed with openai.InvalidRequestError, but didn't recognize the error message: '{str(e)}'")
-                print(e)
-                raise e
-
-    async def summarize_messages_inplace(self, cutoff=None, preserve_last_N_messages=True):
-        assert self.messages[0]["role"] == "system", f"self.messages[0] should be system (instead got {self.messages[0]})"
-
-        # Start at index 1 (past the system message),
-        # and collect messages for summarization until we reach the desired truncation token fraction (eg 50%)
-        # Do not allow truncation of the last N messages, since these are needed for in-context examples of function calling
-        token_counts = [count_tokens(str(msg)) for msg in self.messages]
-        message_buffer_token_count = sum(token_counts[1:])  # no system message
-        token_counts = token_counts[1:]
-        desired_token_count_to_summarize = int(message_buffer_token_count * MESSAGE_SUMMARY_TRUNC_TOKEN_FRAC)
-        candidate_messages_to_summarize = self.messages[1:]
-        if preserve_last_N_messages:
-            candidate_messages_to_summarize = candidate_messages_to_summarize[:-MESSAGE_SUMMARY_TRUNC_KEEP_N_LAST]
-            token_counts = token_counts[:-MESSAGE_SUMMARY_TRUNC_KEEP_N_LAST]
-        printd(f"MESSAGE_SUMMARY_TRUNC_TOKEN_FRAC={MESSAGE_SUMMARY_TRUNC_TOKEN_FRAC}")
-        printd(f"MESSAGE_SUMMARY_TRUNC_KEEP_N_LAST={MESSAGE_SUMMARY_TRUNC_KEEP_N_LAST}")
-        printd(f"token_counts={token_counts}")
-        printd(f"message_buffer_token_count={message_buffer_token_count}")
-        printd(f"desired_token_count_to_summarize={desired_token_count_to_summarize}")
-        printd(f"len(candidate_messages_to_summarize)={len(candidate_messages_to_summarize)}")
-
-        # If at this point there's nothing to summarize, throw an error
-        if len(candidate_messages_to_summarize) == 0:
-            raise LLMError(
-                f"Summarize error: tried to run summarize, but couldn't find enough messages to compress [len={len(self.messages)}, preserve_N={MESSAGE_SUMMARY_TRUNC_KEEP_N_LAST}]"
-            )
-
-        # Walk down the message buffer (front-to-back) until we hit the target token count
-        tokens_so_far = 0
-        cutoff = 0
-        for i, msg in enumerate(candidate_messages_to_summarize):
-            cutoff = i
-            tokens_so_far += token_counts[i]
-            if tokens_so_far > desired_token_count_to_summarize:
-                break
-        # Account for system message
-        cutoff += 1
-
-        # Try to make an assistant message come after the cutoff
-        try:
-            printd(f"Selected cutoff {cutoff} was a 'user', shifting one...")
-            if self.messages[cutoff]["role"] == "user":
-                new_cutoff = cutoff + 1
-                if self.messages[new_cutoff]["role"] == "user":
-                    printd(f"Shifted cutoff {new_cutoff} is still a 'user', ignoring...")
-                cutoff = new_cutoff
-        except IndexError:
-            pass
-
-        message_sequence_to_summarize = self.messages[1:cutoff]  # do NOT get rid of the system message
-        if len(message_sequence_to_summarize) == 0:
-            printd(f"message_sequence_to_summarize is len 0, skipping summarize")
-            raise LLMError(
-                f"Summarize error: tried to run summarize, but couldn't find enough messages to compress [len={len(self.messages)}, cutoff={cutoff}]"
-            )
-
-        printd(f"Attempting to summarize {len(message_sequence_to_summarize)} messages [1:{cutoff}] of {len(self.messages)}")
-        summary = await a_summarize_messages(self.model, message_sequence_to_summarize)
-        printd(f"Got summary: {summary}")
-
-        # Metadata that's useful for the agent to see
-        all_time_message_count = self.messages_total
-        remaining_message_count = len(self.messages[cutoff:])
-        hidden_message_count = all_time_message_count - remaining_message_count
-        summary_message_count = len(message_sequence_to_summarize)
-        summary_message = package_summarize_message(summary, summary_message_count, hidden_message_count, all_time_message_count)
-        printd(f"Packaged into message: {summary_message}")
-
-        prior_len = len(self.messages)
-        self.trim_messages(cutoff)
-        packed_summary_message = {"role": "user", "content": summary_message}
-        self.prepend_to_messages([packed_summary_message])
-
-        # reset alert
-        self.agent_alerted_about_memory_pressure = False
-
-        printd(f"Ran summarizer, messages length {prior_len} -> {len(self.messages)}")
-
-    async def free_step(self, user_message, limit=None):
-        """Allow agent to manage its own control flow (past a single LLM call).
-        Not currently used, instead this is handled in the CLI main.py logic
-        """
-
-        new_messages, heartbeat_request, function_failed = self.step(user_message)
-        step_count = 1
-
-        while limit is None or step_count < limit:
-            if function_failed:
-                user_message = get_heartbeat("Function call failed")
-                new_messages, heartbeat_request, function_failed = await self.step(user_message)
-                step_count += 1
-            elif heartbeat_request:
-                user_message = get_heartbeat("AI requested")
-                new_messages, heartbeat_request, function_failed = await self.step(user_message)
-                step_count += 1
-            else:
-                break
-
-        return new_messages, heartbeat_request, function_failed
-
-    ### Functions / tools the agent can use
-    # All functions should return a response string (or None)
-    # If the function fails, throw an exception
-
-    async def send_ai_message(self, message):
-        """AI wanted to send a message"""
-        await self.interface.assistant_message(message)
-        return None
-
-    async def recall_memory_search(self, query, count=5, page=0):
-        results, total = await self.persistence_manager.recall_memory.a_text_search(query, count=count, start=page * count)
-        num_pages = math.ceil(total / count) - 1  # 0 index
-        if len(results) == 0:
-            results_str = f"No results found."
-        else:
-            results_pref = f"Showing {len(results)} of {total} results (page {page}/{num_pages}):"
-            results_formatted = [f"timestamp: {d['timestamp']}, {d['message']['role']} - {d['message']['content']}" for d in results]
-            results_str = f"{results_pref} {json.dumps(results_formatted)}"
-        return results_str
-
-    async def recall_memory_search_date(self, start_date, end_date, count=5, page=0):
-        results, total = await self.persistence_manager.recall_memory.a_date_search(start_date, end_date, count=count, start=page * count)
-        num_pages = math.ceil(total / count) - 1  # 0 index
-        if len(results) == 0:
-            results_str = f"No results found."
-        else:
-            results_pref = f"Showing {len(results)} of {total} results (page {page}/{num_pages}):"
-            results_formatted = [f"timestamp: {d['timestamp']}, {d['message']['role']} - {d['message']['content']}" for d in results]
-            results_str = f"{results_pref} {json.dumps(results_formatted)}"
-        return results_str
-
-    async def archival_memory_insert(self, content):
-        await self.persistence_manager.archival_memory.a_insert(content)
-        return None
-
-    async def archival_memory_search(self, query, count=5, page=0):
-        results, total = await self.persistence_manager.archival_memory.a_search(query, count=count, start=page * count)
-        num_pages = math.ceil(total / count) - 1  # 0 index
-        if len(results) == 0:
-            results_str = f"No results found."
-        else:
-            results_pref = f"Showing {len(results)} of {total} results (page {page}/{num_pages}):"
-            results_formatted = [f"timestamp: {d['timestamp']}, memory: {d['content']}" for d in results]
-            results_str = f"{results_pref} {json.dumps(results_formatted)}"
-        return results_str
-
-    async def message_chatgpt(self, message):
-        """Base call to GPT API w/ functions"""
-
-        message_sequence = [
-            {"role": "system", "content": MESSAGE_CHATGPT_FUNCTION_SYSTEM_MESSAGE},
-            {"role": "user", "content": str(message)},
-        ]
-        response = await acreate(
-            model=MESSAGE_CHATGPT_FUNCTION_MODEL,
-            messages=message_sequence,
-            # functions=functions,
-            # function_call=function_call,
-        )
-
-        reply = response.choices[0].message.content
-        return reply
+import asyncio
+import inspect
+import datetime
+import glob
+import pickle
+import math
+import os
+from typing import Optional
+import requests
+import json
+import threading
+import traceback
+
+import openai
+from memgpt.persistence_manager import LocalStateManager
+from memgpt.config import AgentConfig
+from .system import get_heartbeat, get_login_event, package_function_response, package_summarize_message, get_initial_boot_messages
+from .memory import CoreMemory as Memory, summarize_messages, a_summarize_messages
+from .openai_tools import acompletions_with_backoff as acreate, completions_with_backoff as create, VectorEmbedding
+from .utils import get_local_time, parse_json, united_diff, printd, count_tokens
+from .constants import (
+    MEMGPT_DIR,
+    FIRST_MESSAGE_ATTEMPTS,
+    MAX_PAUSE_HEARTBEATS,
+    MESSAGE_CHATGPT_FUNCTION_MODEL,
+    MESSAGE_CHATGPT_FUNCTION_SYSTEM_MESSAGE,
+    MESSAGE_SUMMARY_WARNING_TOKENS,
+    MESSAGE_SUMMARY_TRUNC_TOKEN_FRAC,
+    MESSAGE_SUMMARY_TRUNC_KEEP_N_LAST,
+    CORE_MEMORY_HUMAN_CHAR_LIMIT,
+    CORE_MEMORY_PERSONA_CHAR_LIMIT,
+)
+from .errors import LLMError
+
+
+def initialize_memory(ai_notes, human_notes):
+    if ai_notes is None:
+        raise ValueError(ai_notes)
+    if human_notes is None:
+        raise ValueError(human_notes)
+    memory = Memory(human_char_limit=CORE_MEMORY_HUMAN_CHAR_LIMIT, persona_char_limit=CORE_MEMORY_PERSONA_CHAR_LIMIT)
+    memory.edit_persona(ai_notes)
+    memory.edit_human(human_notes)
+    return memory
+
+
+def construct_system_with_memory(system, memory, memory_edit_timestamp, archival_memory=None, recall_memory=None):
+    full_system_message = "\n".join(
+        [
+            system,
+            "\n",
+            f"### Memory [last modified: {memory_edit_timestamp}]",
+            f"{len(recall_memory) if recall_memory else 0} previous messages between you and the user are stored in recall memory (use functions to access them)",
+            f"{len(archival_memory) if archival_memory else 0} total memories you created are stored in archival memory (use functions to access them)",
+            "\nCore memory shown below (limited in size, additional information stored in archival / recall memory):",
+            "<persona>",
+            memory.persona,
+            "</persona>",
+            "<human>",
+            memory.human,
+            "</human>",
+        ]
+    )
+    return full_system_message
+
+
+def initialize_message_sequence(
+    model,
+    system,
+    memory,
+    archival_memory=None,
+    recall_memory=None,
+    memory_edit_timestamp=None,
+    include_initial_boot_message=True,
+):
+    if memory_edit_timestamp is None:
+        memory_edit_timestamp = get_local_time()
+
+    full_system_message = construct_system_with_memory(
+        system, memory, memory_edit_timestamp, archival_memory=archival_memory, recall_memory=recall_memory
+    )
+    first_user_message = get_login_event()  # event letting MemGPT know the user just logged in
+
+    if include_initial_boot_message:
+        if "gpt-3.5" in model:
+            initial_boot_messages = get_initial_boot_messages("startup_with_send_message_gpt35")
+        else:
+            initial_boot_messages = get_initial_boot_messages("startup_with_send_message")
+        messages = (
+            [
+                {"role": "system", "content": full_system_message},
+            ]
+            + initial_boot_messages
+            + [
+                {"role": "user", "content": first_user_message},
+            ]
+        )
+
+    else:
+        messages = [
+            {"role": "system", "content": full_system_message},
+            {"role": "user", "content": first_user_message},
+        ]
+
+    return messages
+
+
+def get_ai_reply(
+    model,
+    message_sequence,
+    functions,
+    function_call="auto",
+):
+    try:
+        response = create(
+            model=model,
+            messages=message_sequence,
+            functions=functions,
+            function_call=function_call,
+        )
+
+        # special case for 'length'
+        if response.choices[0].finish_reason == "length":
+            raise Exception("Finish reason was length (maximum context length)")
+
+        # catches for soft errors
+        if response.choices[0].finish_reason not in ["stop", "function_call"]:
+            raise Exception(f"API call finish with bad finish reason: {response}")
+
+        # unpack with response.choices[0].message.content
+        return response
+
+    except Exception as e:
+        raise e
+
+
+async def get_ai_reply_async(
+    model,
+    message_sequence,
+    functions,
+    function_call="auto",
+):
+    """Base call to GPT API w/ functions"""
+
+    try:
+        response = await acreate(
+            model=model,
+            messages=message_sequence,
+            functions=functions,
+            function_call=function_call,
+        )
+
+        # special case for 'length'
+        if response.choices[0].finish_reason == "length":
+            raise Exception("Finish reason was length (maximum context length)")
+
+        # catches for soft errors
+        if response.choices[0].finish_reason not in ["stop", "function_call"]:
+            raise Exception(f"API call finish with bad finish reason: {response}")
+
+        # unpack with response.choices[0].message.content
+        return response
+
+    except Exception as e:
+        raise e
+
+
+# Assuming function_to_call is either sync or async
+async def call_function(function_to_call, **function_args):
+    if inspect.iscoroutinefunction(function_to_call):
+        return await function_to_call(**function_args)
+    else:
+        return function_to_call(**function_args)
+
+
+class Agent(object):
+    def __init__(
+        self,
+        config,
+        model,
+        system,
+        functions,
+        interface,
+        persistence_manager,
+        persona_notes,
+        human_notes,
+        messages_total=None,
+        persistence_manager_init=True,
+        first_message_verify_mono=True,
+    ):
+        # agent config
+        self.config = config
+        # gpt-4, gpt-3.5-turbo
+        self.model = model
+        # Store the system instructions (used to rebuild memory)
+        self.system = system
+        # Store the functions spec
+        self.functions = functions
+        # Initialize the memory object
+        self.memory = initialize_memory(persona_notes, human_notes)
+        # Once the memory object is initialize, use it to "bake" the system message
+        self._messages = initialize_message_sequence(
+            self.model,
+            self.system,
+            self.memory,
+        )
+        # Keep track of the total number of messages throughout all time
+        self.messages_total = messages_total if messages_total is not None else (len(self._messages) - 1)  # (-system)
+        # self.messages_total_init = self.messages_total
+        self.messages_total_init = len(self._messages) - 1
+        printd(f"AgentAsync initialized, self.messages_total={self.messages_total}")
+
+        # Interface must implement:
+        # - internal_monologue
+        # - assistant_message
+        # - function_message
+        # ...
+        # Different interfaces can handle events differently
+        # e.g., print in CLI vs send a discord message with a discord bot
+        self.interface = interface
+
+        # Persistence manager must implement:
+        # - set_messages
+        # - get_messages
+        # - append_to_messages
+        self.persistence_manager = persistence_manager
+        if persistence_manager_init:
+            # creates a new agent object in the database
+            self.persistence_manager.init(self)
+
+        # State needed for heartbeat pausing
+        self.pause_heartbeats_start = None
+        self.pause_heartbeats_minutes = 0
+
+        self.first_message_verify_mono = first_message_verify_mono
+
+        # Controls if the convo memory pressure warning is triggered
+        # When an alert is sent in the message queue, set this to True (to avoid repeat alerts)
+        # When the summarizer is run, set this back to False (to reset)
+        self.agent_alerted_about_memory_pressure = False
+
+        self.init_avail_functions()
+
+    def init_avail_functions(self):
+        """
+        Allows subclasses to overwrite this dictionary with overriden methods.
+        """
+        self.available_functions = {
+            # These functions aren't all visible to the LLM
+            # To see what functions the LLM sees, check self.functions
+            "send_message": self.send_ai_message,
+            "edit_memory": self.edit_memory,
+            "edit_memory_append": self.edit_memory_append,
+            "edit_memory_replace": self.edit_memory_replace,
+            "pause_heartbeats": self.pause_heartbeats,
+            "core_memory_append": self.edit_memory_append,
+            "core_memory_replace": self.edit_memory_replace,
+            "recall_memory_search": self.recall_memory_search,
+            "recall_memory_search_date": self.recall_memory_search_date,
+            "conversation_search": self.recall_memory_search,
+            "conversation_search_date": self.recall_memory_search_date,
+            "archival_memory_insert": self.archival_memory_insert,
+            "archival_memory_search": self.archival_memory_search,
+            # extras
+            "read_from_text_file": self.read_from_text_file,
+            "append_to_text_file": self.append_to_text_file,
+            "http_request": self.http_request,
+        }
+
+    @property
+    def messages(self):
+        return self._messages
+
+    @messages.setter
+    def messages(self, value):
+        raise Exception("Modifying message list directly not allowed")
+
+    def trim_messages(self, num):
+        """Trim messages from the front, not including the system message"""
+        self.persistence_manager.trim_messages(num)
+
+        new_messages = [self.messages[0]] + self.messages[num:]
+        self._messages = new_messages
+
+    def prepend_to_messages(self, added_messages):
+        """Wrapper around self.messages.prepend to allow additional calls to a state/persistence manager"""
+        self.persistence_manager.prepend_to_messages(added_messages)
+
+        new_messages = [self.messages[0]] + added_messages + self.messages[1:]  # prepend (no system)
+        self._messages = new_messages
+        self.messages_total += len(added_messages)  # still should increment the message counter (summaries are additions too)
+
+    def append_to_messages(self, added_messages):
+        """Wrapper around self.messages.append to allow additional calls to a state/persistence manager"""
+        self.persistence_manager.append_to_messages(added_messages)
+
+        # strip extra metadata if it exists
+        for msg in added_messages:
+            msg.pop("api_response", None)
+            msg.pop("api_args", None)
+        new_messages = self.messages + added_messages  # append
+
+        self._messages = new_messages
+        self.messages_total += len(added_messages)
+
+    def swap_system_message(self, new_system_message):
+        assert new_system_message["role"] == "system", new_system_message
+        assert self.messages[0]["role"] == "system", self.messages
+
+        self.persistence_manager.swap_system_message(new_system_message)
+
+        new_messages = [new_system_message] + self.messages[1:]  # swap index 0 (system)
+        self._messages = new_messages
+
+    def rebuild_memory(self):
+        """Rebuilds the system message with the latest memory object"""
+        curr_system_message = self.messages[0]  # this is the system + memory bank, not just the system prompt
+        new_system_message = initialize_message_sequence(
+            self.model,
+            self.system,
+            self.memory,
+            archival_memory=self.persistence_manager.archival_memory,
+            recall_memory=self.persistence_manager.recall_memory,
+        )[0]
+
+        diff = united_diff(curr_system_message["content"], new_system_message["content"])
+        printd(f"Rebuilding system with new memory...\nDiff:\n{diff}")
+
+        # Store the memory change (if stateful)
+        self.persistence_manager.update_memory(self.memory)
+
+        # Swap the system message out
+        self.swap_system_message(new_system_message)
+
+    ### Local state management
+    def to_dict(self):
+        return {
+            "model": self.model,
+            "system": self.system,
+            "functions": self.functions,
+            "messages": self.messages,
+            "messages_total": self.messages_total,
+            "memory": self.memory.to_dict(),
+        }
+
+    def save_to_json_file(self, filename):
+        with open(filename, "w") as file:
+            json.dump(self.to_dict(), file)
+
+    def save(self):
+        """Save agent state locally"""
+
+        timestamp = get_local_time().replace(" ", "_").replace(":", "_")
+        agent_name = self.config.name  # TODO: fix
+
+        # save agent state
+        filename = f"{timestamp}.json"
+        os.makedirs(self.config.save_state_dir(), exist_ok=True)
+        self.save_to_json_file(os.path.join(self.config.save_state_dir(), filename))
+
+        # save the persistence manager too
+        filename = f"{timestamp}.persistence.pickle"
+        os.makedirs(self.config.save_persistence_manager_dir(), exist_ok=True)
+        self.persistence_manager.save(os.path.join(self.config.save_persistence_manager_dir(), filename))
+
+    @classmethod
+    def load_agent(cls, interface, agent_config: AgentConfig):
+        """Load saved agent state"""
+        # TODO: support loading from specific file
+        agent_name = agent_config.name
+
+        # load state
+        directory = agent_config.save_state_dir()
+        json_files = glob.glob(os.path.join(directory, "*.json"))  # This will list all .json files in the current directory.
+        if not json_files:
+            print(f"/load error: no .json checkpoint files found")
+            raise ValueError(f"Cannot load {agent_name}")
+
+        # Sort files based on modified timestamp, with the latest file being the first.
+        filename = max(json_files, key=os.path.getmtime)
+        state = json.load(open(filename, "r"))
+
+        # load persistence manager
+        filename = os.path.basename(filename).replace(".json", ".persistence.pickle")
+        directory = agent_config.save_persistence_manager_dir()
+        printd(f"Loading persistence manager from {os.path.join(directory, filename)}")
+        persistence_manager = LocalStateManager.load(os.path.join(directory, filename), agent_config)
+
+        messages = state["messages"]
+        agent = cls(
+            config=agent_config,
+            model=state["model"],
+            system=state["system"],
+            functions=state["functions"],
+            interface=interface,
+            persistence_manager=persistence_manager,
+            persistence_manager_init=False,
+            persona_notes=state["memory"]["persona"],
+            human_notes=state["memory"]["human"],
+            messages_total=state["messages_total"] if "messages_total" in state else len(messages) - 1,
+        )
+        agent._messages = messages
+        agent.memory = initialize_memory(state["memory"]["persona"], state["memory"]["human"])
+        return agent
+
+    @classmethod
+    def load(cls, state, interface, persistence_manager):
+        model = state["model"]
+        system = state["system"]
+        functions = state["functions"]
+        messages = state["messages"]
+        try:
+            messages_total = state["messages_total"]
+        except KeyError:
+            messages_total = len(messages) - 1
+        # memory requires a nested load
+        memory_dict = state["memory"]
+        persona_notes = memory_dict["persona"]
+        human_notes = memory_dict["human"]
+
+        # Two-part load
+        new_agent = cls(
+            model=model,
+            system=system,
+            functions=functions,
+            interface=interface,
+            persistence_manager=persistence_manager,
+            persistence_manager_init=False,
+            persona_notes=persona_notes,
+            human_notes=human_notes,
+            messages_total=messages_total,
+        )
+        new_agent._messages = messages
+        return new_agent
+
+    def load_inplace(self, state):
+        self.model = state["model"]
+        self.system = state["system"]
+        self.functions = state["functions"]
+        # memory requires a nested load
+        memory_dict = state["memory"]
+        persona_notes = memory_dict["persona"]
+        human_notes = memory_dict["human"]
+        self.memory = initialize_memory(persona_notes, human_notes)
+        # messages also
+        self._messages = state["messages"]
+        try:
+            self.messages_total = state["messages_total"]
+        except KeyError:
+            self.messages_total = len(self.messages) - 1  # -system
+
+    @classmethod
+    def load_from_json(cls, json_state, interface, persistence_manager):
+        state = json.loads(json_state)
+        return cls.load(state, interface, persistence_manager)
+
+    @classmethod
+    def load_from_json_file(cls, json_file, interface, persistence_manager):
+        with open(json_file, "r") as file:
+            state = json.load(file)
+        return cls.load(state, interface, persistence_manager)
+
+    def load_from_json_file_inplace(self, json_file):
+        # Load in-place
+        # No interface arg needed, we can use the current one
+        with open(json_file, "r") as file:
+            state = json.load(file)
+        self.load_inplace(state)
+
+    def verify_first_message_correctness(self, response, require_send_message=True, require_monologue=False):
+        """Can be used to enforce that the first message always uses send_message"""
+        response_message = response.choices[0].message
+
+        # First message should be a call to send_message with a non-empty content
+        if require_send_message and not response_message.get("function_call"):
+            printd(f"First message didn't include function call: {response_message}")
+            return False
+
+        function_name = response_message["function_call"]["name"]
+        if require_send_message and function_name != "send_message" and function_name != "archival_memory_search":
+            printd(f"First message function call wasn't send_message or archival_memory_search: {response_message}")
+            return False
+
+        if require_monologue and (
+            not response_message.get("content") or response_message["content"] is None or response_message["content"] == ""
+        ):
+            printd(f"First message missing internal monologue: {response_message}")
+            return False
+
+        if response_message.get("content"):
+            ### Extras
+            monologue = response_message.get("content")
+
+            def contains_special_characters(s):
+                special_characters = '(){}[]"'
+                return any(char in s for char in special_characters)
+
+            if contains_special_characters(monologue):
+                printd(f"First message internal monologue contained special characters: {response_message}")
+                return False
+            # if 'functions' in monologue or 'send_message' in monologue or 'inner thought' in monologue.lower():
+            if "functions" in monologue or "send_message" in monologue:
+                # Sometimes the syntax won't be correct and internal syntax will leak into message.context
+                printd(f"First message internal monologue contained reserved words: {response_message}")
+                return False
+
+        return True
+
+    def handle_ai_response(self, response_message):
+        """Handles parsing and function execution"""
+        messages = []  # append these to the history when done
+
+        # Step 2: check if LLM wanted to call a function
+        if response_message.get("function_call"):
+            # The content if then internal monologue, not chat
+            self.interface.internal_monologue(response_message.content)
+            messages.append(response_message)  # extend conversation with assistant's reply
+
+            # Step 3: call the function
+            # Note: the JSON response may not always be valid; be sure to handle errors
+
+            # Failure case 1: function name is wrong
+            function_name = response_message["function_call"]["name"]
+            try:
+                function_to_call = self.available_functions[function_name]
+            except KeyError as e:
+                error_msg = f"No function named {function_name}"
+                function_response = package_function_response(False, error_msg)
+                messages.append(
+                    {
+                        "role": "function",
+                        "name": function_name,
+                        "content": function_response,
+                    }
+                )  # extend conversation with function response
+                self.interface.function_message(f"Error: {error_msg}")
+                return messages, None, True  # force a heartbeat to allow agent to handle error
+
+            # Failure case 2: function name is OK, but function args are bad JSON
+            try:
+                raw_function_args = response_message["function_call"]["arguments"]
+                function_args = parse_json(raw_function_args)
+            except Exception as e:
+                error_msg = f"Error parsing JSON for function '{function_name}' arguments: {raw_function_args}"
+                function_response = package_function_response(False, error_msg)
+                messages.append(
+                    {
+                        "role": "function",
+                        "name": function_name,
+                        "content": function_response,
+                    }
+                )  # extend conversation with function response
+                self.interface.function_message(f"Error: {error_msg}")
+                return messages, None, True  # force a heartbeat to allow agent to handle error
+
+            # (Still parsing function args)
+            # Handle requests for immediate heartbeat
+            heartbeat_request = function_args.pop("request_heartbeat", None)
+            if not (isinstance(heartbeat_request, bool) or heartbeat_request is None):
+                printd(
+                    f"Warning: 'request_heartbeat' arg parsed was not a bool or None, type={type(heartbeat_request)}, value={heartbeat_request}"
+                )
+                heartbeat_request = None
+
+            # Failure case 3: function failed during execution
+            self.interface.function_message(f"Running {function_name}({function_args})")
+            try:
+                function_response_string = function_to_call(**function_args)
+                function_response = package_function_response(True, function_response_string)
+                function_failed = False
+            except Exception as e:
+                error_msg = f"Error calling function {function_name} with args {function_args}: {str(e)}"
+                error_msg_user = f"{error_msg}\n{traceback.format_exc()}"
+                printd(error_msg_user)
+                function_response = package_function_response(False, error_msg)
+                messages.append(
+                    {
+                        "role": "function",
+                        "name": function_name,
+                        "content": function_response,
+                    }
+                )  # extend conversation with function response
+                self.interface.function_message(f"Error: {error_msg}")
+                return messages, None, True  # force a heartbeat to allow agent to handle error
+
+            # If no failures happened along the way: ...
+            # Step 4: send the info on the function call and function response to GPT
+            self.interface.function_message(f"Success: {function_response_string}")
+            messages.append(
+                {
+                    "role": "function",
+                    "name": function_name,
+                    "content": function_response,
+                }
+            )  # extend conversation with function response
+
+        else:
+            # Standard non-function reply
+            self.interface.internal_monologue(response_message.content)
+            messages.append(response_message)  # extend conversation with assistant's reply
+            heartbeat_request = None
+            function_failed = None
+
+        return messages, heartbeat_request, function_failed
+
+    def step(self, user_message, first_message=False, first_message_retry_limit=FIRST_MESSAGE_ATTEMPTS, skip_verify=False):
+        """Top-level event message handler for the MemGPT agent"""
+
+        try:
+            # Step 0: add user message
+            if user_message is not None:
+                self.interface.user_message(user_message)
+                packed_user_message = {"role": "user", "content": user_message}
+                input_message_sequence = self.messages + [packed_user_message]
+            else:
+                input_message_sequence = self.messages
+
+            if len(input_message_sequence) > 1 and input_message_sequence[-1]["role"] != "user":
+                printd(f"WARNING: attempting to run ChatCompletion without user as the last message in the queue")
+
+            # Step 1: send the conversation and available functions to GPT
+            if not skip_verify and (first_message or self.messages_total == self.messages_total_init):
+                printd(f"This is the first message. Running extra verifier on AI response.")
+                counter = 0
+                while True:
+                    response = get_ai_reply(model=self.model, message_sequence=input_message_sequence, functions=self.functions)
+                    if self.verify_first_message_correctness(response, require_monologue=self.first_message_verify_mono):
+                        break
+
+                    counter += 1
+                    if counter > first_message_retry_limit:
+                        raise Exception(f"Hit first message retry limit ({first_message_retry_limit})")
+
+            else:
+                response = get_ai_reply(model=self.model, message_sequence=input_message_sequence, functions=self.functions)
+
+            # Step 2: check if LLM wanted to call a function
+            # (if yes) Step 3: call the function
+            # (if yes) Step 4: send the info on the function call and function response to LLM
+            response_message = response.choices[0].message
+            response_message_copy = response_message.copy()
+            all_response_messages, heartbeat_request, function_failed = self.handle_ai_response(response_message)
+
+            # Add the extra metadata to the assistant response
+            # (e.g. enough metadata to enable recreating the API call)
+            assert "api_response" not in all_response_messages[0]
+            all_response_messages[0]["api_response"] = response_message_copy
+            assert "api_args" not in all_response_messages[0]
+            all_response_messages[0]["api_args"] = {
+                "model": self.model,
+                "messages": input_message_sequence,
+                "functions": self.functions,
+            }
+
+            # Step 4: extend the message history
+            if user_message is not None:
+                all_new_messages = [packed_user_message] + all_response_messages
+            else:
+                all_new_messages = all_response_messages
+
+            # Check the memory pressure and potentially issue a memory pressure warning
+            current_total_tokens = response["usage"]["total_tokens"]
+            active_memory_warning = False
+            if current_total_tokens > MESSAGE_SUMMARY_WARNING_TOKENS:
+                printd(f"WARNING: last response total_tokens ({current_total_tokens}) > {MESSAGE_SUMMARY_WARNING_TOKENS}")
+                # Only deliver the alert if we haven't already (this period)
+                if not self.agent_alerted_about_memory_pressure:
+                    active_memory_warning = True
+                    self.agent_alerted_about_memory_pressure = True  # it's up to the outer loop to handle this
+            else:
+                printd(f"last response total_tokens ({current_total_tokens}) < {MESSAGE_SUMMARY_WARNING_TOKENS}")
+
+            self.append_to_messages(all_new_messages)
+            return all_new_messages, heartbeat_request, function_failed, active_memory_warning
+
+        except Exception as e:
+            printd(f"step() failed\nuser_message = {user_message}\nerror = {e}")
+
+            # If we got a context alert, try trimming the messages length, then try again
+            if "maximum context length" in str(e):
+                # A separate API call to run a summarizer
+                self.summarize_messages_inplace()
+
+                # Try step again
+                return self.step(user_message, first_message=first_message)
+            else:
+                printd(f"step() failed with openai.InvalidRequestError, but didn't recognize the error message: '{str(e)}'")
+                raise e
+
+    def summarize_messages_inplace(self, cutoff=None, preserve_last_N_messages=True):
+        assert self.messages[0]["role"] == "system", f"self.messages[0] should be system (instead got {self.messages[0]})"
+
+        # Start at index 1 (past the system message),
+        # and collect messages for summarization until we reach the desired truncation token fraction (eg 50%)
+        # Do not allow truncation of the last N messages, since these are needed for in-context examples of function calling
+        token_counts = [count_tokens(str(msg)) for msg in self.messages]
+        message_buffer_token_count = sum(token_counts[1:])  # no system message
+        desired_token_count_to_summarize = int(message_buffer_token_count * MESSAGE_SUMMARY_TRUNC_TOKEN_FRAC)
+        candidate_messages_to_summarize = self.messages[1:]
+        token_counts = token_counts[1:]
+        if preserve_last_N_messages:
+            candidate_messages_to_summarize = candidate_messages_to_summarize[:-MESSAGE_SUMMARY_TRUNC_KEEP_N_LAST]
+            token_counts = token_counts[:-MESSAGE_SUMMARY_TRUNC_KEEP_N_LAST]
+        printd(f"MESSAGE_SUMMARY_TRUNC_TOKEN_FRAC={MESSAGE_SUMMARY_TRUNC_TOKEN_FRAC}")
+        printd(f"MESSAGE_SUMMARY_TRUNC_KEEP_N_LAST={MESSAGE_SUMMARY_TRUNC_KEEP_N_LAST}")
+        printd(f"token_counts={token_counts}")
+        printd(f"message_buffer_token_count={message_buffer_token_count}")
+        printd(f"desired_token_count_to_summarize={desired_token_count_to_summarize}")
+        printd(f"len(candidate_messages_to_summarize)={len(candidate_messages_to_summarize)}")
+
+        # If at this point there's nothing to summarize, throw an error
+        if len(candidate_messages_to_summarize) == 0:
+            raise LLMError(
+                f"Summarize error: tried to run summarize, but couldn't find enough messages to compress [len={len(self.messages)}, preserve_N={MESSAGE_SUMMARY_TRUNC_KEEP_N_LAST}]"
+            )
+
+        # Walk down the message buffer (front-to-back) until we hit the target token count
+        tokens_so_far = 0
+        cutoff = 0
+        for i, msg in enumerate(candidate_messages_to_summarize):
+            cutoff = i
+            tokens_so_far += token_counts[i]
+            if tokens_so_far > desired_token_count_to_summarize:
+                break
+        # Account for system message
+        cutoff += 1
+
+        # Try to make an assistant message come after the cutoff
+        try:
+            printd(f"Selected cutoff {cutoff} was a 'user', shifting one...")
+            if self.messages[cutoff]["role"] == "user":
+                new_cutoff = cutoff + 1
+                if self.messages[new_cutoff]["role"] == "user":
+                    printd(f"Shifted cutoff {new_cutoff} is still a 'user', ignoring...")
+                cutoff = new_cutoff
+        except IndexError:
+            pass
+
+        message_sequence_to_summarize = self.messages[1:cutoff]  # do NOT get rid of the system message
+        printd(f"Attempting to summarize {len(message_sequence_to_summarize)} messages [1:{cutoff}] of {len(self.messages)}")
+
+        summary = summarize_messages(self.model, message_sequence_to_summarize)
+        printd(f"Got summary: {summary}")
+
+        # Metadata that's useful for the agent to see
+        all_time_message_count = self.messages_total
+        remaining_message_count = len(self.messages[cutoff:])
+        hidden_message_count = all_time_message_count - remaining_message_count
+        summary_message_count = len(message_sequence_to_summarize)
+        summary_message = package_summarize_message(summary, summary_message_count, hidden_message_count, all_time_message_count)
+        printd(f"Packaged into message: {summary_message}")
+
+        prior_len = len(self.messages)
+        self.trim_messages(cutoff)
+        packed_summary_message = {"role": "user", "content": summary_message}
+        self.prepend_to_messages([packed_summary_message])
+
+        # reset alert
+        self.agent_alerted_about_memory_pressure = False
+
+        printd(f"Ran summarizer, messages length {prior_len} -> {len(self.messages)}")
+
+    def send_ai_message(self, message):
+        """AI wanted to send a message"""
+        self.interface.assistant_message(message)
+        return None
+
+    def edit_memory(self, name, content):
+        """Edit memory.name <= content"""
+        new_len = self.memory.edit(name, content)
+        self.rebuild_memory()
+        return None
+
+    def edit_memory_append(self, name, content):
+        print("edit append")
+        new_len = self.memory.edit_append(name, content)
+        print("rebuild memory")
+        self.rebuild_memory()
+        print("done")
+        return None
+
+    def edit_memory_replace(self, name, old_content, new_content):
+        new_len = self.memory.edit_replace(name, old_content, new_content)
+        self.rebuild_memory()
+        return None
+
+    def recall_memory_search(self, query: str, count: Optional[int] = 5, page: Optional[int] = 0):
+        results, total = self.persistence_manager.recall_memory.text_search(query, count=count, start=page * count)
+        num_pages = math.ceil(total / count) - 1  # 0 index
+        if len(results) == 0:
+            results_str = f"No results found."
+        else:
+            results_pref = f"Showing {len(results)} of {total} results (page {page}/{num_pages}):"
+            results_formatted = [f"timestamp: {d['timestamp']}, {d['message']['role']} - {d['message']['content']}" for d in results]
+            results_str = f"{results_pref} {json.dumps(results_formatted)}"
+        return results_str
+
+    def recall_memory_search_date(
+        self,
+        start_date: str,
+        end_date: str,
+        count: Optional[int] = 5,
+        page: Optional[int] = 0,
+    ):
+        results, total = self.persistence_manager.recall_memory.date_search(start_date, end_date, count=count, start=page * count)
+        num_pages = math.ceil(total / count) - 1  # 0 index
+        if len(results) == 0:
+            results_str = f"No results found."
+        else:
+            results_pref = f"Showing {len(results)} of {total} results (page {page}/{num_pages}):"
+            results_formatted = [f"timestamp: {d['timestamp']}, {d['message']['role']} - {d['message']['content']}" for d in results]
+            results_str = f"{results_pref} {json.dumps(results_formatted)}"
+        return results_str
+
+    def archival_memory_insert(self, content):
+        self.persistence_manager.archival_memory.insert(content)
+        return None
+
+    def archival_memory_search(self, query: str, count: Optional[int] = 5, page: Optional[int] = 0):
+        results, total = self.persistence_manager.archival_memory.search(query, count=count, start=page * count)
+        num_pages = math.ceil(total / count) - 1  # 0 index
+        if len(results) == 0:
+            results_str = f"No results found."
+        else:
+            results_pref = f"Showing {len(results)} of {total} results (page {page}/{num_pages}):"
+            results_formatted = [f"timestamp: {d['timestamp']}, memory: {d['content']}" for d in results]
+            results_str = f"{results_pref} {json.dumps(results_formatted)}"
+        return results_str
+
+    def message_chatgpt(self, message):
+        """Base call to GPT API w/ functions"""
+
+        message_sequence = [
+            {"role": "system", "content": MESSAGE_CHATGPT_FUNCTION_SYSTEM_MESSAGE},
+            {"role": "user", "content": str(message)},
+        ]
+        response = create(
+            model=MESSAGE_CHATGPT_FUNCTION_MODEL,
+            messages=message_sequence,
+            # functions=functions,
+            # function_call=function_call,
+        )
+
+        reply = response.choices[0].message.content
+        return reply
+
+    def read_from_text_file(self, filename, line_start, num_lines=1, max_chars=500, trunc_message=True):
+        if not os.path.exists(filename):
+            raise FileNotFoundError(f"The file '{filename}' does not exist.")
+
+        if line_start < 1 or num_lines < 1:
+            raise ValueError("Both line_start and num_lines must be positive integers.")
+
+        lines = []
+        chars_read = 0
+        with open(filename, "r") as file:
+            for current_line_number, line in enumerate(file, start=1):
+                if line_start <= current_line_number < line_start + num_lines:
+                    chars_to_add = len(line)
+                    if max_chars is not None and chars_read + chars_to_add > max_chars:
+                        # If adding this line exceeds MAX_CHARS, truncate the line if needed and stop reading further.
+                        excess_chars = (chars_read + chars_to_add) - max_chars
+                        lines.append(line[:-excess_chars].rstrip("\n"))
+                        if trunc_message:
+                            lines.append(f"[SYSTEM ALERT - max chars ({max_chars}) reached during file read]")
+                        break
+                    else:
+                        lines.append(line.rstrip("\n"))
+                        chars_read += chars_to_add
+                if current_line_number >= line_start + num_lines - 1:
+                    break
+
+        return "\n".join(lines)
+
+    def append_to_text_file(self, filename, content):
+        if not os.path.exists(filename):
+            raise FileNotFoundError(f"The file '{filename}' does not exist.")
+
+        with open(filename, "a") as file:
+            file.write(content + "\n")
+
+    def http_request(self, method, url, payload_json=None):
+        """
+        Makes an HTTP request based on the specified method, URL, and JSON payload.
+
+        Args:
+        method (str): The HTTP method (e.g., 'GET', 'POST').
+        url (str): The URL for the request.
+        payload_json (str): A JSON string representing the request payload.
+
+        Returns:
+        dict: The response from the HTTP request.
+        """
+        try:
+            headers = {"Content-Type": "application/json"}
+
+            # For GET requests, ignore the payload
+            if method.upper() == "GET":
+                print(f"[HTTP] launching GET request to {url}")
+                response = requests.get(url, headers=headers)
+            else:
+                # Validate and convert the payload for other types of requests
+                if payload_json:
+                    payload = json.loads(payload_json)
+                else:
+                    payload = {}
+                print(f"[HTTP] launching {method} request to {url}, payload=\n{json.dumps(payload, indent=2)}")
+                response = requests.request(method, url, json=payload, headers=headers)
+
+            return {"status_code": response.status_code, "headers": dict(response.headers), "body": response.text}
+        except Exception as e:
+            return {"error": str(e)}
+
+    def pause_heartbeats(self, minutes, max_pause=MAX_PAUSE_HEARTBEATS):
+        """Pause timed heartbeats for N minutes"""
+        minutes = min(max_pause, minutes)
+
+        # Record the current time
+        self.pause_heartbeats_start = datetime.datetime.now()
+        # And record how long the pause should go for
+        self.pause_heartbeats_minutes = int(minutes)
+
+        return f"Pausing timed heartbeats for {minutes} min"
+
+    def heartbeat_is_paused(self):
+        """Check if there's a requested pause on timed heartbeats"""
+
+        # Check if the pause has been initiated
+        if self.pause_heartbeats_start is None:
+            return False
+
+        # Check if it's been more than pause_heartbeats_minutes since pause_heartbeats_start
+        elapsed_time = datetime.datetime.now() - self.pause_heartbeats_start
+        return elapsed_time.total_seconds() < self.pause_heartbeats_minutes * 60
+
+
+class AgentAsync(Agent):
+    """Core logic for an async MemGPT agent"""
+
+    def __init__(self, **kwargs):
+        super().__init__(**kwargs)
+        self.init_avail_functions()
+
+    async def handle_ai_response(self, response_message):
+        """Handles parsing and function execution"""
+        messages = []  # append these to the history when done
+
+        # Step 2: check if LLM wanted to call a function
+        if response_message.get("function_call"):
+            # The content if then internal monologue, not chat
+            await self.interface.internal_monologue(response_message.content)
+            messages.append(response_message)  # extend conversation with assistant's reply
+
+            # Step 3: call the function
+            # Note: the JSON response may not always be valid; be sure to handle errors
+
+            # Failure case 1: function name is wrong
+            function_name = response_message["function_call"]["name"]
+            try:
+                function_to_call = self.available_functions[function_name]
+            except KeyError as e:
+                error_msg = f"No function named {function_name}"
+                function_response = package_function_response(False, error_msg)
+                messages.append(
+                    {
+                        "role": "function",
+                        "name": function_name,
+                        "content": function_response,
+                    }
+                )  # extend conversation with function response
+                await self.interface.function_message(f"Error: {error_msg}")
+                return messages, None, True  # force a heartbeat to allow agent to handle error
+
+            # Failure case 2: function name is OK, but function args are bad JSON
+            try:
+                raw_function_args = response_message["function_call"]["arguments"]
+                function_args = parse_json(raw_function_args)
+            except Exception as e:
+                error_msg = f"Error parsing JSON for function '{function_name}' arguments: {raw_function_args}"
+                function_response = package_function_response(False, error_msg)
+                messages.append(
+                    {
+                        "role": "function",
+                        "name": function_name,
+                        "content": function_response,
+                    }
+                )  # extend conversation with function response
+                await self.interface.function_message(f"Error: {error_msg}")
+                return messages, None, True  # force a heartbeat to allow agent to handle error
+
+            # (Still parsing function args)
+            # Handle requests for immediate heartbeat
+            heartbeat_request = function_args.pop("request_heartbeat", None)
+            if not (isinstance(heartbeat_request, bool) or heartbeat_request is None):
+                printd(
+                    f"Warning: 'request_heartbeat' arg parsed was not a bool or None, type={type(heartbeat_request)}, value={heartbeat_request}"
+                )
+                heartbeat_request = None
+
+            # Failure case 3: function failed during execution
+            await self.interface.function_message(f"Running {function_name}({function_args})")
+            try:
+                function_response_string = await call_function(function_to_call, **function_args)
+                function_response = package_function_response(True, function_response_string)
+                function_failed = False
+            except Exception as e:
+                error_msg = f"Error calling function {function_name} with args {function_args}: {str(e)}"
+                error_msg_user = f"{error_msg}\n{traceback.format_exc()}"
+                printd(error_msg_user)
+                function_response = package_function_response(False, error_msg)
+                messages.append(
+                    {
+                        "role": "function",
+                        "name": function_name,
+                        "content": function_response,
+                    }
+                )  # extend conversation with function response
+                await self.interface.function_message(f"Error: {error_msg}")
+                return messages, None, True  # force a heartbeat to allow agent to handle error
+
+            # If no failures happened along the way: ...
+            # Step 4: send the info on the function call and function response to GPT
+            if function_response_string:
+                await self.interface.function_message(f"Success: {function_response_string}")
+            else:
+                await self.interface.function_message(f"Success")
+            messages.append(
+                {
+                    "role": "function",
+                    "name": function_name,
+                    "content": function_response,
+                }
+            )  # extend conversation with function response
+
+        else:
+            # Standard non-function reply
+            await self.interface.internal_monologue(response_message.content)
+            messages.append(response_message)  # extend conversation with assistant's reply
+            heartbeat_request = None
+            function_failed = None
+
+        return messages, heartbeat_request, function_failed
+
+    async def step(self, user_message, first_message=False, first_message_retry_limit=FIRST_MESSAGE_ATTEMPTS, skip_verify=False):
+        """Top-level event message handler for the MemGPT agent"""
+
+        try:
+            # Step 0: add user message
+            if user_message is not None:
+                await self.interface.user_message(user_message)
+                packed_user_message = {"role": "user", "content": user_message}
+                input_message_sequence = self.messages + [packed_user_message]
+            else:
+                input_message_sequence = self.messages
+
+            if len(input_message_sequence) > 1 and input_message_sequence[-1]["role"] != "user":
+                printd(f"WARNING: attempting to run ChatCompletion without user as the last message in the queue")
+                from pprint import pprint
+
+                pprint(input_message_sequence[-1])
+
+            # Step 1: send the conversation and available functions to GPT
+            if not skip_verify and (first_message or self.messages_total == self.messages_total_init):
+                printd(f"This is the first message. Running extra verifier on AI response.")
+                counter = 0
+                while True:
+                    response = await get_ai_reply_async(model=self.model, message_sequence=input_message_sequence, functions=self.functions)
+                    if self.verify_first_message_correctness(response, require_monologue=self.first_message_verify_mono):
+                        break
+
+                    counter += 1
+                    if counter > first_message_retry_limit:
+                        raise Exception(f"Hit first message retry limit ({first_message_retry_limit})")
+
+            else:
+                response = await get_ai_reply_async(model=self.model, message_sequence=input_message_sequence, functions=self.functions)
+
+            # Step 2: check if LLM wanted to call a function
+            # (if yes) Step 3: call the function
+            # (if yes) Step 4: send the info on the function call and function response to LLM
+            response_message = response.choices[0].message
+            response_message_copy = response_message.copy()
+            all_response_messages, heartbeat_request, function_failed = await self.handle_ai_response(response_message)
+
+            # Add the extra metadata to the assistant response
+            # (e.g. enough metadata to enable recreating the API call)
+            assert "api_response" not in all_response_messages[0], f"api_response already in {all_response_messages[0]}"
+            all_response_messages[0]["api_response"] = response_message_copy
+            assert "api_args" not in all_response_messages[0], f"api_args already in {all_response_messages[0]}"
+            all_response_messages[0]["api_args"] = {
+                "model": self.model,
+                "messages": input_message_sequence,
+                "functions": self.functions,
+            }
+
+            # Step 4: extend the message history
+            if user_message is not None:
+                all_new_messages = [packed_user_message] + all_response_messages
+            else:
+                all_new_messages = all_response_messages
+
+            # Check the memory pressure and potentially issue a memory pressure warning
+            current_total_tokens = response["usage"]["total_tokens"]
+            active_memory_warning = False
+            if current_total_tokens > MESSAGE_SUMMARY_WARNING_TOKENS:
+                printd(f"WARNING: last response total_tokens ({current_total_tokens}) > {MESSAGE_SUMMARY_WARNING_TOKENS}")
+                # Only deliver the alert if we haven't already (this period)
+                if not self.agent_alerted_about_memory_pressure:
+                    active_memory_warning = True
+                    self.agent_alerted_about_memory_pressure = True  # it's up to the outer loop to handle this
+            else:
+                printd(f"last response total_tokens ({current_total_tokens}) < {MESSAGE_SUMMARY_WARNING_TOKENS}")
+
+            self.append_to_messages(all_new_messages)
+            return all_new_messages, heartbeat_request, function_failed, active_memory_warning
+
+        except Exception as e:
+            printd(f"step() failed\nuser_message = {user_message}\nerror = {e}")
+            print(f"step() failed\nuser_message = {user_message}\nerror = {e}")
+
+            # If we got a context alert, try trimming the messages length, then try again
+            if "maximum context length" in str(e):
+                # A separate API call to run a summarizer
+                await self.summarize_messages_inplace()
+
+                # Try step again
+                return await self.step(user_message, first_message=first_message)
+            else:
+                printd(f"step() failed with openai.InvalidRequestError, but didn't recognize the error message: '{str(e)}'")
+                print(e)
+                raise e
+
+    async def summarize_messages_inplace(self, cutoff=None, preserve_last_N_messages=True):
+        assert self.messages[0]["role"] == "system", f"self.messages[0] should be system (instead got {self.messages[0]})"
+
+        # Start at index 1 (past the system message),
+        # and collect messages for summarization until we reach the desired truncation token fraction (eg 50%)
+        # Do not allow truncation of the last N messages, since these are needed for in-context examples of function calling
+        token_counts = [count_tokens(str(msg)) for msg in self.messages]
+        message_buffer_token_count = sum(token_counts[1:])  # no system message
+        token_counts = token_counts[1:]
+        desired_token_count_to_summarize = int(message_buffer_token_count * MESSAGE_SUMMARY_TRUNC_TOKEN_FRAC)
+        candidate_messages_to_summarize = self.messages[1:]
+        if preserve_last_N_messages:
+            candidate_messages_to_summarize = candidate_messages_to_summarize[:-MESSAGE_SUMMARY_TRUNC_KEEP_N_LAST]
+            token_counts = token_counts[:-MESSAGE_SUMMARY_TRUNC_KEEP_N_LAST]
+        printd(f"MESSAGE_SUMMARY_TRUNC_TOKEN_FRAC={MESSAGE_SUMMARY_TRUNC_TOKEN_FRAC}")
+        printd(f"MESSAGE_SUMMARY_TRUNC_KEEP_N_LAST={MESSAGE_SUMMARY_TRUNC_KEEP_N_LAST}")
+        printd(f"token_counts={token_counts}")
+        printd(f"message_buffer_token_count={message_buffer_token_count}")
+        printd(f"desired_token_count_to_summarize={desired_token_count_to_summarize}")
+        printd(f"len(candidate_messages_to_summarize)={len(candidate_messages_to_summarize)}")
+
+        # If at this point there's nothing to summarize, throw an error
+        if len(candidate_messages_to_summarize) == 0:
+            raise LLMError(
+                f"Summarize error: tried to run summarize, but couldn't find enough messages to compress [len={len(self.messages)}, preserve_N={MESSAGE_SUMMARY_TRUNC_KEEP_N_LAST}]"
+            )
+
+        # Walk down the message buffer (front-to-back) until we hit the target token count
+        tokens_so_far = 0
+        cutoff = 0
+        for i, msg in enumerate(candidate_messages_to_summarize):
+            cutoff = i
+            tokens_so_far += token_counts[i]
+            if tokens_so_far > desired_token_count_to_summarize:
+                break
+        # Account for system message
+        cutoff += 1
+
+        # Try to make an assistant message come after the cutoff
+        try:
+            printd(f"Selected cutoff {cutoff} was a 'user', shifting one...")
+            if self.messages[cutoff]["role"] == "user":
+                new_cutoff = cutoff + 1
+                if self.messages[new_cutoff]["role"] == "user":
+                    printd(f"Shifted cutoff {new_cutoff} is still a 'user', ignoring...")
+                cutoff = new_cutoff
+        except IndexError:
+            pass
+
+        message_sequence_to_summarize = self.messages[1:cutoff]  # do NOT get rid of the system message
+        if len(message_sequence_to_summarize) == 0:
+            printd(f"message_sequence_to_summarize is len 0, skipping summarize")
+            raise LLMError(
+                f"Summarize error: tried to run summarize, but couldn't find enough messages to compress [len={len(self.messages)}, cutoff={cutoff}]"
+            )
+
+        printd(f"Attempting to summarize {len(message_sequence_to_summarize)} messages [1:{cutoff}] of {len(self.messages)}")
+        summary = await a_summarize_messages(self.model, message_sequence_to_summarize)
+        printd(f"Got summary: {summary}")
+
+        # Metadata that's useful for the agent to see
+        all_time_message_count = self.messages_total
+        remaining_message_count = len(self.messages[cutoff:])
+        hidden_message_count = all_time_message_count - remaining_message_count
+        summary_message_count = len(message_sequence_to_summarize)
+        summary_message = package_summarize_message(summary, summary_message_count, hidden_message_count, all_time_message_count)
+        printd(f"Packaged into message: {summary_message}")
+
+        prior_len = len(self.messages)
+        self.trim_messages(cutoff)
+        packed_summary_message = {"role": "user", "content": summary_message}
+        self.prepend_to_messages([packed_summary_message])
+
+        # reset alert
+        self.agent_alerted_about_memory_pressure = False
+
+        printd(f"Ran summarizer, messages length {prior_len} -> {len(self.messages)}")
+
+    async def free_step(self, user_message, limit=None):
+        """Allow agent to manage its own control flow (past a single LLM call).
+        Not currently used, instead this is handled in the CLI main.py logic
+        """
+
+        new_messages, heartbeat_request, function_failed = self.step(user_message)
+        step_count = 1
+
+        while limit is None or step_count < limit:
+            if function_failed:
+                user_message = get_heartbeat("Function call failed")
+                new_messages, heartbeat_request, function_failed = await self.step(user_message)
+                step_count += 1
+            elif heartbeat_request:
+                user_message = get_heartbeat("AI requested")
+                new_messages, heartbeat_request, function_failed = await self.step(user_message)
+                step_count += 1
+            else:
+                break
+
+        return new_messages, heartbeat_request, function_failed
+
+    ### Functions / tools the agent can use
+    # All functions should return a response string (or None)
+    # If the function fails, throw an exception
+
+    async def send_ai_message(self, message):
+        """AI wanted to send a message"""
+        await self.interface.assistant_message(message)
+        return None
+
+    async def recall_memory_search(self, query, count=5, page=0):
+        results, total = await self.persistence_manager.recall_memory.a_text_search(query, count=count, start=page * count)
+        num_pages = math.ceil(total / count) - 1  # 0 index
+        if len(results) == 0:
+            results_str = f"No results found."
+        else:
+            results_pref = f"Showing {len(results)} of {total} results (page {page}/{num_pages}):"
+            results_formatted = [f"timestamp: {d['timestamp']}, {d['message']['role']} - {d['message']['content']}" for d in results]
+            results_str = f"{results_pref} {json.dumps(results_formatted)}"
+        return results_str
+
+    async def recall_memory_search_date(self, start_date, end_date, count=5, page=0):
+        results, total = await self.persistence_manager.recall_memory.a_date_search(start_date, end_date, count=count, start=page * count)
+        num_pages = math.ceil(total / count) - 1  # 0 index
+        if len(results) == 0:
+            results_str = f"No results found."
+        else:
+            results_pref = f"Showing {len(results)} of {total} results (page {page}/{num_pages}):"
+            results_formatted = [f"timestamp: {d['timestamp']}, {d['message']['role']} - {d['message']['content']}" for d in results]
+            results_str = f"{results_pref} {json.dumps(results_formatted)}"
+        return results_str
+
+    async def archival_memory_insert(self, content):
+        await self.persistence_manager.archival_memory.a_insert(content)
+        return None
+
+    async def archival_memory_search(self, query, count=5, page=0):
+        results, total = await self.persistence_manager.archival_memory.a_search(query, count=count, start=page * count)
+        num_pages = math.ceil(total / count) - 1  # 0 index
+        if len(results) == 0:
+            results_str = f"No results found."
+        else:
+            results_pref = f"Showing {len(results)} of {total} results (page {page}/{num_pages}):"
+            results_formatted = [f"timestamp: {d['timestamp']}, memory: {d['content']}" for d in results]
+            results_str = f"{results_pref} {json.dumps(results_formatted)}"
+        return results_str
+
+    async def message_chatgpt(self, message):
+        """Base call to GPT API w/ functions"""
+
+        message_sequence = [
+            {"role": "system", "content": MESSAGE_CHATGPT_FUNCTION_SYSTEM_MESSAGE},
+            {"role": "user", "content": str(message)},
+        ]
+        response = await acreate(
+            model=MESSAGE_CHATGPT_FUNCTION_MODEL,
+            messages=message_sequence,
+            # functions=functions,
+            # function_call=function_call,
+        )
+
+        reply = response.choices[0].message.content
+        return reply