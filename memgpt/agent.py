import datetime
import inspect
import json
import traceback
import uuid
from typing import List, Literal, Optional, Tuple, Union, cast

from tqdm import tqdm

from memgpt.agent_store.storage import StorageConnector
from memgpt.constants import (
    CLI_WARNING_PREFIX,
    FIRST_MESSAGE_ATTEMPTS,
    IN_CONTEXT_MEMORY_KEYWORD,
    JSON_ENSURE_ASCII,
    JSON_LOADS_STRICT,
    LLM_MAX_TOKENS,
    MESSAGE_SUMMARY_TRUNC_KEEP_N_LAST,
    MESSAGE_SUMMARY_TRUNC_TOKEN_FRAC,
    MESSAGE_SUMMARY_WARNING_FRAC,
)
from memgpt.interface import AgentInterface
from memgpt.llm_api.llm_api_tools import create, is_context_overflow_error
from memgpt.memory import ArchivalMemory, RecallMemory, summarize_messages
from memgpt.metadata import MetadataStore
from memgpt.persistence_manager import LocalStateManager

# from memgpt.data_types import AgentState, EmbeddingConfig, Message, Passage
from memgpt.schemas.agent import AgentState
from memgpt.schemas.embedding_config import EmbeddingConfig
from memgpt.schemas.enums import OptionState
from memgpt.schemas.memory import Memory
from memgpt.schemas.message import Message
from memgpt.schemas.openai.chat_completion_response import ChatCompletionResponse
from memgpt.schemas.passage import Passage
from memgpt.schemas.tool import Tool
from memgpt.system import (
    get_initial_boot_messages,
    get_login_event,
    package_function_response,
    package_summarize_message,
)
from memgpt.utils import (
    count_tokens,
    create_uuid_from_string,
    get_local_time,
    get_tool_call_id,
    get_utc_time,
    is_utc_datetime,
    parse_json,
    printd,
    united_diff,
    validate_function_response,
    verify_first_message_correctness,
)

from .errors import LLMError


<<<<<<< HEAD
def construct_system_with_memory(
    system: str,
    memory: Memory,
    memory_edit_timestamp: str,
=======
def compile_memory_metadata_block(
    memory_edit_timestamp: datetime.datetime,
>>>>>>> 7f366866
    archival_memory: Optional[ArchivalMemory] = None,
    recall_memory: Optional[RecallMemory] = None,
) -> str:
    # Put the timestamp in the local timezone (mimicking get_local_time())
    timestamp_str = memory_edit_timestamp.astimezone().strftime("%Y-%m-%d %I:%M:%S %p %Z%z").strip()

    # Create a metadata block of info so the agent knows about the metadata of out-of-context memories
    memory_metadata_block = "\n".join(
        [
            f"### Memory [last modified: {timestamp_str}]",
            f"{len(recall_memory) if recall_memory else 0} previous messages between you and the user are stored in recall memory (use functions to access them)",
            f"{len(archival_memory) if archival_memory else 0} total memories you created are stored in archival memory (use functions to access them)",
            "\nCore memory shown below (limited in size, additional information stored in archival / recall memory):",
        ]
    )
    return memory_metadata_block


def compile_system_message(
    system_prompt: str,
    in_context_memory: BaseMemory,
    in_context_memory_last_edit: datetime.datetime,  # TODO move this inside of BaseMemory?
    archival_memory: Optional[ArchivalMemory] = None,
    recall_memory: Optional[RecallMemory] = None,
    user_defined_variables: Optional[dict] = None,
    append_icm_if_missing: bool = True,
    template_format: Literal["f-string", "mustache", "jinja2"] = "f-string",
) -> str:
    """Prepare the final/full system message that will be fed into the LLM API

    The base system message may be templated, in which case we need to render the variables.

    The following are reserved variables:
      - CORE_MEMORY: the in-context memory of the LLM
    """

    if user_defined_variables is not None:
        # TODO eventually support the user defining their own variables to inject
        raise NotImplementedError
    else:
        variables = {}

    # Add the protected memory variable
    if IN_CONTEXT_MEMORY_KEYWORD in variables:
        raise ValueError(f"Found protected variable '{IN_CONTEXT_MEMORY_KEYWORD}' in user-defined vars: {str(user_defined_variables)}")
    else:
        # TODO should this all put into the memory.__repr__ function?
        memory_metadata_string = compile_memory_metadata_block(
            memory_edit_timestamp=in_context_memory_last_edit,
            archival_memory=archival_memory,
            recall_memory=recall_memory,
        )
        full_memory_string = memory_metadata_string + "\n" + str(in_context_memory)

        # Add to the variables list to inject
        variables[IN_CONTEXT_MEMORY_KEYWORD] = full_memory_string

    if template_format == "f-string":

        # Catch the special case where the system prompt is unformatted
        if append_icm_if_missing:
            memory_variable_string = "{" + IN_CONTEXT_MEMORY_KEYWORD + "}"
            if memory_variable_string not in system_prompt:
                # In this case, append it to the end to make sure memory is still injected
                # warnings.warn(f"{IN_CONTEXT_MEMORY_KEYWORD} variable was missing from system prompt, appending instead")
                system_prompt += "\n" + memory_variable_string

        # render the variables using the built-in templater
        try:
            formatted_prompt = system_prompt.format_map(variables)
        except Exception as e:
            raise ValueError(f"Failed to format system prompt - {str(e)}. System prompt value:\n{system_prompt}")

    else:
        # TODO support for mustache and jinja2
        raise NotImplementedError(template_format)

    return formatted_prompt


def initialize_message_sequence(
    model: str,
    system: str,
    memory: Memory,
    archival_memory: Optional[ArchivalMemory] = None,
    recall_memory: Optional[RecallMemory] = None,
    memory_edit_timestamp: Optional[datetime.datetime] = None,
    include_initial_boot_message: bool = True,
) -> List[dict]:
    if memory_edit_timestamp is None:
        memory_edit_timestamp = get_local_time()

    # full_system_message = construct_system_with_memory(
    # system, memory, memory_edit_timestamp, archival_memory=archival_memory, recall_memory=recall_memory
    # )
    full_system_message = compile_system_message(
        system_prompt=system,
        in_context_memory=memory,
        in_context_memory_last_edit=memory_edit_timestamp,
        archival_memory=archival_memory,
        recall_memory=recall_memory,
        user_defined_variables=None,
        append_icm_if_missing=True,
    )
    first_user_message = get_login_event()  # event letting MemGPT know the user just logged in

    if include_initial_boot_message:
        if model is not None and "gpt-3.5" in model:
            initial_boot_messages = get_initial_boot_messages("startup_with_send_message_gpt35")
        else:
            initial_boot_messages = get_initial_boot_messages("startup_with_send_message")
        messages = (
            [
                {"role": "system", "content": full_system_message},
            ]
            + initial_boot_messages
            + [
                {"role": "user", "content": first_user_message},
            ]
        )

    else:
        messages = [
            {"role": "system", "content": full_system_message},
            {"role": "user", "content": first_user_message},
        ]

    return messages


class Agent(object):
    def __init__(
        self,
        interface: AgentInterface,
        # agents can be created from providing agent_state
        agent_state: AgentState,
        tools: List[Tool],
        # memory: Memory,
        # extras
        messages_total: Optional[int] = None,  # TODO remove?
        first_message_verify_mono: bool = True,  # TODO move to config?
    ):
        # tools
        for tool in tools:
            assert tool, f"Tool is None - must be error in querying tool from DB"
            assert tool.name in agent_state.tools, f"Tool {tool} not found in agent_state.tools"
        for tool_name in agent_state.tools:
            assert tool_name in [tool.name for tool in tools], f"Tool name {tool_name} not included in agent tool list"
        # Store the functions schemas (this is passed as an argument to ChatCompletion)
        self.functions = []
        self.functions_python = {}
        env = {}
        env.update(globals())
        for tool in tools:
            # WARNING: name may not be consistent?
            if tool.module:  # execute the whole module
                exec(tool.module, env)
            else:
                exec(tool.source_code, env)
            self.functions_python[tool.name] = env[tool.name]
            self.functions.append(tool.json_schema)
        assert all([callable(f) for k, f in self.functions_python.items()]), self.functions_python

        # Hold a copy of the state that was used to init the agent
        self.agent_state = agent_state

        # gpt-4, gpt-3.5-turbo, ...
        self.model = self.agent_state.llm_config.model

        # Store the system instructions (used to rebuild memory)
        self.system = self.agent_state.system

        # Initialize the memory object
        # TODO: not sure if this will properly handle child classes
        self.memory = self.agent_state.memory
        printd("Initialized memory object", self.memory)

        # Interface must implement:
        # - internal_monologue
        # - assistant_message
        # - function_message
        # ...
        # Different interfaces can handle events differently
        # e.g., print in CLI vs send a discord message with a discord bot
        self.interface = interface

        # Create the persistence manager object based on the AgentState info
        self.persistence_manager = LocalStateManager(agent_state=self.agent_state)

        # State needed for heartbeat pausing
        self.pause_heartbeats_start = None
        self.pause_heartbeats_minutes = 0

        self.first_message_verify_mono = first_message_verify_mono

        # Controls if the convo memory pressure warning is triggered
        # When an alert is sent in the message queue, set this to True (to avoid repeat alerts)
        # When the summarizer is run, set this back to False (to reset)
        self.agent_alerted_about_memory_pressure = False

        self._messages: List[Message] = []

        # Once the memory object is initialized, use it to "bake" the system message
        # if "messages" in self.agent_state.state and self.agent_state.state["messages"] is not None:
        if self.agent_state.message_ids is not None:
            # print(f"Agent.__init__ :: loading, state={agent_state.state['messages']}")
            # if not isinstance(self.agent_state.state["messages"], list):
            # assert all([isinstance(msg, str) for msg in self.agent_state.state["messages"]])

            # Convert to IDs, and pull from the database
            raw_messages = [
                self.persistence_manager.recall_memory.storage.get(id=uuid.UUID(msg_id)) for msg_id in self.agent_state.message_ids
            ]
            assert all([isinstance(msg, Message) for msg in raw_messages]), (raw_messages, self.agent_state.message_ids)
            self._messages.extend([cast(Message, msg) for msg in raw_messages if msg is not None])

            for m in self._messages:
                # assert is_utc_datetime(m.created_at), f"created_at on message for agent {self.agent_state.name} isn't UTC:\n{vars(m)}"
                # TODO eventually do casting via an edit_message function
                if not is_utc_datetime(m.created_at):
                    printd(f"Warning - created_at on message for agent {self.agent_state.name} isn't UTC (text='{m.text}')")
                    m.created_at = m.created_at.replace(tzinfo=datetime.timezone.utc)

        else:
            printd(f"Agent.__init__ :: creating, state={agent_state.message_ids}")
            init_messages = initialize_message_sequence(
                model=self.model,
                system=self.system,
                memory=self.memory,
                archival_memory=None,
                recall_memory=None,
                memory_edit_timestamp=get_utc_time(),
                include_initial_boot_message=True,
            )
            init_messages_objs = []
            for msg in init_messages:
                init_messages_objs.append(
                    Message.dict_to_message(
                        agent_id=self.agent_state.id, user_id=self.agent_state.user_id, model=self.model, openai_message_dict=msg
                    )
                )
            assert all([isinstance(msg, Message) for msg in init_messages_objs]), (init_messages_objs, init_messages)
            self.messages_total = 0
            self._append_to_messages(added_messages=[cast(Message, msg) for msg in init_messages_objs if msg is not None])

            for m in self._messages:
                assert is_utc_datetime(m.created_at), f"created_at on message for agent {self.agent_state.name} isn't UTC:\n{vars(m)}"
                # TODO eventually do casting via an edit_message function
                if not is_utc_datetime(m.created_at):
                    printd(f"Warning - created_at on message for agent {self.agent_state.name} isn't UTC (text='{m.text}')")
                    m.created_at = m.created_at.replace(tzinfo=datetime.timezone.utc)

        # Keep track of the total number of messages throughout all time
        self.messages_total = messages_total if messages_total is not None else (len(self._messages) - 1)  # (-system)
        self.messages_total_init = len(self._messages) - 1
        printd(f"Agent initialized, self.messages_total={self.messages_total}")

        # Create the agent in the DB
        self.update_state()

    @property
    def messages(self) -> List[dict]:
        """Getter method that converts the internal Message list into OpenAI-style dicts"""
        return [msg.to_openai_dict() for msg in self._messages]

    @messages.setter
    def messages(self, value):
        raise Exception("Modifying message list directly not allowed")

    def _trim_messages(self, num):
        """Trim messages from the front, not including the system message"""
        self.persistence_manager.trim_messages(num)

        new_messages = [self._messages[0]] + self._messages[num:]
        self._messages = new_messages

    def _prepend_to_messages(self, added_messages: List[Message]):
        """Wrapper around self.messages.prepend to allow additional calls to a state/persistence manager"""
        assert all([isinstance(msg, Message) for msg in added_messages])

        self.persistence_manager.prepend_to_messages(added_messages)

        new_messages = [self._messages[0]] + added_messages + self._messages[1:]  # prepend (no system)
        self._messages = new_messages
        self.messages_total += len(added_messages)  # still should increment the message counter (summaries are additions too)

    def _append_to_messages(self, added_messages: List[Message]):
        """Wrapper around self.messages.append to allow additional calls to a state/persistence manager"""
        assert all([isinstance(msg, Message) for msg in added_messages])

        self.persistence_manager.append_to_messages(added_messages)

        # strip extra metadata if it exists
        # for msg in added_messages:
        # msg.pop("api_response", None)
        # msg.pop("api_args", None)
        new_messages = self._messages + added_messages  # append

        self._messages = new_messages
        self.messages_total += len(added_messages)

    def append_to_messages(self, added_messages: List[dict]):
        """An external-facing message append, where dict-like messages are first converted to Message objects"""
        added_messages_objs = [
            Message.dict_to_message(
                agent_id=self.agent_state.id,
                user_id=self.agent_state.user_id,
                model=self.model,
                openai_message_dict=msg,
            )
            for msg in added_messages
        ]
        self._append_to_messages(added_messages_objs)

    def _get_ai_reply(
        self,
        message_sequence: List[Message],
        function_call: str = "auto",
        first_message: bool = False,  # hint
        stream: bool = False,  # TODO move to config?
        inner_thoughts_in_kwargs: OptionState = OptionState.DEFAULT,
    ) -> ChatCompletionResponse:
        """Get response from LLM API"""
        try:
            response = create(
                # agent_state=self.agent_state,
                llm_config=self.agent_state.llm_config,
                user_id=self.agent_state.user_id,
                messages=message_sequence,
                functions=self.functions,
                functions_python=self.functions_python,
                function_call=function_call,
                # hint
                first_message=first_message,
                # streaming
                stream=stream,
                stream_inferface=self.interface,
                # putting inner thoughts in func args or not
                inner_thoughts_in_kwargs=inner_thoughts_in_kwargs,
            )

            if len(response.choices) == 0:
                raise Exception(f"API call didn't return a message: {response}")

            # special case for 'length'
            if response.choices[0].finish_reason == "length":
                raise Exception("Finish reason was length (maximum context length)")

            # catches for soft errors
            if response.choices[0].finish_reason not in ["stop", "function_call", "tool_calls"]:
                raise Exception(f"API call finish with bad finish reason: {response}")

            # unpack with response.choices[0].message.content
            return response
        except Exception as e:
            raise e

    def _handle_ai_response(self, response_message: Message, override_tool_call_id: bool = True) -> Tuple[List[Message], bool, bool]:
        """Handles parsing and function execution"""

        messages = []  # append these to the history when done

        # Step 2: check if LLM wanted to call a function
        if response_message.function_call or (response_message.tool_calls is not None and len(response_message.tool_calls) > 0):
            if response_message.function_call:
                raise DeprecationWarning(response_message)
            if response_message.tool_calls is not None and len(response_message.tool_calls) > 1:
                # raise NotImplementedError(f">1 tool call not supported")
                # TODO eventually support sequential tool calling
                printd(f">1 tool call not supported, using index=0 only\n{response_message.tool_calls}")
                response_message.tool_calls = [response_message.tool_calls[0]]
            assert response_message.tool_calls is not None and len(response_message.tool_calls) > 0

            # generate UUID for tool call
            if override_tool_call_id or response_message.function_call:
                tool_call_id = get_tool_call_id()  # needs to be a string for JSON
                response_message.tool_calls[0].id = tool_call_id
            else:
                tool_call_id = response_message.tool_calls[0].id
                assert tool_call_id is not None  # should be defined

            # only necessary to add the tool_cal_id to a function call (antipattern)
            # response_message_dict = response_message.model_dump()
            # response_message_dict["tool_call_id"] = tool_call_id

            # role: assistant (requesting tool call, set tool call ID)
            messages.append(
                # NOTE: we're recreating the message here
                # TODO should probably just overwrite the fields?
                Message.dict_to_message(
                    agent_id=self.agent_state.id,
                    user_id=self.agent_state.user_id,
                    model=self.model,
                    openai_message_dict=response_message.model_dump(),
                )
            )  # extend conversation with assistant's reply
            printd(f"Function call message: {messages[-1]}")

            # The content if then internal monologue, not chat
            self.interface.internal_monologue(response_message.content, msg_obj=messages[-1])

            # Step 3: call the function
            # Note: the JSON response may not always be valid; be sure to handle errors

            # Failure case 1: function name is wrong
            function_call = (
                response_message.function_call if response_message.function_call is not None else response_message.tool_calls[0].function
            )
            function_name = function_call.name
            printd(f"Request to call function {function_name} with tool_call_id: {tool_call_id}")
            try:
                function_to_call = self.functions_python[function_name]
            except KeyError:
                error_msg = f"No function named {function_name}"
                function_response = package_function_response(False, error_msg)
                messages.append(
                    Message.dict_to_message(
                        agent_id=self.agent_state.id,
                        user_id=self.agent_state.user_id,
                        model=self.model,
                        openai_message_dict={
                            "role": "tool",
                            "name": function_name,
                            "content": function_response,
                            "tool_call_id": tool_call_id,
                        },
                    )
                )  # extend conversation with function response
                self.interface.function_message(f"Error: {error_msg}", msg_obj=messages[-1])
                return messages, False, True  # force a heartbeat to allow agent to handle error

            # Failure case 2: function name is OK, but function args are bad JSON
            try:
                raw_function_args = function_call.arguments
                function_args = parse_json(raw_function_args)
            except Exception:
                error_msg = f"Error parsing JSON for function '{function_name}' arguments: {function_call.arguments}"
                function_response = package_function_response(False, error_msg)
                messages.append(
                    Message.dict_to_message(
                        agent_id=self.agent_state.id,
                        user_id=self.agent_state.user_id,
                        model=self.model,
                        openai_message_dict={
                            "role": "tool",
                            "name": function_name,
                            "content": function_response,
                            "tool_call_id": tool_call_id,
                        },
                    )
                )  # extend conversation with function response
                self.interface.function_message(f"Error: {error_msg}", msg_obj=messages[-1])
                return messages, False, True  # force a heartbeat to allow agent to handle error

            # (Still parsing function args)
            # Handle requests for immediate heartbeat
            heartbeat_request = function_args.pop("request_heartbeat", None)
            if not (isinstance(heartbeat_request, bool) or heartbeat_request is None):
                printd(
                    f"{CLI_WARNING_PREFIX}'request_heartbeat' arg parsed was not a bool or None, type={type(heartbeat_request)}, value={heartbeat_request}"
                )
                heartbeat_request = False

            # Failure case 3: function failed during execution
            # NOTE: the msg_obj associated with the "Running " message is the prior assistant message, not the function/tool role message
            #       this is because the function/tool role message is only created once the function/tool has executed/returned
            self.interface.function_message(f"Running {function_name}({function_args})", msg_obj=messages[-1])
            try:
                spec = inspect.getfullargspec(function_to_call).annotations

                for name, arg in function_args.items():
                    if isinstance(function_args[name], dict):
                        function_args[name] = spec[name](**function_args[name])

                function_args["self"] = self  # need to attach self to arg since it's dynamically linked

                function_response = function_to_call(**function_args)
                if function_name in ["conversation_search", "conversation_search_date", "archival_memory_search"]:
                    # with certain functions we rely on the paging mechanism to handle overflow
                    truncate = False
                else:
                    # but by default, we add a truncation safeguard to prevent bad functions from
                    # overflow the agent context window
                    truncate = True
                function_response_string = validate_function_response(function_response, truncate=truncate)
                function_args.pop("self", None)
                function_response = package_function_response(True, function_response_string)
                function_failed = False
            except Exception as e:
                function_args.pop("self", None)
                # error_msg = f"Error calling function {function_name} with args {function_args}: {str(e)}"
                # Less detailed - don't provide full args, idea is that it should be in recent context so no need (just adds noise)
                error_msg = f"Error calling function {function_name}: {str(e)}"
                error_msg_user = f"{error_msg}\n{traceback.format_exc()}"
                printd(error_msg_user)
                function_response = package_function_response(False, error_msg)
                messages.append(
                    Message.dict_to_message(
                        agent_id=self.agent_state.id,
                        user_id=self.agent_state.user_id,
                        model=self.model,
                        openai_message_dict={
                            "role": "tool",
                            "name": function_name,
                            "content": function_response,
                            "tool_call_id": tool_call_id,
                        },
                    )
                )  # extend conversation with function response
                self.interface.function_message(f"Ran {function_name}({function_args})", msg_obj=messages[-1])
                self.interface.function_message(f"Error: {error_msg}", msg_obj=messages[-1])
                return messages, False, True  # force a heartbeat to allow agent to handle error

            # If no failures happened along the way: ...
            # Step 4: send the info on the function call and function response to GPT
            messages.append(
                Message.dict_to_message(
                    agent_id=self.agent_state.id,
                    user_id=self.agent_state.user_id,
                    model=self.model,
                    openai_message_dict={
                        "role": "tool",
                        "name": function_name,
                        "content": function_response,
                        "tool_call_id": tool_call_id,
                    },
                )
            )  # extend conversation with function response
            self.interface.function_message(f"Ran {function_name}({function_args})", msg_obj=messages[-1])
            self.interface.function_message(f"Success: {function_response_string}", msg_obj=messages[-1])

        else:
            # Standard non-function reply
            messages.append(
                Message.dict_to_message(
                    agent_id=self.agent_state.id,
                    user_id=self.agent_state.user_id,
                    model=self.model,
                    openai_message_dict=response_message.model_dump(),
                )
            )  # extend conversation with assistant's reply
            self.interface.internal_monologue(response_message.content, msg_obj=messages[-1])
            heartbeat_request = False
            function_failed = False

        # rebuild memory
        # TODO: @charles please check this
        self.rebuild_memory()

        return messages, heartbeat_request, function_failed

    def step(
        self,
        user_message: Union[Message, str],  # NOTE: should be json.dump(dict)
        first_message: bool = False,
        first_message_retry_limit: int = FIRST_MESSAGE_ATTEMPTS,
        skip_verify: bool = False,
        return_dicts: bool = True,  # if True, return dicts, if False, return Message objects
        recreate_message_timestamp: bool = True,  # if True, when input is a Message type, recreated the 'created_at' field
        stream: bool = False,  # TODO move to config?
        timestamp: Optional[datetime.datetime] = None,
        inner_thoughts_in_kwargs: OptionState = OptionState.DEFAULT,
    ) -> Tuple[List[Union[dict, Message]], bool, bool, bool]:
        """Top-level event message handler for the MemGPT agent"""

        def strip_name_field_from_user_message(user_message_text: str) -> Tuple[str, Optional[str]]:
            """If 'name' exists in the JSON string, remove it and return the cleaned text + name value"""
            try:
                user_message_json = dict(json.loads(user_message_text, strict=JSON_LOADS_STRICT))
                # Special handling for AutoGen messages with 'name' field
                # Treat 'name' as a special field
                # If it exists in the input message, elevate it to the 'message' level
                name = user_message_json.pop("name", None)
                clean_message = json.dumps(user_message_json, ensure_ascii=JSON_ENSURE_ASCII)

            except Exception as e:
                print(f"{CLI_WARNING_PREFIX}handling of 'name' field failed with: {e}")

            return clean_message, name

        def validate_json(user_message_text: str, raise_on_error: bool) -> str:
            try:
                user_message_json = dict(json.loads(user_message_text, strict=JSON_LOADS_STRICT))
                user_message_json_val = json.dumps(user_message_json, ensure_ascii=JSON_ENSURE_ASCII)
                return user_message_json_val
            except Exception as e:
                print(f"{CLI_WARNING_PREFIX}couldn't parse user input message as JSON: {e}")
                if raise_on_error:
                    raise e

        try:
            # Step 0: add user message
            if user_message is not None:
                if isinstance(user_message, Message):
                    # Validate JSON via save/load
                    user_message_text = validate_json(user_message.text, False)
                    cleaned_user_message_text, name = strip_name_field_from_user_message(user_message_text)

                    if name is not None:
                        # Update Message object
                        user_message.text = cleaned_user_message_text
                        user_message.name = name

                    # Recreate timestamp
                    if recreate_message_timestamp:
                        user_message.created_at = get_utc_time()

                elif isinstance(user_message, str):
                    # Validate JSON via save/load
                    user_message = validate_json(user_message, False)
                    cleaned_user_message_text, name = strip_name_field_from_user_message(user_message)

                    # If user_message['name'] is not None, it will be handled properly by dict_to_message
                    # So no need to run strip_name_field_from_user_message

                    # Create the associated Message object (in the database)
                    user_message = Message.dict_to_message(
                        agent_id=self.agent_state.id,
                        user_id=self.agent_state.user_id,
                        model=self.model,
                        openai_message_dict={"role": "user", "content": cleaned_user_message_text, "name": name},
                        created_at=timestamp,
                    )

                else:
                    raise ValueError(f"Bad type for user_message: {type(user_message)}")

                self.interface.user_message(user_message.text, msg_obj=user_message)

                input_message_sequence = self._messages + [user_message]
            # Alternatively, the requestor can send an empty user message
            else:
                input_message_sequence = self._messages

            if len(input_message_sequence) > 1 and input_message_sequence[-1].role != "user":
                printd(f"{CLI_WARNING_PREFIX}Attempting to run ChatCompletion without user as the last message in the queue")

            # Step 1: send the conversation and available functions to GPT
            if not skip_verify and (first_message or self.messages_total == self.messages_total_init):
                printd(f"This is the first message. Running extra verifier on AI response.")
                counter = 0
                while True:
                    response = self._get_ai_reply(
                        message_sequence=input_message_sequence,
                        first_message=True,  # passed through to the prompt formatter
                        stream=stream,
                        inner_thoughts_in_kwargs=inner_thoughts_in_kwargs,
                    )
                    if verify_first_message_correctness(response, require_monologue=self.first_message_verify_mono):
                        break

                    counter += 1
                    if counter > first_message_retry_limit:
                        raise Exception(f"Hit first message retry limit ({first_message_retry_limit})")

            else:
                response = self._get_ai_reply(
                    message_sequence=input_message_sequence,
                    stream=stream,
                    inner_thoughts_in_kwargs=inner_thoughts_in_kwargs,
                )

            # Step 2: check if LLM wanted to call a function
            # (if yes) Step 3: call the function
            # (if yes) Step 4: send the info on the function call and function response to LLM
            response_message = response.choices[0].message
            response_message.model_copy()  # TODO why are we copying here?
            all_response_messages, heartbeat_request, function_failed = self._handle_ai_response(response_message)

            # Add the extra metadata to the assistant response
            # (e.g. enough metadata to enable recreating the API call)
            # assert "api_response" not in all_response_messages[0]
            # all_response_messages[0]["api_response"] = response_message_copy
            # assert "api_args" not in all_response_messages[0]
            # all_response_messages[0]["api_args"] = {
            #     "model": self.model,
            #     "messages": input_message_sequence,
            #     "functions": self.functions,
            # }

            # Step 4: extend the message history
            if user_message is not None:
                if isinstance(user_message, Message):
                    all_new_messages = [user_message] + all_response_messages
                else:
                    raise ValueError(type(user_message))
            else:
                all_new_messages = all_response_messages

            # Check the memory pressure and potentially issue a memory pressure warning
            current_total_tokens = response.usage.total_tokens
            active_memory_warning = False
            # We can't do summarize logic properly if context_window is undefined
            if self.agent_state.llm_config.context_window is None:
                # Fallback if for some reason context_window is missing, just set to the default
                print(f"{CLI_WARNING_PREFIX}could not find context_window in config, setting to default {LLM_MAX_TOKENS['DEFAULT']}")
                print(f"{self.agent_state}")
                self.agent_state.llm_config.context_window = (
                    LLM_MAX_TOKENS[self.model] if (self.model is not None and self.model in LLM_MAX_TOKENS) else LLM_MAX_TOKENS["DEFAULT"]
                )
            if current_total_tokens > MESSAGE_SUMMARY_WARNING_FRAC * int(self.agent_state.llm_config.context_window):
                printd(
                    f"{CLI_WARNING_PREFIX}last response total_tokens ({current_total_tokens}) > {MESSAGE_SUMMARY_WARNING_FRAC * int(self.agent_state.llm_config.context_window)}"
                )
                # Only deliver the alert if we haven't already (this period)
                if not self.agent_alerted_about_memory_pressure:
                    active_memory_warning = True
                    self.agent_alerted_about_memory_pressure = True  # it's up to the outer loop to handle this
            else:
                printd(
                    f"last response total_tokens ({current_total_tokens}) < {MESSAGE_SUMMARY_WARNING_FRAC * int(self.agent_state.llm_config.context_window)}"
                )

            self._append_to_messages(all_new_messages)
            messages_to_return = [msg.to_openai_dict() for msg in all_new_messages] if return_dicts else all_new_messages

            # update state after each step
            self.update_state()

            return messages_to_return, heartbeat_request, function_failed, active_memory_warning, response.usage

        except Exception as e:
            printd(f"step() failed\nuser_message = {user_message}\nerror = {e}")

            # If we got a context alert, try trimming the messages length, then try again
            if is_context_overflow_error(e):
                # A separate API call to run a summarizer
                self.summarize_messages_inplace()

                # Try step again
                return self.step(
                    user_message,
                    first_message=first_message,
                    first_message_retry_limit=first_message_retry_limit,
                    skip_verify=skip_verify,
                    return_dicts=return_dicts,
                    recreate_message_timestamp=recreate_message_timestamp,
                    stream=stream,
                    timestamp=timestamp,
                    inner_thoughts_in_kwargs=inner_thoughts_in_kwargs,
                )

            else:
                printd(f"step() failed with an unrecognized exception: '{str(e)}'")
                raise e

    def summarize_messages_inplace(self, cutoff=None, preserve_last_N_messages=True, disallow_tool_as_first=True):
        assert self.messages[0]["role"] == "system", f"self.messages[0] should be system (instead got {self.messages[0]})"

        # Start at index 1 (past the system message),
        # and collect messages for summarization until we reach the desired truncation token fraction (eg 50%)
        # Do not allow truncation of the last N messages, since these are needed for in-context examples of function calling
        token_counts = [count_tokens(str(msg)) for msg in self.messages]
        message_buffer_token_count = sum(token_counts[1:])  # no system message
        desired_token_count_to_summarize = int(message_buffer_token_count * MESSAGE_SUMMARY_TRUNC_TOKEN_FRAC)
        candidate_messages_to_summarize = self.messages[1:]
        token_counts = token_counts[1:]

        if preserve_last_N_messages:
            candidate_messages_to_summarize = candidate_messages_to_summarize[:-MESSAGE_SUMMARY_TRUNC_KEEP_N_LAST]
            token_counts = token_counts[:-MESSAGE_SUMMARY_TRUNC_KEEP_N_LAST]

        # if disallow_tool_as_first:
        #     # We have to make sure that a "tool" call is not sitting at the front (after system message),
        #     # otherwise we'll get an error from OpenAI (if using the OpenAI API)
        #     while len(candidate_messages_to_summarize) > 0:
        #         if candidate_messages_to_summarize[0]["role"] in ["tool", "function"]:
        #             candidate_messages_to_summarize.pop(0)
        #         else:
        #             break

        printd(f"MESSAGE_SUMMARY_TRUNC_TOKEN_FRAC={MESSAGE_SUMMARY_TRUNC_TOKEN_FRAC}")
        printd(f"MESSAGE_SUMMARY_TRUNC_KEEP_N_LAST={MESSAGE_SUMMARY_TRUNC_KEEP_N_LAST}")
        printd(f"token_counts={token_counts}")
        printd(f"message_buffer_token_count={message_buffer_token_count}")
        printd(f"desired_token_count_to_summarize={desired_token_count_to_summarize}")
        printd(f"len(candidate_messages_to_summarize)={len(candidate_messages_to_summarize)}")

        # If at this point there's nothing to summarize, throw an error
        if len(candidate_messages_to_summarize) == 0:
            raise LLMError(
                f"Summarize error: tried to run summarize, but couldn't find enough messages to compress [len={len(self.messages)}, preserve_N={MESSAGE_SUMMARY_TRUNC_KEEP_N_LAST}]"
            )

        # Walk down the message buffer (front-to-back) until we hit the target token count
        tokens_so_far = 0
        cutoff = 0
        for i, msg in enumerate(candidate_messages_to_summarize):
            cutoff = i
            tokens_so_far += token_counts[i]
            if tokens_so_far > desired_token_count_to_summarize:
                break
        # Account for system message
        cutoff += 1

        # Try to make an assistant message come after the cutoff
        try:
            printd(f"Selected cutoff {cutoff} was a 'user', shifting one...")
            if self.messages[cutoff]["role"] == "user":
                new_cutoff = cutoff + 1
                if self.messages[new_cutoff]["role"] == "user":
                    printd(f"Shifted cutoff {new_cutoff} is still a 'user', ignoring...")
                cutoff = new_cutoff
        except IndexError:
            pass

        # Make sure the cutoff isn't on a 'tool' or 'function'
        if disallow_tool_as_first:
            while self.messages[cutoff]["role"] in ["tool", "function"] and cutoff < len(self.messages):
                printd(f"Selected cutoff {cutoff} was a 'tool', shifting one...")
                cutoff += 1

        message_sequence_to_summarize = self._messages[1:cutoff]  # do NOT get rid of the system message
        if len(message_sequence_to_summarize) <= 1:
            # This prevents a potential infinite loop of summarizing the same message over and over
            raise LLMError(
                f"Summarize error: tried to run summarize, but couldn't find enough messages to compress [len={len(message_sequence_to_summarize)} <= 1]"
            )
        else:
            printd(f"Attempting to summarize {len(message_sequence_to_summarize)} messages [1:{cutoff}] of {len(self._messages)}")

        # We can't do summarize logic properly if context_window is undefined
        if self.agent_state.llm_config.context_window is None:
            # Fallback if for some reason context_window is missing, just set to the default
            print(f"{CLI_WARNING_PREFIX}could not find context_window in config, setting to default {LLM_MAX_TOKENS['DEFAULT']}")
            print(f"{self.agent_state}")
            self.agent_state.llm_config.context_window = (
                LLM_MAX_TOKENS[self.model] if (self.model is not None and self.model in LLM_MAX_TOKENS) else LLM_MAX_TOKENS["DEFAULT"]
            )
        summary = summarize_messages(agent_state=self.agent_state, message_sequence_to_summarize=message_sequence_to_summarize)
        printd(f"Got summary: {summary}")

        # Metadata that's useful for the agent to see
        all_time_message_count = self.messages_total
        remaining_message_count = len(self.messages[cutoff:])
        hidden_message_count = all_time_message_count - remaining_message_count
        summary_message_count = len(message_sequence_to_summarize)
        summary_message = package_summarize_message(summary, summary_message_count, hidden_message_count, all_time_message_count)
        printd(f"Packaged into message: {summary_message}")

        prior_len = len(self.messages)
        self._trim_messages(cutoff)
        packed_summary_message = {"role": "user", "content": summary_message}
        self._prepend_to_messages(
            [
                Message.dict_to_message(
                    agent_id=self.agent_state.id,
                    user_id=self.agent_state.user_id,
                    model=self.model,
                    openai_message_dict=packed_summary_message,
                )
            ]
        )

        # reset alert
        self.agent_alerted_about_memory_pressure = False

        printd(f"Ran summarizer, messages length {prior_len} -> {len(self.messages)}")

    def heartbeat_is_paused(self):
        """Check if there's a requested pause on timed heartbeats"""

        # Check if the pause has been initiated
        if self.pause_heartbeats_start is None:
            return False

        # Check if it's been more than pause_heartbeats_minutes since pause_heartbeats_start
        elapsed_time = get_utc_time() - self.pause_heartbeats_start
        return elapsed_time.total_seconds() < self.pause_heartbeats_minutes * 60

    def _swap_system_message_in_buffer(self, new_system_message: str):
        """Update the system message (NOT prompt) of the Agent (requires updating the internal buffer)"""
        assert isinstance(new_system_message, str)
        new_system_message_obj = Message.dict_to_message(
            agent_id=self.agent_state.id,
            user_id=self.agent_state.user_id,
            model=self.model,
            openai_message_dict={"role": "system", "content": new_system_message},
        )

        assert new_system_message_obj.role == "system", new_system_message_obj
        assert self._messages[0].role == "system", self._messages

        self.persistence_manager.swap_system_message(new_system_message_obj)

        new_messages = [new_system_message_obj] + self._messages[1:]  # swap index 0 (system)
        self._messages = new_messages

    def rebuild_memory(self, force=False, update_timestamp=True):
        """Rebuilds the system message with the latest memory object"""
        curr_system_message = self.messages[0]  # this is the system + memory bank, not just the system prompt

        # NOTE: This is a hacky way to check if the memory has changed
        memory_repr = str(self.memory)
        if not force and memory_repr == curr_system_message["content"][-(len(memory_repr)) :]:
            printd(f"Memory has not changed, not rebuilding system")
            return

        # If the memory didn't update, we probably don't want to update the timestamp inside
        # For example, if we're doing a system prompt swap, this should probably be False
        if update_timestamp:
            memory_edit_timestamp = get_utc_time()
        else:
            # NOTE: a bit of a hack - we pull the timestamp from the message created_by
            memory_edit_timestamp = self._messages[0].created_at

        # update memory (TODO: potentially update recall/archival stats seperately)
        new_system_message_str = compile_system_message(
            system_prompt=self.system,
            in_context_memory=self.memory,
            in_context_memory_last_edit=memory_edit_timestamp,
            archival_memory=self.persistence_manager.archival_memory,
            recall_memory=self.persistence_manager.recall_memory,
            user_defined_variables=None,
            append_icm_if_missing=True,
        )
        new_system_message = {
            "role": "system",
            "content": new_system_message_str,
        }

        diff = united_diff(curr_system_message["content"], new_system_message["content"])
        if len(diff) > 0:  # there was a diff
            printd(f"Rebuilding system with new memory...\nDiff:\n{diff}")

            # Swap the system message out (only if there is a diff)
            self._swap_system_message_in_buffer(new_system_message=new_system_message_str)
            assert self.messages[0]["content"] == new_system_message["content"], (
                self.messages[0]["content"],
                new_system_message["content"],
            )

    def update_system_prompt(self, new_system_prompt: str):
        """Update the system prompt of the agent (requires rebuilding the memory block if there's a difference)"""
        assert isinstance(new_system_prompt, str)

        if new_system_prompt == self.system:
            input("same???")
            return

        self.system = new_system_prompt

        # updating the system prompt requires rebuilding the memory block inside the compiled system message
        self.rebuild_memory(force=True, update_timestamp=False)

        # make sure to persist the change
        _ = self.update_state()

    def add_function(self, function_name: str) -> str:
        # TODO: refactor
        raise NotImplementedError
        # if function_name in self.functions_python.keys():
        #    msg = f"Function {function_name} already loaded"
        #    printd(msg)
        #    return msg

        # available_functions = load_all_function_sets()
        # if function_name not in available_functions.keys():
        #    raise ValueError(f"Function {function_name} not found in function library")

        # self.functions.append(available_functions[function_name]["json_schema"])
        # self.functions_python[function_name] = available_functions[function_name]["python_function"]

        # msg = f"Added function {function_name}"
        ## self.save()
        # self.update_state()
        # printd(msg)
        # return msg

    def remove_function(self, function_name: str) -> str:
        # TODO: refactor
        raise NotImplementedError
        # if function_name not in self.functions_python.keys():
        #    msg = f"Function {function_name} not loaded, ignoring"
        #    printd(msg)
        #    return msg

        ## only allow removal of user defined functions
        # user_func_path = Path(USER_FUNCTIONS_DIR)
        # func_path = Path(inspect.getfile(self.functions_python[function_name]))
        # is_subpath = func_path.resolve().parts[: len(user_func_path.resolve().parts)] == user_func_path.resolve().parts

        # if not is_subpath:
        #    raise ValueError(f"Function {function_name} is not user defined and cannot be removed")

        # self.functions = [f_schema for f_schema in self.functions if f_schema["name"] != function_name]
        # self.functions_python.pop(function_name)

        # msg = f"Removed function {function_name}"
        ## self.save()
        # self.update_state()
        # printd(msg)
        # return msg

    def update_state(self) -> AgentState:
        # TODO: this function may not be necessary if we jsut directly modify self.agent_state
        # memory = {
        #    "system": self.system,
        #    "memory": self.memory.to_dict(),
        #    "messages": [str(msg.id) for msg in self._messages],  # TODO: move out into AgentState.message_ids
        # }
        message_ids = [msg.id for msg in self._messages]

        # override any fields that may have been updated
        self.agent_state.message_ids = message_ids
        self.agent_state.memory = self.memory
        self.agent_state.system = self.system

        # self.agent_state = AgentState(
        #    name=self.agent_state.name,
        #    user_id=self.agent_state.user_id,
        #    tools=self.agent_state.tools,
        #    system=self.system,
        #    ## "model_state"
        #    llm_config=self.agent_state.llm_config,
        #    embedding_config=self.agent_state.embedding_config,
        #    id=self.agent_state.id,
        #    created_at=self.agent_state.created_at,
        #    ## "agent_state"
        #    memory=self.memory,
        #    _metadata=self.agent_state._metadata,
        # )
        return self.agent_state

    def migrate_embedding(self, embedding_config: EmbeddingConfig):
        """Migrate the agent to a new embedding"""
        # TODO: archival memory

        # TODO: recall memory
        raise NotImplementedError()

    def attach_source(self, source_name, source_connector: StorageConnector, ms: MetadataStore):
        """Attach data with name `source_name` to the agent from source_connector."""
        # TODO: eventually, adding a data source should just give access to the retriever the source table, rather than modifying archival memory

        filters = {"user_id": self.agent_state.user_id, "data_source": source_name}
        size = source_connector.size(filters)
        # typer.secho(f"Ingesting {size} passages into {agent.name}", fg=typer.colors.GREEN)
        page_size = 100
        generator = source_connector.get_all_paginated(filters=filters, page_size=page_size)  # yields List[Passage]
        all_passages = []
        for i in tqdm(range(0, size, page_size)):
            passages = next(generator)

            # need to associated passage with agent (for filtering)
            for passage in passages:
                assert isinstance(passage, Passage), f"Generate yielded bad non-Passage type: {type(passage)}"
                passage.agent_id = self.agent_state.id

                # regenerate passage ID (avoid duplicates)
                passage.id = create_uuid_from_string(f"{source_name}_{str(passage.agent_id)}_{passage.text}")

            # insert into agent archival memory
            self.persistence_manager.archival_memory.storage.insert_many(passages)
            all_passages += passages

        assert size == len(all_passages), f"Expected {size} passages, but only got {len(all_passages)}"

        # save destination storage
        self.persistence_manager.archival_memory.storage.save()

        # attach to agent
        source = ms.get_source(source_name=source_name, user_id=self.agent_state.user_id)
        assert source is not None, f"source does not exist for source_name={source_name}, user_id={self.agent_state.user_id}"
        source_id = source.id
        ms.attach_source(agent_id=self.agent_state.id, source_id=source_id, user_id=self.agent_state.user_id)

        total_agent_passages = self.persistence_manager.archival_memory.storage.size()

        printd(
            f"Attached data source {source_name} to agent {self.agent_state.name}, consisting of {len(all_passages)}. Agent now has {total_agent_passages} embeddings in archival memory.",
        )


def save_agent(agent: Agent, ms: MetadataStore):
    """Save agent to metadata store"""

    agent.update_state()
    agent_state = agent.agent_state
    print("AGENT ID", agent_state.id)
    if ms.get_agent(agent_id=agent_state.id):
        ms.update_agent(agent_state)
    else:
        ms.create_agent(agent_state)<|MERGE_RESOLUTION|>--- conflicted
+++ resolved
@@ -57,15 +57,10 @@
 from .errors import LLMError
 
 
-<<<<<<< HEAD
 def construct_system_with_memory(
     system: str,
     memory: Memory,
     memory_edit_timestamp: str,
-=======
-def compile_memory_metadata_block(
-    memory_edit_timestamp: datetime.datetime,
->>>>>>> 7f366866
     archival_memory: Optional[ArchivalMemory] = None,
     recall_memory: Optional[RecallMemory] = None,
 ) -> str:
