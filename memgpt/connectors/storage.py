""" These classes define storage connectors.

We originally tried to use Llama Index VectorIndex, but their limited API was extremely problematic.
"""
from typing import Optional, List, Iterator
import re
import pickle
import os


from typing import List, Optional
from abc import abstractmethod
import numpy as np
from tqdm import tqdm


from memgpt.config import AgentConfig, MemGPTConfig


from memgpt.config import AgentConfig, MemGPTConfig


class Passage:
    """A passage is a single unit of memory, and a standard format accross all storage backends.

    It is a string of text with an associated embedding.
    """

    def __init__(self, text: str, embedding: np.ndarray, doc_id: Optional[str] = None, passage_id: Optional[str] = None):
        self.text = text
        self.embedding = embedding
        self.doc_id = doc_id
        self.passage_id = passage_id

    def __repr__(self):
        return f"Passage(text={self.text}, embedding={self.embedding})"


class StorageConnector:
    @staticmethod
    def get_storage_connector(name: Optional[str] = None, agent_config: Optional[AgentConfig] = None):
        storage_type = MemGPTConfig.load().archival_storage_type

        if storage_type == "local":
            from memgpt.connectors.local import LocalStorageConnector

            return LocalStorageConnector(name=name, agent_config=agent_config)

        elif storage_type == "postgres":
            from memgpt.connectors.db import PostgresStorageConnector

            return PostgresStorageConnector(name=name, agent_config=agent_config)
        elif storage_type == "chroma":
            from memgpt.connectors.chroma import ChromaStorageConnector

            return ChromaStorageConnector(name=name, agent_config=agent_config)
        elif storage_type == "lancedb":
            from memgpt.connectors.db import LanceDBConnector

<<<<<<< HEAD
            return LanceDBConnector(name=name)
=======
            return LanceDBConnector(name=name, agent_config=agent_config)

>>>>>>> 2642930f
        else:
            raise NotImplementedError(f"Storage type {storage_type} not implemented")

    @staticmethod
    def list_loaded_data():
        storage_type = MemGPTConfig.load().archival_storage_type
        if storage_type == "local":
            from memgpt.connectors.local import LocalStorageConnector

            return LocalStorageConnector.list_loaded_data()
        elif storage_type == "postgres":
            from memgpt.connectors.db import PostgresStorageConnector

            return PostgresStorageConnector.list_loaded_data()
        elif storage_type == "chroma":
            from memgpt.connectors.chroma import ChromaStorageConnector

            return ChromaStorageConnector.list_loaded_data()
        elif storage_type == "lancedb":
            from memgpt.connectors.db import LanceDBConnector

            return LanceDBConnector.list_loaded_data()
        else:
            raise NotImplementedError(f"Storage type {storage_type} not implemented")

    @abstractmethod
    def get_all_paginated(self, page_size: int) -> Iterator[List[Passage]]:
        pass

    @abstractmethod
    def get_all(self, limit: int) -> List[Passage]:
        pass

    @abstractmethod
    def get(self, id: str) -> Passage:
        pass

    @abstractmethod
    def insert(self, passage: Passage):
        pass

    @abstractmethod
    def insert_many(self, passages: List[Passage]):
        pass

    @abstractmethod
    def query(self, query: str, query_vec: List[float], top_k: int = 10) -> List[Passage]:
        pass

    @abstractmethod
    def save(self):
        """Save state of storage connector"""
        pass

    @abstractmethod
    def size(self):
        """Get number of passages (text/embedding pairs) in storage"""
        pass<|MERGE_RESOLUTION|>--- conflicted
+++ resolved
@@ -57,12 +57,7 @@
         elif storage_type == "lancedb":
             from memgpt.connectors.db import LanceDBConnector
 
-<<<<<<< HEAD
-            return LanceDBConnector(name=name)
-=======
             return LanceDBConnector(name=name, agent_config=agent_config)
-
->>>>>>> 2642930f
         else:
             raise NotImplementedError(f"Storage type {storage_type} not implemented")
 
