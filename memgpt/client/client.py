import datetime
import json
import time
import uuid
from typing import Dict, List, Optional, Tuple, Union

import requests

from memgpt.agent import Agent
from memgpt.config import MemGPTConfig
<<<<<<< HEAD
from memgpt.constants import DEFAULT_PRESET
=======
from memgpt.constants import BASE_TOOLS, DEFAULT_PRESET
from memgpt.data_sources.connectors import DataConnector
>>>>>>> 2d3b2491
from memgpt.data_types import (
    AgentState,
    EmbeddingConfig,
    LLMConfig,
    Preset,
    Source,
    User,
)
from memgpt.functions.functions import parse_source_code
from memgpt.functions.schema_generator import generate_schema
from memgpt.metadata import MetadataStore
from memgpt.models.pydantic_models import (
    AgentStateModel,
    EmbeddingConfigModel,
    HumanModel,
    JobModel,
    JobStatus,
    LLMConfigModel,
    PersonaModel,
    PresetModel,
    SourceModel,
    ToolModel,
    UserModel,
)

# import pydantic response objects from memgpt.server.rest_api
from memgpt.server.rest_api.agents.command import CommandResponse
from memgpt.server.rest_api.agents.config import GetAgentResponse
from memgpt.server.rest_api.agents.index import CreateAgentResponse, ListAgentsResponse
from memgpt.server.rest_api.agents.memory import (
    GetAgentArchivalMemoryResponse,
    GetAgentMemoryResponse,
    InsertAgentArchivalMemoryResponse,
    UpdateAgentMemoryResponse,
)
from memgpt.server.rest_api.agents.message import (
    GetAgentMessagesResponse,
    UserMessageResponse,
)
from memgpt.server.rest_api.config.index import ConfigResponse
from memgpt.server.rest_api.humans.index import ListHumansResponse
from memgpt.server.rest_api.interface import QueuingInterface
from memgpt.server.rest_api.models.index import ListModelsResponse
from memgpt.server.rest_api.personas.index import ListPersonasResponse
from memgpt.server.rest_api.presets.index import (
    CreatePresetModelResponse,
    CreatePresetResponse,
    CreatePresetsRequest,
    ListPresetsResponse,
    PresetSourcesResponse,
)
from memgpt.server.rest_api.sources.index import ListSourcesResponse
from memgpt.server.server import SyncServer
from memgpt.streaming_interface import (
    StreamingRefreshCLIInterface as interface,  # for printing to terminal
)


def create_client(base_url: Optional[str] = None, token: Optional[str] = None):
    if base_url is None:
        return LocalClient()
    else:
        return RESTClient(base_url, token)


class AbstractClient(object):
    def __init__(
        self,
        auto_save: bool = False,
        debug: bool = False,
    ):
        self.auto_save = auto_save
        self.debug = debug

    # agents

    def list_agents(self):
        """List all agents associated with a given user."""
        raise NotImplementedError

    def agent_exists(self, agent_id: Optional[str] = None, agent_name: Optional[str] = None) -> bool:
        """Check if an agent with the specified ID or name exists."""
        raise NotImplementedError

    def create_agent(
        self,
        name: Optional[str] = None,
        preset: Optional[str] = None,
        persona: Optional[str] = None,
        human: Optional[str] = None,
        embedding_config: Optional[EmbeddingConfig] = None,
        llm_config: Optional[LLMConfig] = None,
    ) -> AgentState:
        """Create a new agent with the specified configuration."""
        raise NotImplementedError

    def rename_agent(self, agent_id: uuid.UUID, new_name: str):
        """Rename the agent."""
        raise NotImplementedError

    def delete_agent(self, agent_id: Optional[uuid.UUID] = None, agent_name: Optional[str] = None):
        """Delete the agent."""
        raise NotImplementedError

    def get_agent(self, agent_id: Optional[str] = None, agent_name: Optional[str] = None) -> AgentState:
        raise NotImplementedError

    def get_agent_config(self, agent_id: Optional[uuid.UUID] = None, agent_name: Optional[str] = None) -> AgentState:
        raise NotImplementedError

    def update_agent(agent_state: AgentState):
        raise NotImplementedError

    def save_agent(self, agent: Agent):
        raise NotImplementedError

    # users
    def get_user(self, user_id: uuid.UUID) -> Optional[User]:
        """Gets user"""
        raise NotImplementedError

    def create_user(self, user_id: uuid.UUID):
        """Creates user"""
        raise NotImplementedError

    # presets
    def get_preset(
        self, preset_id: Optional[uuid.UUID] = None, preset_name: Optional[str] = None, user_id: Optional[uuid.UUID] = None
    ) -> PresetModel:
        raise NotImplementedError

    def add_default_presets(self):
        raise NotImplementedError

    def create_preset(self, preset: Preset):
        raise NotImplementedError

    def delete_preset(self, preset_id: uuid.UUID):
        raise NotImplementedError

    def list_presets(self):
        raise NotImplementedError

    # memory

    def get_agent_memory(self, agent_id: str) -> Dict:
        raise NotImplementedError

    def update_agent_core_memory(self, agent_id: str, human: Optional[str] = None, persona: Optional[str] = None) -> Dict:
        raise NotImplementedError

    # agent interactions

    def user_message(self, agent_id: str, message: str) -> Union[List[Dict], Tuple[List[Dict], int]]:
        raise NotImplementedError

    def run_command(self, agent_id: str, command: str) -> Union[str, None]:
        raise NotImplementedError

    def save(self):
        raise NotImplementedError

    # archival memory

    def get_agent_archival_memory(
        self, agent_id: uuid.UUID, before: Optional[uuid.UUID] = None, after: Optional[uuid.UUID] = None, limit: Optional[int] = 1000
    ):
        """Paginated get for the archival memory for an agent"""
        raise NotImplementedError

    def insert_archival_memory(self, agent_id: uuid.UUID, memory: str):
        """Insert archival memory into the agent."""
        raise NotImplementedError

    def delete_archival_memory(self, agent_id: uuid.UUID, memory_id: uuid.UUID):
        """Delete archival memory from the agent."""
        raise NotImplementedError

    # messages (recall memory)

    def get_messages(
        self, agent_id: uuid.UUID, before: Optional[uuid.UUID] = None, after: Optional[uuid.UUID] = None, limit: Optional[int] = 1000
    ):
        """Get messages for the agent."""
        raise NotImplementedError

    def send_message(self, agent_id: uuid.UUID, message: str, role: str, stream: Optional[bool] = False):
        """Send a message to the agent."""
        raise NotImplementedError

    # humans / personas

    def list_humans(self):
        """List all humans."""
        raise NotImplementedError

    def create_human(self, name: str, human: str):
        """Create a human."""
        raise NotImplementedError

    def get_human(self, name: str, user_id: uuid.UUID):
        """Get a human."""
        raise NotImplementedError

    def add_human(self, name: str, text: str) -> HumanModel:
        """Add new human or change existing one."""
        raise NotImplementedError

    def update_human(self, name: str, text: str) -> HumanModel:
        """Update an existing human"""
        raise NotImplementedError

    def delete_human(self, name: str, user_id: uuid.UUID):
        """Delete an existing human"""
        raise NotImplementedError

    def list_personas(self):
        """List all personas."""
        raise NotImplementedError

    def create_persona(self, name: str, persona: str):
        """Create a persona."""
        raise NotImplementedError

    def add_persona(self, user_id: uuid.UUID, name: str, persona: str, text: Optional[str]):
        """Update or create a persona."""
        raise NotImplementedError

    # tools

    def list_tools(self):
        """List all tools."""
        raise NotImplementedError

    # data sources

    def list_sources(self):
        """List loaded sources"""
        raise NotImplementedError

    def delete_source(self):
        """Delete a source and associated data (including attached to agents)"""
        raise NotImplementedError

    def load_file_into_source(self, filename: str, source_id: uuid.UUID):
        """Load {filename} and insert into source"""
        raise NotImplementedError

    def create_source(self, name: str):
        """Create a new source"""
        raise NotImplementedError

    def attach_source_to_agent(self, agent_id: uuid.UUID, source_id: Optional[uuid.UUID], source_name: Optional[str]):
        """Attach a source to an agent"""
        raise NotImplementedError

    def detach_source(self, source_id: uuid.UUID, agent_id: uuid.UUID):
        """Detach a source from an agent"""
        raise NotImplementedError

    # server configuration commands

    def list_models(self):
        """List all models."""
        raise NotImplementedError

    def get_config(self):
        """Get server config"""
        raise NotImplementedError


class AgentEncoder(json.JSONEncoder):
    def default(self, obj):
        if isinstance(obj, uuid.UUID):
            return str(obj)
        elif hasattr(obj, "__dict__"):
            return {key: self.default(value) for key, value in obj.__dict__.items()}
        return super().default(obj)


class RESTClient(AbstractClient):
    def __init__(
        self,
        base_url: str,
        token: str,
        debug: bool = False,
    ):
        super().__init__(debug=debug)
        self.base_url = base_url
        self.headers = {"accept": "application/json", "authorization": f"Bearer {token}"}

    # agents
    def list_agents(self):
        response = requests.get(f"{self.base_url}/api/agents", headers=self.headers)
        return ListAgentsResponse(**response.json())

    def agent_exists(self, agent_id: Optional[str] = None, agent_name: Optional[str] = None) -> bool:
        response = requests.get(f"{self.base_url}/api/agents/{str(agent_id)}/config", headers=self.headers)
        print(response.text, response.status_code)
        print(response)
        if response.status_code == 404:
            # not found error
            return False
        elif response.status_code == 200:
            return True
        else:
            raise ValueError(f"Failed to check if agent exists: {response.text}")

    def create_agent(
        self,
        name: Optional[str] = None,
        preset: Optional[str] = None,  # TODO: this should actually be re-named preset_name
        persona: Optional[str] = None,
        human: Optional[str] = None,
        embedding_config: Optional[EmbeddingConfig] = None,
        llm_config: Optional[LLMConfig] = None,
        # tools
        tools: Optional[List[str]] = None,
        include_base_tools: Optional[bool] = True,
    ) -> AgentState:
        """
        Create an agent

        Args:
            name (str): Name of the agent
            tools (List[str]): List of tools (by name) to attach to the agent
            include_base_tools (bool): Whether to include base tools (default: `True`)

        Returns:
            agent_state (AgentState): State of the the created agent.

        """
        if embedding_config or llm_config:
            raise ValueError("Cannot override embedding_config or llm_config when creating agent via REST API")

        # construct list of tools
        tool_names = []
        if tools:
            tool_names += tools
        if include_base_tools:
            tool_names += BASE_TOOLS

        # TODO: distinguish between name and objects
        payload = {
            "config": {
                "name": name,
                "preset": preset,
                "persona": persona,
                "human": human,
                "function_names": tool_names,
            }
        }
        response = requests.post(f"{self.base_url}/api/agents/create", json=payload, headers=self.headers)
        if response.status_code != 200:
            raise ValueError(f"Status {response.status_code} - Failed to create agent: {response.text}")
        response_obj = CreateAgentResponse(**response.json())
        return self.get_agent_response_to_state(response_obj)

    def get_agent_response_to_state(self, response: Union[GetAgentResponse, CreateAgentResponse]) -> AgentState:
        # TODO: eventually remove this conversion
        llm_config = LLMConfig(
            model=response.agent_state.llm_config.model,
            model_endpoint_type=response.agent_state.llm_config.model_endpoint_type,
            model_endpoint=response.agent_state.llm_config.model_endpoint,
            model_wrapper=response.agent_state.llm_config.model_wrapper,
            context_window=response.agent_state.llm_config.context_window,
        )
        embedding_config = EmbeddingConfig(
            embedding_endpoint_type=response.agent_state.embedding_config.embedding_endpoint_type,
            embedding_endpoint=response.agent_state.embedding_config.embedding_endpoint,
            embedding_model=response.agent_state.embedding_config.embedding_model,
            embedding_dim=response.agent_state.embedding_config.embedding_dim,
            embedding_chunk_size=response.agent_state.embedding_config.embedding_chunk_size,
        )
        agent_state = AgentState(
            id=response.agent_state.id,
            name=response.agent_state.name,
            user_id=response.agent_state.user_id,
            preset=response.agent_state.preset,
            persona=response.agent_state.persona,
            human=response.agent_state.human,
            llm_config=llm_config,
            embedding_config=embedding_config,
            state=response.agent_state.state,
            system=response.agent_state.system,
            tools=response.agent_state.tools,
            # load datetime from timestampe
            created_at=datetime.datetime.fromtimestamp(response.agent_state.created_at, tz=datetime.timezone.utc),
        )
        return agent_state

    def rename_agent(self, agent_id: uuid.UUID, new_name: str):
        response = requests.patch(f"{self.base_url}/api/agents/{str(agent_id)}/rename", json={"agent_name": new_name}, headers=self.headers)
        assert response.status_code == 200, f"Failed to rename agent: {response.text}"
        response_obj = GetAgentResponse(**response.json())
        return self.get_agent_response_to_state(response_obj)

    def delete_agent(self, agent_id: Optional[uuid.UUID] = None, agent_name: Optional[str] = None):
        """Delete the agent."""
        data = {"agent_id": str(agent_id), "agent_name": agent_name}
        response = requests.delete(f"{self.base_url}/api/agents/delete", json=data, headers=self.headers)
        assert response.status_code == 200, f"Failed to delete agent: {response.text}"

    def get_agent_config(self, agent_id: Optional[uuid.UUID] = None, agent_name: Optional[str] = None) -> AgentState:
        params = {"agent_id": agent_id, "agent_name": agent_name}
        response = requests.get(f"{self.base_url}/api/agents/config", params=params, headers=self.headers)
        assert response.status_code == 200, f"Failed to get agent: {response.text}"
        response_obj = GetAgentResponse(**response.json())
        return self.get_agent_response_to_state(response_obj)

    def update_agent(self, agent_state: AgentState):
        # create json object with the modifiable fields from cli "agent_state."

        data = {
            "agent_id": agent_state.id.int,
            "agent_name": agent_state.name,
            "persona": agent_state.persona,
            "human": agent_state.human,
            "model": agent_state.llm_config.model,
            "context_window": agent_state.llm_config.context_window,
            "model_wrapper": agent_state.llm_config.model_wrapper,
            "model_endpoint": agent_state.llm_config.model_endpoint,
            "model_endpoint_type": agent_state.llm_config.model_endpoint_type,
        }
        response = requests.post(f"{self.base_url}/api/agents/update", json=data, headers=self.headers)
        assert response.status_code == 200, f"Failed to update agent: {response.text}"

    def save_agent(self, agent: Agent):
        llm_config_model = LLMConfigModel(**agent.agent_state.llm_config.__dict__)
        embedding_config_model = EmbeddingConfigModel(**agent.agent_state.embedding_config.__dict__)
        agent_state_model = AgentStateModel(
            name=agent.agent_state.name,
            user_id=str(agent.agent_state.user_id),
            persona=agent.agent_state.persona,
            human=agent.agent_state.human,
            llm_config=llm_config_model,
            embedding_config=embedding_config_model,
            preset=agent.agent_state.preset,
            id=str(agent.agent_state.id),
            state=agent.agent_state.state,
            created_at=int(agent.agent_state.created_at.timestamp()),
            functions_schema=agent.agent_state.state["functions"],
        )
        data = agent_state_model.model_dump()
        data["id"] = str(data["id"])
        data["user_id"] = str(data["user_id"])
        print("client save_agent data: ", data)
        response = requests.post(f"{self.base_url}/api/agents/save", json=data, headers=self.headers)
        assert response.status_code == 200, f"Failed to save agent: {response.text}"

    # users
    def get_user(self, user_id: uuid.UUID) -> Optional[User]:
        response = requests.get(f"{self.base_url}/api/users/{str(user_id)}", headers=self.headers)
        assert response.status_code == 200, f"Failed to get user: {response.text}"
        formatted_response = response.json()
        formatted_response["id"] = uuid.UUID(formatted_response["id"])
        return UserModel(**formatted_response)

    def create_user(self, user_id: uuid.UUID, default_agent: Optional[str], policies_accepted: bool):
        data = {"id": user_id, "default_agent": default_agent, "policies_accepted": policies_accepted}
        response = requests.post(f"{self.base_url}/api/users/create", json=data, headers=self.headers)
        assert response.status_code == 200, f"Failed to create user: {response.text}"

    ## presets
    def create_preset(self, preset: Preset) -> CreatePresetModelResponse:
        # TODO should the arg type here be PresetModel, not Preset?
        payload = CreatePresetsRequest(
            id=str(preset.id),
            name=preset.name,
            description=preset.description,
            system=preset.system,
            persona=preset.persona,
            human=preset.human,
            persona_name=preset.persona_name,
            human_name=preset.human_name,
            functions_schema=preset.functions_schema,
        )
        response = requests.post(f"{self.base_url}/api/presets", json=payload.model_dump(), headers=self.headers)
        assert response.status_code == 200, f"Failed to create preset: {response.text}"
        return CreatePresetModelResponse(**response.json())

    def add_default_presets(self):
        response = requests.post(f"{self.base_url}/api/presets/defaults", headers=self.headers)
        assert response.status_code == 200, f"Failed to add default presets: {response.text}"

    def get_preset(self, preset_name: Optional[str], user_id: Optional[uuid.UUID]) -> PresetModel:
        response = requests.get(f"{self.base_url}/api/presets/{preset_name}", headers=self.headers)
        assert response.status_code == 200, f"Failed to get preset: {response.text}"
        return PresetModel(**response.json())

    def get_preset_sources(self, preset_id: uuid.UUID) -> List[uuid.UUID]:
        response = requests.get(f"{self.base_url}/api/presets/sources/{preset_id}", headers=self.headers)
        assert response.status_code == 200, f"Failed to get preset sources: {response.text}"
        return PresetSourcesResponse(**response.json()).sources

    def create_preset(
        self,
        name: str,
        description: Optional[str] = None,
        system_name: Optional[str] = None,
        persona_name: Optional[str] = None,
        human_name: Optional[str] = None,
        tools: Optional[List[ToolModel]] = None,
        default_tools: bool = True,
    ) -> PresetModel:
        """Create an agent preset

        :param name: Name of the preset
        :type name: str
        :param system: System prompt (text)
        :type system: str
        :param persona: Persona prompt (text)
        :type persona: Optional[str]
        :param human: Human prompt (text)
        :type human: Optional[str]
        :param tools: List of tools to connect, defaults to None
        :type tools: Optional[List[Tool]], optional
        :param default_tools: Whether to automatically include default tools, defaults to True
        :type default_tools: bool, optional
        :return: Preset object
        :rtype: PresetModel
        """
        # provided tools
        schema = []
        if tools:
            for tool in tools:
                print("CUSOTM TOOL", tool.json_schema)
                schema.append(tool.json_schema)

        # include default tools
        default_preset = self.get_preset(name=DEFAULT_PRESET)
        if default_tools:
            # TODO
            # from memgpt.functions.functions import load_function_set
            # load_function_set()
            # return
            for function in default_preset.functions_schema:
                schema.append(function)

        payload = CreatePresetsRequest(
            name=name,
            description=description,
            system_name=system_name,
            persona_name=persona_name,
            human_name=human_name,
            functions_schema=schema,
        )
        print(schema)
        print(human_name, persona_name, system_name, name)
        print(payload.model_dump())
        response = requests.post(f"{self.base_url}/api/presets", json=payload.model_dump(), headers=self.headers)
        assert response.status_code == 200, f"Failed to create preset: {response.text}"
        return CreatePresetModelResponse(**response.json()).preset

    def create_preset_from_file(
        self,
        filename: str,
        name: str,
        user_id: Optional[uuid.UUID] = None,
    ) -> Preset:
        data = {"filename": filename, "name": name}
        response = requests.post(f"{self.base_url}/api/presets/file", json=data, headers=self.headers)
        assert response.status_code == 200, f"Failed to create preset: {response.text}"
        return CreatePresetResponse(**response.json()).preset

    def delete_preset(self, preset_id: uuid.UUID):
        response = requests.delete(f"{self.base_url}/api/presets/{str(preset_id)}", headers=self.headers)
        assert response.status_code == 200, f"Failed to delete preset: {response.text}"

    def list_presets(self) -> List[PresetModel]:
        response = requests.get(f"{self.base_url}/api/presets", headers=self.headers)
        assert response.status_code == 200, f"Failed to list presets: {response.text}"
        return ListPresetsResponse(**response.json()).presets

    # memory
    def get_agent_memory(self, agent_id: uuid.UUID) -> GetAgentMemoryResponse:
        response = requests.get(f"{self.base_url}/api/agents/{agent_id}/memory", headers=self.headers)
        return GetAgentMemoryResponse(**response.json())

    def update_agent_core_memory(self, agent_id: str, new_memory_contents: Dict) -> UpdateAgentMemoryResponse:
        response = requests.post(f"{self.base_url}/api/agents/{agent_id}/memory", json=new_memory_contents, headers=self.headers)
        return UpdateAgentMemoryResponse(**response.json())

    # agent interactions
    def user_message(self, agent_id: str, message: str) -> Union[List[Dict], Tuple[List[Dict], int]]:
        return self.send_message(agent_id, message, role="user")

    def run_command(self, agent_id: str, command: str) -> Union[str, None]:
        response = requests.post(f"{self.base_url}/api/agents/{str(agent_id)}/command", json={"command": command}, headers=self.headers)
        return CommandResponse(**response.json())

    def save(self):
        raise NotImplementedError

    # archival memory

    def get_agent_archival_memory(
        self, agent_id: uuid.UUID, before: Optional[uuid.UUID] = None, after: Optional[uuid.UUID] = None, limit: Optional[int] = 1000
    ):
        """Paginated get for the archival memory for an agent"""
        params = {"limit": limit}
        if before:
            params["before"] = str(before)
        if after:
            params["after"] = str(after)
        response = requests.get(f"{self.base_url}/api/agents/{str(agent_id)}/archival", params=params, headers=self.headers)
        assert response.status_code == 200, f"Failed to get archival memory: {response.text}"
        return GetAgentArchivalMemoryResponse(**response.json())

    def insert_archival_memory(self, agent_id: uuid.UUID, memory: str) -> GetAgentArchivalMemoryResponse:
        response = requests.post(f"{self.base_url}/api/agents/{agent_id}/archival", json={"content": memory}, headers=self.headers)
        if response.status_code != 200:
            raise ValueError(f"Failed to insert archival memory: {response.text}")
        print(response.json())
        return InsertAgentArchivalMemoryResponse(**response.json())

    def delete_archival_memory(self, agent_id: uuid.UUID, memory_id: uuid.UUID):
        response = requests.delete(f"{self.base_url}/api/agents/{agent_id}/archival?id={memory_id}", headers=self.headers)
        assert response.status_code == 200, f"Failed to delete archival memory: {response.text}"

    # messages (recall memory)

    def get_messages(
        self, agent_id: uuid.UUID, before: Optional[uuid.UUID] = None, after: Optional[uuid.UUID] = None, limit: Optional[int] = 1000
    ) -> GetAgentMessagesResponse:
        params = {"before": before, "after": after, "limit": limit}
        response = requests.get(f"{self.base_url}/api/agents/{agent_id}/messages-cursor", params=params, headers=self.headers)
        if response.status_code != 200:
            raise ValueError(f"Failed to get messages: {response.text}")
        return GetAgentMessagesResponse(**response.json())

    def send_message(self, agent_id: uuid.UUID, message: str, role: str, stream: Optional[bool] = False) -> UserMessageResponse:
        data = {"message": message, "role": role, "stream": stream}
        response = requests.post(f"{self.base_url}/api/agents/{agent_id}/messages", json=data, headers=self.headers)
        if response.status_code != 200:
            raise ValueError(f"Failed to send message: {response.text}")
        return UserMessageResponse(**response.json())

    # humans / personas

    def list_humans(self) -> ListHumansResponse:
        response = requests.get(f"{self.base_url}/api/humans/all", headers=self.headers)
        return ListHumansResponse(**response.json()).humans

    def get_human(self, name: str, user_id: uuid.UUID):
        response = requests.get(f"{self.base_url}/api/humans/{name}", headers=self.headers)
        if response.json() is not None:
            return HumanModel(**response.json())
        return None

    def add_human(self, name: str, text: str) -> HumanModel:
        data = {"name": name, "text": text}
        response = requests.post(f"{self.base_url}/api/humans/add", json=data, headers=self.headers)
        if response.status_code != 200:
            raise ValueError(f"Failed to create human: {response.text}")
        print(response.json())
        return HumanModel(**response.json())

    def update_human(self, name: str, text: str) -> HumanModel:
        data = {"name": name, "text": text}
        response = requests.post(f"{self.base_url}/api/humans/update", json=data, headers=self.headers)
        if response.status_code != 200:
            raise ValueError(f"Failed to create human: {response.text}")
        print(response.json())
        return HumanModel(**response.json())

    def delete_human(self, name: str, user_id: uuid.UUID):
        response = requests.delete(f"{self.base_url}/api/humans/delete/{name}", headers=self.headers)
        if response.status_code != 200:
            raise ValueError(f"Failed to create human: {response.text}")

    def list_personas(self) -> ListPersonasResponse:
        response = requests.get(f"{self.base_url}/api/personas/all", headers=self.headers)
        return ListPersonasResponse(**response.json()).personas

    def get_persona(self, name: str, user_id: uuid.UUID):
        response = requests.get(f"{self.base_url}/api/personas/{name}", headers=self.headers)
        if response.json() is not None:
            return PersonaModel(**response.json())
        return None

    def add_persona(self, name: str, persona: str) -> PersonaModel:
        data = {"name": name, "text": persona}
        response = requests.post(f"{self.base_url}/api/personas/add", json=data, headers=self.headers)
        if response.status_code != 200:
            raise ValueError(f"Failed to create persona: {response.text}")
        print(response.json())
        return PersonaModel(**response.json())

    def update_persona(self, name: str, persona: str) -> PersonaModel:
        data = {"name": name, "text": persona}
        response = requests.post(f"{self.base_url}/api/personas/update", json=data, headers=self.headers)
        if response.status_code != 200:
            raise ValueError(f"Failed to create persona: {response.text}")
        print(response.json())
        return PersonaModel(**response.json())

    def delete_persona(self, name: str, user_id: uuid.UUID):
        response = requests.delete(f"{self.base_url}/api/personas/delete/{name}", headers=self.headers)
        if response.status_code != 200:
            raise ValueError(f"Failed to create persona: {response.text}")

    # sources

    def list_sources(self):
        """List loaded sources"""
        response = requests.get(f"{self.base_url}/api/sources", headers=self.headers)
        response_json = response.json()
        sources = ListSourcesResponse(**response_json).sources
        for source in sources:
            source.user_id = uuid.UUID(source.user_id)
            date_format = "%Y-%m-%dT%H:%M:%S.%f"
            source.created_at = datetime.datetime.strptime(source.created_at, date_format)
            source.embedding_config = EmbeddingConfig(
                embedding_endpoint_type=source.embedding_config["embedding_endpoint_type"],
                embedding_endpoint=source.embedding_config["embedding_endpoint"],
                embedding_dim=source.embedding_config["embedding_dim"],
                embedding_model=source.embedding_config["embedding_model"],
                embedding_chunk_size=source.embedding_config["embedding_chunk_size"],
            )
        return sources

    def delete_source(self, source_name: str):
        """Delete a source and associated data (including attached to agents)"""

        get_sources = requests.get(f"{self.base_url}/api/sources", headers=self.headers)
        sources_json = get_sources.json()
        sources = ListSourcesResponse(**sources_json).sources
        source_id = uuid.UUID(int=0)
        for source in sources:
            if source.name == source_name:
                source_id = source.id
                break
        response = requests.delete(f"{self.base_url}/api/sources/{str(source_id)}", headers=self.headers)
        assert response.status_code == 200, f"Failed to delete source: {response.text}"

    def get_job_status(self, job_id: uuid.UUID):
        response = requests.get(f"{self.base_url}/api/sources/status/{str(job_id)}", headers=self.headers)
        return JobModel(**response.json())

    def load_file_into_source(self, filename: str, source_id: uuid.UUID, blocking=True):
        """Load {filename} and insert into source"""
        files = {"file": open(filename, "rb")}

        # create job
        response = requests.post(f"{self.base_url}/api/sources/{source_id}/upload", files=files, headers=self.headers)
        if response.status_code != 200:
            raise ValueError(f"Failed to upload file to source: {response.text}")

        job = JobModel(**response.json())
        if blocking:
            # wait until job is completed
            while True:
                job = self.get_job_status(job.id)
                if job.status == JobStatus.completed:
                    break
                elif job.status == JobStatus.failed:
                    raise ValueError(f"Job failed: {job.metadata}")
                time.sleep(1)
        return job

    def create_source(self, name: str, description: Optional[str]) -> Source:
        """Create a new source"""
        payload = {"name": name, "description": description}
        response = requests.post(f"{self.base_url}/api/sources", json=payload, headers=self.headers)
        response_obj = SourceModel(**response.json())
        return Source(
            id=uuid.UUID(response_obj.id),
            name=response_obj.name,
            user_id=uuid.UUID(response_obj.user_id),
            created_at=response_obj.created_at,
            embedding_dim=response_obj.embedding_config["embedding_dim"],
            embedding_model=response_obj.embedding_config["embedding_model"],
        )

    def attach_source_to_agent(self, agent_id: uuid.UUID, source_id: Optional[uuid.UUID], source_name: Optional[str]):
        """Attach a source to an agent"""
        data = {"agent_id": agent_id, "source_id": source_id, "source_name": source_name}
        response = requests.post(f"{self.base_url}/api/sources/attach", json=data, headers=self.headers)
        assert response.status_code == 200, f"Failed to attach source to agent: {response.text}"

    def detach_source(self, source_id: uuid.UUID, agent_id: uuid.UUID):
        """Detach a source from an agent"""
        params = {"agent_id": str(agent_id)}
        response = requests.post(f"{self.base_url}/api/sources/{source_id}/detach", params=params, headers=self.headers)
        assert response.status_code == 200, f"Failed to detach source from agent: {response.text}"

    # server configuration commands

    def list_models(self) -> ListModelsResponse:
        response = requests.get(f"{self.base_url}/api/models", headers=self.headers)
        return ListModelsResponse(**response.json())

    def get_config(self) -> MemGPTConfig:
        response = requests.get(f"{self.base_url}/api/config", headers=self.headers)
        json_response = response.json()
        config = ConfigResponse(**json_response).config
        memgpt_config = MemGPTConfig(**config)
        memgpt_config.default_llm_config = LLMConfig(**memgpt_config.default_llm_config)
        memgpt_config.default_embedding_config = EmbeddingConfig(**memgpt_config.default_embedding_config)
        return memgpt_config


class LocalClient(AbstractClient):
    def __init__(
        self,
        auto_save: bool = False,
        user_id: Optional[str] = None,
        debug: bool = False,
    ):
        """
        Initializes a new instance of Client class.
        :param auto_save: indicates whether to automatically save after every message.
        :param quickstart: allows running quickstart on client init.
        :param config: optional config settings to apply after quickstart
        :param debug: indicates whether to display debug messages.
        """
        self.auto_save = auto_save

        # determine user_id (pulled from local config)
        config = MemGPTConfig.load()
        if user_id:
            self.user_id = uuid.UUID(user_id)
        else:
            self.user_id = uuid.UUID(config.anon_clientid)

        # create user if does not exist
        ms = MetadataStore(config)
        self.user = User(id=self.user_id)
        if ms.get_user(self.user_id):
            # update user
            ms.update_user(self.user)
        else:
            ms.create_user(self.user)

        # create preset records in metadata store
        from memgpt.presets.presets import add_default_presets

        add_default_presets(self.user_id, ms)

        self.interface = QueuingInterface(debug=debug)
        self.server = SyncServer(default_interface=self.interface)

    # messages
    def send_message(self, agent_id: uuid.UUID, message: str, role: str, stream: Optional[bool] = False) -> UserMessageResponse:
        self.interface.clear()
        self.server.user_message(user_id=self.user_id, agent_id=agent_id, message=message)
        if self.auto_save:
            self.save()
        else:
            return UserMessageResponse(messages=self.interface.to_list())

    # agents
    def list_agents(self):
        self.interface.clear()
        agents_data = self.server.list_agents(user_id=self.user_id)
        return ListAgentsResponse(**agents_data)

    def agent_exists(self, agent_id: Optional[str] = None, agent_name: Optional[str] = None) -> bool:
        if not (agent_id or agent_name):
            raise ValueError(f"Either agent_id or agent_name must be provided")
        if agent_id and agent_name:
            raise ValueError(f"Only one of agent_id or agent_name can be provided")
        existing = self.list_agents()
        if agent_id:
            return agent_id in [agent["id"] for agent in existing["agents"]]
        else:
            return agent_name in [agent["name"] for agent in existing["agents"]]

    def create_agent(
        self,
        name: Optional[str] = None,
        preset: Optional[str] = None,  # TODO: this should actually be re-named preset_name
        persona: Optional[str] = None,
        human: Optional[str] = None,
        embedding_config: Optional[EmbeddingConfig] = None,
        llm_config: Optional[LLMConfig] = None,
        # tools
        tools: Optional[List[str]] = None,
        include_base_tools: Optional[bool] = True,
    ) -> AgentState:
        if name and self.agent_exists(agent_name=name):
            raise ValueError(f"Agent with name {name} already exists (user_id={self.user_id})")

        # construct list of tools
        tool_names = []
        if tools:
            tool_names += tools
        if include_base_tools:
            tool_names += BASE_TOOLS

        self.interface.clear()
        agent_state = self.server.create_agent(
            user_id=self.user_id,
            name=name,
            preset=preset,
            persona=persona,
            human=human,
            llm_config=llm_config,
            embedding_config=embedding_config,
            tools=tool_names,
        )
        return agent_state

    def get_agent_config(self, agent_id: Optional[uuid.UUID] = None, agent_name: Optional[str] = None) -> AgentState:
        self.interface.clear()
        return self.server.get_agent_config(user_id=self.user_id, agent_id=agent_id, agent_name=agent_name)

    def update_agent(self, agent_state: AgentState):
        self.server.update_agent(agent_state)

    def save_agent(self, agent: Agent):
        self.server.save_agent(agent)

    def delete_agent(self, agent_id: Optional[uuid.UUID] = None, agent_name: Optional[str] = None):
        self.server.delete_agent(user_id=self.user_id, agent_id=agent_id, agent_name=agent_name)

    # users
    def get_user(self, user_id: uuid.UUID) -> Optional[User]:
        return self.server.get_user(user_id)

    def create_user(self, user_id: uuid.UUID, default_agent: Optional[str], policies_accepted: bool):
        user = User(user_id=user_id, default_agent=default_agent, policies_accepted=policies_accepted)
        self.server.create_user(user)

    ## presets
    def create_preset(self, preset: Preset) -> Preset:
        if preset.user_id is None:
            preset.user_id = self.user_id
        preset = self.server.create_preset(preset=preset)
        return preset

    def add_default_presets(self):
        self.server.add_default_presets(user_id=self.user_id)

    def create_preset_from_file(
        self,
        filename: str,
        name: str,
        user_id: Optional[uuid.UUID] = None,
    ) -> Preset:
        return self.server.create_preset_from_file(
            filename=filename,
            name=name,
            user_id=user_id if user_id is not None else self.user.id,
        )

    def get_preset(
        self, preset_id: Optional[uuid.UUID] = None, preset_name: Optional[str] = None, user_id: Optional[uuid.UUID] = None
    ) -> PresetModel:
        return self.server.get_preset(preset_id=preset_id, preset_name=preset_name, user_id=user_id)

    def delete_preset(self, preset_id: uuid.UUID) -> Preset:
        self.server.delete_preset(self.user_id, preset_id)

    def list_presets(self) -> List[PresetModel]:
        return self.server.list_presets(user_id=self.user_id)

<<<<<<< HEAD
    def get_preset_sources(self, preset_id: uuid.UUID) -> List[uuid.UUID]:
        return self.server.get_preset_sources(preset_id=preset_id)

=======
>>>>>>> 2d3b2491
    # memory
    def get_agent_memory(self, agent_id: str) -> Dict:
        memory = self.server.get_agent_memory(user_id=self.user_id, agent_id=agent_id)
        return GetAgentMemoryResponse(**memory)

    def update_agent_core_memory(self, agent_id: str, new_memory_contents: Dict) -> Dict:
        self.interface.clear()
        return self.server.update_agent_core_memory(user_id=self.user_id, agent_id=agent_id, new_memory_contents=new_memory_contents)

    # agent interactions
    def user_message(self, agent_id: str, message: str) -> Union[List[Dict], Tuple[List[Dict], int]]:
        self.interface.clear()
        self.server.user_message(user_id=self.user_id, agent_id=agent_id, message=message)
        if self.auto_save:
            self.save()
        else:
            return UserMessageResponse(messages=self.interface.to_list())

    def run_command(self, agent_id: str, command: str) -> Union[str, None]:
        self.interface.clear()
        return self.server.run_command(user_id=self.user_id, agent_id=agent_id, command=command)

    def save(self):
        self.server.save_agents()

    # archival memory
    def get_agent_archival_memory(
        self, agent_id: uuid.UUID, before: Optional[uuid.UUID] = None, after: Optional[uuid.UUID] = None, limit: Optional[int] = 1000
    ):
        _, archival_json_records = self.server.get_agent_archival_cursor(
            user_id=self.user_id,
            agent_id=agent_id,
            after=after,
            before=before,
            limit=limit,
        )
        return archival_json_records

    # messages (recall memory)
    # (No corresponding function in LocalClient)

    # humans / personas
    def list_humans(self):
        return self.server.list_humans(user_id=self.user_id)

    def get_human(self, name: str, user_id: uuid.UUID):
        n = name if name else None
        u = user_id if user_id else None
        return self.server.get_human(name=n, user_id=u)

    def add_human(self, name: str, text: str):
        new_human = HumanModel(text=text, name=name, user_id=self.user_id)
        return self.server.add_human(human=new_human)

    def update_human(self, name: str, text: str):
        return self.server.update_human(name, text, self.user_id)

    def delete_human(self, name: str, user_id: uuid.UUID):
        return self.server.delete_human(name, user_id)

<<<<<<< HEAD
    def list_personas(self):
        return self.server.list_personas(user_id=self.user_id)
=======
    # tools
    def create_tool(
        self,
        func,
        name: Optional[str] = None,
        update: Optional[bool] = True,  # TODO: actually use this
        tags: Optional[List[str]] = None,
    ):
        """
        Create a tool.

        Args:
            func (callable): The function to create a tool for.
            tags (Optional[List[str]], optional): Tags for the tool. Defaults to None.
            update (bool, optional): Update the tool if it already exists. Defaults to True.

        Returns:
            tool (ToolModel): The created tool.
        """

        # TODO: check if tool already exists
        # TODO: how to load modules?
        # parse source code/schema
        source_code = parse_source_code(func)
        json_schema = generate_schema(func, name)
        source_type = "python"
        tool_name = json_schema["name"]

        # check if already exists:
        existing_tool = self.server.ms.get_tool(tool_name)
        if existing_tool:
            if update:
                # update existing tool
                existing_tool.source_code = source_code
                existing_tool.source_type = source_type
                existing_tool.tags = tags
                existing_tool.json_schema = json_schema
                self.server.ms.update_tool(existing_tool)
                return self.server.ms.get_tool(tool_name)
            else:
                raise ValueError(f"Tool {name} already exists and update=False")

        tool = ToolModel(name=tool_name, source_code=source_code, source_type=source_type, tags=tags, json_schema=json_schema)
        self.server.ms.add_tool(tool)
        return self.server.ms.get_tool(tool_name)

    def list_tools(self):
        """List available tools.

        Returns:
            tools (List[ToolModel]): A list of available tools.

        """
        return self.server.ms.list_tools()
>>>>>>> 2d3b2491

    def get_persona(self, name: str, user_id: uuid.UUID):
        return self.server.get_persona(name=name, user_id=user_id)

    def add_persona(self, name: str, text: str):
        new_persona = PersonaModel(text=text, name=name, user_id=self.user_id)
        self.server.add_persona(persona=new_persona)

    def update_persona(self, name: str, text: str):
        self.server.update_persona(name, text, self.user_id)

    def delete_persona(self, name: str, user_id: uuid.UUID):
        self.server.delete_persona(name, user_id)

    # sources
    def list_sources(self):
        return self.server.list_all_sources(user_id=self.user_id)

    def create_source(self, name: str, description: Optional[str]):
        return self.server.create_source(user_id=self.user_id, name=name, description=description)

    def attach_source_to_agent(self, agent_id: uuid.UUID, source_id: Optional[uuid.UUID], source_name: Optional[str]):
        self.server.attach_source_to_agent(user_id=self.user_id, source_id=source_id, source_name=source_name, agent_id=agent_id)

    def delete_source(self, source_id: Optional[uuid.UUID] = None, source_name: Optional[str] = None):
        self.server.delete_source(user_id=self.user.id, source_id=source_id, source_name=source_name)

    # server configuration commands

    # def list_models(self) -> ListModelsResponse:
    #     response = requests.get(f"{self.base_url}/api/models", headers=self.headers)
    #     return ListModelsResponse(**response.json())

    def get_config(self) -> MemGPTConfig:
        config = self.server.get_server_config()["config"]
        memgpt_config = MemGPTConfig(**config)
        memgpt_config.default_llm_config = LLMConfig(**memgpt_config.default_llm_config)
        memgpt_config.default_embedding_config = EmbeddingConfig(**memgpt_config.default_embedding_config)
        return memgpt_config<|MERGE_RESOLUTION|>--- conflicted
+++ resolved
@@ -8,12 +8,8 @@
 
 from memgpt.agent import Agent
 from memgpt.config import MemGPTConfig
-<<<<<<< HEAD
-from memgpt.constants import DEFAULT_PRESET
-=======
 from memgpt.constants import BASE_TOOLS, DEFAULT_PRESET
 from memgpt.data_sources.connectors import DataConnector
->>>>>>> 2d3b2491
 from memgpt.data_types import (
     AgentState,
     EmbeddingConfig,
@@ -972,12 +968,10 @@
     def list_presets(self) -> List[PresetModel]:
         return self.server.list_presets(user_id=self.user_id)
 
-<<<<<<< HEAD
     def get_preset_sources(self, preset_id: uuid.UUID) -> List[uuid.UUID]:
+        # TODO: replace with cleaner function 
         return self.server.get_preset_sources(preset_id=preset_id)
 
-=======
->>>>>>> 2d3b2491
     # memory
     def get_agent_memory(self, agent_id: str) -> Dict:
         memory = self.server.get_agent_memory(user_id=self.user_id, agent_id=agent_id)
@@ -1037,11 +1031,10 @@
 
     def delete_human(self, name: str, user_id: uuid.UUID):
         return self.server.delete_human(name, user_id)
-
-<<<<<<< HEAD
+      
     def list_personas(self):
         return self.server.list_personas(user_id=self.user_id)
-=======
+    
     # tools
     def create_tool(
         self,
@@ -1096,8 +1089,7 @@
 
         """
         return self.server.ms.list_tools()
->>>>>>> 2d3b2491
-
+      
     def get_persona(self, name: str, user_id: uuid.UUID):
         return self.server.get_persona(name=name, user_id=user_id)
 
