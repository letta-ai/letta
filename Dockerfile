--- conflicted
+++ resolved
@@ -65,12 +65,7 @@
     POSTGRES_PASSWORD=letta \
     POSTGRES_DB=letta \
     COMPOSIO_DISABLE_VERSION_CHECK=true \
-<<<<<<< HEAD
     LETTA_OTEL_EXPORTER_OTLP_ENDPOINT="http://localhost:4317"
-
-=======
-    OTEL_EXPORTER_OTLP_ENDPOINT=http://localhost:4317
->>>>>>> 4e6807de
 
 WORKDIR /app
 
