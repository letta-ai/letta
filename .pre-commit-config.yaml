repos:
  - repo: https://github.com/pre-commit/pre-commit-hooks
    rev: v2.3.0
    hooks:
      - id: check-yaml
        exclude: 'docs/.*|tests/data/.*|configs/.*'
      - id: end-of-file-fixer
        exclude: 'docs/.*|tests/data/.*|letta/server/static_files/.*'
      - id: trailing-whitespace
        exclude: 'docs/.*|tests/data/.*|letta/server/static_files/.*'

  - repo: local
    hooks:
      - id: autoflake
        name: autoflake
<<<<<<< HEAD
        entry: bash -c 'poetry run autoflake --remove-all-unused-imports --remove-unused-variables --in-place --recursive --ignore-init-module-imports .'
=======
        entry: poetry run autoflake
>>>>>>> e45d46ce
        language: system
        types: [python]
        args: ['--remove-all-unused-imports', '--remove-unused-variables', '--in-place', '--recursive', '--ignore-init-module-imports']
      - id: isort
        name: isort
<<<<<<< HEAD
        entry: bash -c 'poetry run isort --profile black .'
=======
        entry: poetry run isort
>>>>>>> e45d46ce
        language: system
        types: [python]
        args: ['--profile', 'black']
        exclude: ^docs/
      - id: black
        name: black
<<<<<<< HEAD
        entry: bash -c 'poetry run black --line-length 140 --target-version py310 --target-version py311 .'
=======
        entry: poetry run black
>>>>>>> e45d46ce
        language: system
        types: [python]
        args: ['--line-length', '140', '--target-version', 'py310', '--target-version', 'py311']
        exclude: ^docs/<|MERGE_RESOLUTION|>--- conflicted
+++ resolved
@@ -13,32 +13,20 @@
     hooks:
       - id: autoflake
         name: autoflake
-<<<<<<< HEAD
-        entry: bash -c 'poetry run autoflake --remove-all-unused-imports --remove-unused-variables --in-place --recursive --ignore-init-module-imports .'
-=======
         entry: poetry run autoflake
->>>>>>> e45d46ce
         language: system
         types: [python]
         args: ['--remove-all-unused-imports', '--remove-unused-variables', '--in-place', '--recursive', '--ignore-init-module-imports']
       - id: isort
         name: isort
-<<<<<<< HEAD
-        entry: bash -c 'poetry run isort --profile black .'
-=======
         entry: poetry run isort
->>>>>>> e45d46ce
         language: system
         types: [python]
         args: ['--profile', 'black']
         exclude: ^docs/
       - id: black
         name: black
-<<<<<<< HEAD
-        entry: bash -c 'poetry run black --line-length 140 --target-version py310 --target-version py311 .'
-=======
         entry: poetry run black
->>>>>>> e45d46ce
         language: system
         types: [python]
         args: ['--line-length', '140', '--target-version', 'py310', '--target-version', 'py311']
