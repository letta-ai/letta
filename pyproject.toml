--- conflicted
+++ resolved
@@ -73,11 +73,8 @@
 dev = ["pytest", "pytest-asyncio", "pexpect", "black", "pre-commit", "datasets", "pyright", "pytest-order", "autoflake", "isort"]
 server = ["websockets", "fastapi", "uvicorn"]
 autogen = ["pyautogen"]
-<<<<<<< HEAD
 qdrant = ["qdrant-client"]
-=======
 ollama = ["llama-index-embeddings-ollama"]
->>>>>>> e1cbe646
 
 [tool.black]
 line-length = 140
