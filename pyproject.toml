--- conflicted
+++ resolved
@@ -54,15 +54,12 @@
 llama-index-embeddings-huggingface = {version = "^0.2.0", optional = true}
 llama-index-embeddings-azure-openai = "^0.1.6"
 python-multipart = "^0.0.9"
-<<<<<<< HEAD
 sqlalchemy-utils = "^0.41.2"
-=======
 pytest-order = {version = "^1.2.0", optional = true}
 pytest-asyncio = {version = "^0.23.2", optional = true}
 pytest = { version = "^7.4.4", optional = true }
 pydantic-settings = "^2.2.1"
 httpx-sse = "^0.4.0"
->>>>>>> e3c93dc4
 
 [tool.poetry.extras]
 local = ["llama-index-embeddings-huggingface"]
