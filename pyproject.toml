--- conflicted
+++ resolved
@@ -1,9 +1,6 @@
 [tool.poetry]
 name = "letta"
-<<<<<<< HEAD
 
-=======
->>>>>>> 76764681
 version = "0.6.13"
 packages = [
     {include = "letta"},
