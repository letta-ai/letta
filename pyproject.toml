--- conflicted
+++ resolved
@@ -79,10 +79,7 @@
 anthropic = "^0.43.0"
 letta_client = "^0.1.16"
 openai = "^1.60.0"
-<<<<<<< HEAD
-=======
 colorama = "^0.4.6"
->>>>>>> 45ad8522
 
 
 [tool.poetry.extras]
