--- conflicted
+++ resolved
@@ -78,12 +78,9 @@
 composio-core = "^0.5.34"
 alembic = "^1.13.3"
 pyhumps = "^3.8.0"
-<<<<<<< HEAD
-psycopg2 = {version = "^2.9.10", optional = true}
-=======
 psycopg2 = "^2.9.10"
 psycopg2-binary = "^2.9.10"
->>>>>>> 8d6ec808
+
 
 [tool.poetry.extras]
 #local = ["llama-index-embeddings-huggingface"]
