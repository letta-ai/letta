--- conflicted
+++ resolved
@@ -1,6 +1,6 @@
 [tool.poetry]
 name = "letta"
-version = "0.6.12"
+version = "0.6.9"
 packages = [
     {include = "letta"},
 ]
@@ -16,12 +16,12 @@
 
 [tool.poetry.dependencies]
 python = "<3.14,>=3.10"
-typer = ">=0.12,<1.0"
+typer = {extras = ["all"], version = "^0.9.0"}
 questionary = "^2.0.1"
 pytz = "^2023.3.post1"
 tqdm = "^4.66.1"
 black = {extras = ["jupyter"], version = "^24.2.0"}
-setuptools = "^70"
+setuptools = "^68.2.2"
 datasets = { version = "^2.14.6", optional = true}
 prettytable = "^3.9.0"
 pgvector = { version = "^0.2.3", optional = true }
@@ -47,7 +47,7 @@
 python-box = "^7.1.1"
 sqlmodel = "^0.0.16"
 autoflake = {version = "^2.3.0", optional = true}
-python-multipart = "^0.0.19"
+python-multipart = "^0.0.9"
 sqlalchemy-utils = "^0.41.2"
 pytest-order = {version = "^1.2.0", optional = true}
 pytest-asyncio = {version = "^0.23.2", optional = true}
@@ -56,7 +56,7 @@
 isort = { version = "^5.13.2", optional = true }
 docker = {version = "^7.1.0", optional = true}
 nltk = "^3.8.1"
-jinja2 = "^3.1.5"
+jinja2 = "^3.1.4"
 locust = {version = "^2.31.5", optional = true}
 wikipedia = {version = "^1.4.0", optional = true}
 composio-langchain = "^0.6.15"
@@ -68,10 +68,6 @@
 pathvalidate = "^3.2.1"
 langchain-community = {version = "^0.3.7", optional = true}
 langchain = {version = "^0.3.7", optional = true}
-<<<<<<< HEAD
-ijson = "^3.3.0"
-pytest = "^8.3.3"
-=======
 sentry-sdk = {extras = ["fastapi"], version = "2.19.1"}
 rich = "^13.9.4"
 brotli = "^1.1.0"
@@ -82,8 +78,6 @@
 e2b-code-interpreter = {version = "^1.0.3", optional = true}
 anthropic = "^0.43.0"
 letta_client = "^0.1.16"
-colorama = "^0.4.6"
->>>>>>> 0fbf127e
 
 [tool.poetry.extras]
 postgres = ["pgvector", "pg8000", "psycopg2-binary", "psycopg2"]
