[tool.poetry]
name = "pymemgpt"
version = "0.2.7"
packages = [
    {include = "memgpt"}
]
description = "Teaching LLMs memory management for unbounded context"
authors = [
    "Charles Packer <contact@charlespacker.com>",
    "Vivian Fang <hi@vivi.sh>",
    "Sarah Wooders <sarahwooders@gmail.com>",
    "Shishir Patil <shishirpatil@berkeley.edu>",
    "Kevin Lin <kevinlin@eecs.berkeley.edu>"
]
license = "Apache License"
readme = "README.md"

[tool.poetry.scripts]
memgpt = "memgpt.main:app"

[tool.poetry.dependencies]
python = "<3.12,>=3.9"
typer = {extras = ["all"], version = "^0.9.0"}
questionary = "^2.0.1"
pytz = "^2023.3.post1"
tqdm = "^4.66.1"
black = { version = "^23.10.1", optional = true }
pytest = { version = "^7.4.3", optional = true }
llama-index = "^0.9.13"
setuptools = "^68.2.2"
datasets = { version = "^2.14.6", optional = true}
prettytable = "^3.9.0"
pgvector = { version = "^0.2.3", optional = true }
psycopg = { version = "^3.1.12", optional = true }
psycopg-binary = { version = "^3.1.12", optional = true }
psycopg2-binary = { version = "^2.9.9", optional = true }
huggingface-hub = { version = "0.17.3", optional = true }
transformers = { version = "4.34.1", optional = true }
pre-commit = {version = "^3.5.0", optional = true }
pg8000 = {version = "^1.30.3", optional = true}
torch = {version = ">=2.0.0, !=2.0.1, !=2.1.0", optional = true}
websockets = {version = "^12.0", optional = true}
docstring-parser = "^0.15"
lancedb = "^0.3.3"
httpx = "^0.25.2"
numpy = "^1.26.2"
demjson3 = "^3.0.6"
tiktoken = "^0.5.1"
python-box = "^7.1.1"
pypdf = "^3.17.1"
pyyaml = "^6.0.1"
fastapi = {version = "^0.104.1", optional = true}
uvicorn = {version = "^0.24.0.post1", optional = true}
chromadb = "^0.4.18"
<<<<<<< HEAD
pyautogen = {version = "0.2.0", optional = true}
=======
pytest-asyncio = {version = "^0.23.2", optional = true}
pydantic = "^2.5.2"
>>>>>>> b83d1c59

[tool.poetry.extras]
local = ["torch", "huggingface-hub", "transformers"]
postgres = ["pgvector", "psycopg", "psycopg-binary", "psycopg2-binary", "pg8000"]
<<<<<<< HEAD
dev = ["pytest", "black", "pre-commit", "datasets"]
autogen = ["pyautogen"]
=======
dev = ["pytest", "pytest-asyncio", "black", "pre-commit", "datasets"]
server = ["websockets", "fastapi", "uvicorn"]
>>>>>>> b83d1c59

[build-system]
requires = ["poetry-core"]
build-backend = "poetry.core.masonry.api"<|MERGE_RESOLUTION|>--- conflicted
+++ resolved
@@ -52,23 +52,16 @@
 fastapi = {version = "^0.104.1", optional = true}
 uvicorn = {version = "^0.24.0.post1", optional = true}
 chromadb = "^0.4.18"
-<<<<<<< HEAD
-pyautogen = {version = "0.2.0", optional = true}
-=======
 pytest-asyncio = {version = "^0.23.2", optional = true}
 pydantic = "^2.5.2"
->>>>>>> b83d1c59
+pyautogen = {version = "0.2.0", optional = true}
 
 [tool.poetry.extras]
 local = ["torch", "huggingface-hub", "transformers"]
 postgres = ["pgvector", "psycopg", "psycopg-binary", "psycopg2-binary", "pg8000"]
-<<<<<<< HEAD
-dev = ["pytest", "black", "pre-commit", "datasets"]
-autogen = ["pyautogen"]
-=======
 dev = ["pytest", "pytest-asyncio", "black", "pre-commit", "datasets"]
 server = ["websockets", "fastapi", "uvicorn"]
->>>>>>> b83d1c59
+autogen = ["pyautogen"]
 
 [build-system]
 requires = ["poetry-core"]
