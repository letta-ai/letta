[tool.poetry]
name = "letta"
<<<<<<< HEAD
version = "0.7.3"
=======
version = "0.7.2"
>>>>>>> 83af0d26
packages = [
    {include = "letta"},
]
description = "Create LLM agents with long-term memory and custom tools"
authors = [
    "Letta Team <contact@letta.com>",
]
license = "Apache License"
readme = "README.md"

[tool.poetry.scripts]
letta = "letta.main:app"

[tool.poetry.dependencies]
python = "<3.14,>=3.10"
typer = {extras = ["all"], version = "^0.9.0"}
questionary = "^2.0.1"
pytz = "^2023.3.post1"
tqdm = "^4.66.1"
black = {extras = ["jupyter"], version = "^24.2.0"}
setuptools = "^70"
prettytable = "^3.9.0"
pgvector = { version = "^0.2.3", optional = true }
pre-commit = {version = "^3.5.0", optional = true }
pg8000 = {version = "^1.30.3", optional = true}
docstring-parser = ">=0.16,<0.17"
httpx = "^0.28.0"
numpy = "^1.26.2"
demjson3 = "^3.0.6"
pyyaml = "^6.0.1"
sqlalchemy-json = "^0.7.0"
fastapi = { version = "^0.115.6", optional = true}
uvicorn = {version = "^0.24.0.post1", optional = true}
pydantic = "^2.10.6"
html2text = "^2020.1.16"
sqlalchemy = "^2.0.25"
pexpect = {version = "^4.9.0", optional = true}
pyright = {version = "^1.1.347", optional = true}
qdrant-client = {version="^1.9.1", optional = true}
#pymilvus = {version ="^2.4.3", optional = true}
python-box = "^7.1.1"
sqlmodel = "^0.0.16"
autoflake = {version = "^2.3.0", optional = true}
python-multipart = "^0.0.19"
sqlalchemy-utils = "^0.41.2"
pytest-order = {version = "^1.2.0", optional = true}
pytest-asyncio = {version = "^0.23.2", optional = true}
pydantic-settings = "^2.2.1"
httpx-sse = "^0.4.0"
isort = { version = "^5.13.2", optional = true }
docker = {version = "^7.1.0", optional = true}
nltk = "^3.8.1"
jinja2 = "^3.1.5"
locust = {version = "^2.31.5", optional = true}
wikipedia = {version = "^1.4.0", optional = true}
composio-langchain = "^0.7.7"
composio-core = "^0.7.7"
alembic = "^1.13.3"
pyhumps = "^3.8.0"
psycopg2 = {version = "^2.9.10", optional = true}
psycopg2-binary = {version = "^2.9.10", optional = true}
pathvalidate = "^3.2.1"
langchain-community = {version = "^0.3.7", optional = true}
langchain = {version = "^0.3.7", optional = true}
sentry-sdk = {extras = ["fastapi"], version = "2.19.1"}
rich = "^13.9.4"
brotli = "^1.1.0"
grpcio = "^1.68.1"
grpcio-tools = "^1.68.1"
llama-index = "^0.12.2"
llama-index-embeddings-openai = "^0.3.1"
e2b-code-interpreter = {version = "^1.0.3", optional = true}
anthropic = "^0.49.0"
letta_client = "^0.1.124"
openai = "^1.60.0"
opentelemetry-api = "1.30.0"
opentelemetry-sdk = "1.30.0"
opentelemetry-instrumentation-requests = "0.51b0"
opentelemetry-exporter-otlp = "1.30.0"
google-genai = {version = "^1.1.0", optional = true}
faker = "^36.1.0"
colorama = "^0.4.6"
marshmallow-sqlalchemy = "^1.4.1"
boto3 = {version = "^1.36.24", optional = true}
datamodel-code-generator = {extras = ["http"], version = "^0.25.0"}
mcp = "^1.3.0"
firecrawl-py = "^1.15.0"
apscheduler = "^3.11.0"
aiomultiprocess = "^0.9.1"
matplotlib = "^3.10.1"


[tool.poetry.extras]
postgres = ["pgvector", "pg8000", "psycopg2-binary", "psycopg2"]
dev = ["pytest", "pytest-asyncio", "pexpect", "black", "pre-commit", "pyright", "pytest-order", "autoflake", "isort", "locust"]
server = ["websockets", "fastapi", "uvicorn"]
qdrant = ["qdrant-client"]
cloud-tool-sandbox = ["e2b-code-interpreter"]
external-tools = ["docker", "langchain", "wikipedia", "langchain-community"]
tests = ["wikipedia"]
bedrock = ["boto3"]
google = ["google-genai"]
desktop = ["pgvector", "pg8000", "psycopg2-binary", "psycopg2", "pyright", "websockets", "fastapi", "uvicorn", "docker", "langchain", "wikipedia", "langchain-community", "locust"]
all = ["pgvector", "pg8000", "psycopg2-binary", "psycopg2", "pytest", "pytest-asyncio", "pexpect", "black", "pre-commit", "pyright", "pytest-order", "autoflake", "isort", "websockets", "fastapi", "uvicorn", "docker", "langchain", "wikipedia", "langchain-community", "locust"]


[tool.poetry.group.dev.dependencies]
black = "^24.4.2"
ipykernel = "^6.29.5"
ipdb = "^0.13.13"
pytest-mock = "^3.14.0"

[tool.black]
line-length = 140
target-version = ['py310', 'py311', 'py312', 'py313']
extend-exclude = "examples/*"

[build-system]
requires = ["poetry-core"]
build-backend = "poetry.core.masonry.api"

[tool.isort]
profile = "black"
line_length = 140
multi_line_output = 3
include_trailing_comma = true
force_grid_wrap = 0
use_parentheses = true<|MERGE_RESOLUTION|>--- conflicted
+++ resolved
@@ -1,10 +1,6 @@
 [tool.poetry]
 name = "letta"
-<<<<<<< HEAD
 version = "0.7.3"
-=======
-version = "0.7.2"
->>>>>>> 83af0d26
 packages = [
     {include = "letta"},
 ]
