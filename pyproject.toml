--- conflicted
+++ resolved
@@ -79,10 +79,7 @@
 anthropic = "^0.43.0"
 letta_client = "^0.1.23"
 openai = "^1.60.0"
-<<<<<<< HEAD
 faker = "^36.1.0"
-=======
->>>>>>> e278384a
 colorama = "^0.4.6"
 
 
