[tool.poetry]
name = "letta"
<<<<<<< HEAD
version = "0.7.9"
=======
version = "0.7.8"
>>>>>>> 35ca9a4b
packages = [
    {include = "letta"},
]
description = "Create LLM agents with long-term memory and custom tools"
authors = [
    "Letta Team <contact@letta.com>",
]
license = "Apache License"
readme = "README.md"

[tool.poetry.scripts]
letta = "letta.main:app"

[tool.poetry.dependencies]
python = "<3.14,>=3.10"
typer = {extras = ["all"], version = "^0.9.0"}
questionary = "^2.0.1"
pytz = "^2023.3.post1"
tqdm = "^4.66.1"
black = {extras = ["jupyter"], version = "^24.2.0"}
setuptools = "^70"
prettytable = "^3.9.0"
pgvector = { version = "^0.2.3", optional = true }
pre-commit = {version = "^3.5.0", optional = true }
pg8000 = {version = "^1.30.3", optional = true}
docstring-parser = ">=0.16,<0.17"
httpx = "^0.28.0"
numpy = "^1.26.2"
demjson3 = "^3.0.6"
pyyaml = "^6.0.1"
sqlalchemy-json = "^0.7.0"
fastapi = { version = "^0.115.6", optional = true}
uvicorn = {version = "^0.24.0.post1", optional = true}
pydantic = "^2.10.6"
html2text = "^2020.1.16"
sqlalchemy = "^2.0.25"
pexpect = {version = "^4.9.0", optional = true}
pyright = {version = "^1.1.347", optional = true}
qdrant-client = {version="^1.9.1", optional = true}
#pymilvus = {version ="^2.4.3", optional = true}
python-box = "^7.1.1"
sqlmodel = "^0.0.16"
autoflake = {version = "^2.3.0", optional = true}
python-multipart = "^0.0.19"
sqlalchemy-utils = "^0.41.2"
pytest-order = {version = "^1.2.0", optional = true}
pytest-asyncio = {version = "^0.23.2", optional = true}
pydantic-settings = "^2.2.1"
httpx-sse = "^0.4.0"
isort = { version = "^5.13.2", optional = true }
docker = {version = "^7.1.0", optional = true}
nltk = "^3.8.1"
jinja2 = "^3.1.5"
locust = {version = "^2.31.5", optional = true}
wikipedia = {version = "^1.4.0", optional = true}
composio-core = "^0.7.7"
alembic = "^1.13.3"
pyhumps = "^3.8.0"
psycopg2 = {version = "^2.9.10", optional = true}
psycopg2-binary = {version = "^2.9.10", optional = true}
pathvalidate = "^3.2.1"
langchain-community = {version = "^0.3.7", optional = true}
langchain = {version = "^0.3.7", optional = true}
sentry-sdk = {extras = ["fastapi"], version = "2.19.1"}
rich = "^13.9.4"
brotli = "^1.1.0"
grpcio = "^1.68.1"
grpcio-tools = "^1.68.1"
llama-index = "^0.12.2"
llama-index-embeddings-openai = "^0.3.1"
e2b-code-interpreter = {version = "^1.0.3", optional = true}
anthropic = "^0.49.0"
<<<<<<< HEAD
letta_client = "^0.1.136"
=======
letta_client = "^0.1.127"
>>>>>>> 35ca9a4b
openai = "^1.60.0"
opentelemetry-api = "1.30.0"
opentelemetry-sdk = "1.30.0"
opentelemetry-instrumentation-requests = "0.51b0"
opentelemetry-exporter-otlp = "1.30.0"
google-genai = {version = "^1.1.0", optional = true}
faker = "^36.1.0"
colorama = "^0.4.6"
marshmallow-sqlalchemy = "^1.4.1"
boto3 = {version = "^1.36.24", optional = true}
datamodel-code-generator = {extras = ["http"], version = "^0.25.0"}
mcp = "^1.3.0"
firecrawl-py = "^1.15.0"
apscheduler = "^3.11.0"
aiomultiprocess = "^0.9.1"
matplotlib = "^3.10.1"


[tool.poetry.extras]
postgres = ["pgvector", "pg8000", "psycopg2-binary", "psycopg2"]
dev = ["pytest", "pytest-asyncio", "pexpect", "black", "pre-commit", "pyright", "pytest-order", "autoflake", "isort", "locust"]
server = ["websockets", "fastapi", "uvicorn"]
qdrant = ["qdrant-client"]
cloud-tool-sandbox = ["e2b-code-interpreter"]
external-tools = ["docker", "langchain", "wikipedia", "langchain-community"]
tests = ["wikipedia"]
bedrock = ["boto3"]
google = ["google-genai"]
desktop = ["pgvector", "pg8000", "psycopg2-binary", "psycopg2", "pyright", "websockets", "fastapi", "uvicorn", "docker", "langchain", "wikipedia", "langchain-community", "locust"]
all = ["pgvector", "pg8000", "psycopg2-binary", "psycopg2", "pytest", "pytest-asyncio", "pexpect", "black", "pre-commit", "pyright", "pytest-order", "autoflake", "isort", "websockets", "fastapi", "uvicorn", "docker", "langchain", "wikipedia", "langchain-community", "locust"]


[tool.poetry.group.dev.dependencies]
black = "^24.4.2"
ipykernel = "^6.29.5"
ipdb = "^0.13.13"
pytest-mock = "^3.14.0"

[tool.black]
line-length = 140
target-version = ['py310', 'py311', 'py312', 'py313']
extend-exclude = "examples/*"

[build-system]
requires = ["poetry-core"]
build-backend = "poetry.core.masonry.api"

[tool.isort]
profile = "black"
line_length = 140
multi_line_output = 3
include_trailing_comma = true
force_grid_wrap = 0
use_parentheses = true<|MERGE_RESOLUTION|>--- conflicted
+++ resolved
@@ -1,10 +1,6 @@
 [tool.poetry]
 name = "letta"
-<<<<<<< HEAD
 version = "0.7.9"
-=======
-version = "0.7.8"
->>>>>>> 35ca9a4b
 packages = [
     {include = "letta"},
 ]
@@ -77,11 +73,7 @@
 llama-index-embeddings-openai = "^0.3.1"
 e2b-code-interpreter = {version = "^1.0.3", optional = true}
 anthropic = "^0.49.0"
-<<<<<<< HEAD
 letta_client = "^0.1.136"
-=======
-letta_client = "^0.1.127"
->>>>>>> 35ca9a4b
 openai = "^1.60.0"
 opentelemetry-api = "1.30.0"
 opentelemetry-sdk = "1.30.0"
