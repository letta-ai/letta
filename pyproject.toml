[tool.poetry]
name = "pymemgpt"
version = "0.3.3"
packages = [
    {include = "memgpt"}
]
description = "Teaching LLMs memory management for unbounded context"
authors = [
    "MemGPT Team <hi@memgpt.ai>",
]
license = "Apache License"
readme = "README.md"

[tool.poetry.scripts]
memgpt = "memgpt.main:app"

[tool.poetry.dependencies]
python = "<3.12,>=3.10"
typer = {extras = ["all"], version = "^0.9.0"}
questionary = "^2.0.1"
pytz = "^2023.3.post1"
tqdm = "^4.66.1"
black = { version = "^23.10.1", optional = true }
pytest = { version = "^7.4.4", optional = true }
setuptools = "^68.2.2"
datasets = { version = "^2.14.6", optional = true}
prettytable = "^3.9.0"
pgvector = { version = "^0.2.3", optional = true }
huggingface-hub = { version = "0.17.3", optional = true }
transformers = { version = "4.34.1", optional = true }
pre-commit = {version = "^3.5.0", optional = true }
pg8000 = {version = "^1.30.3", optional = true}
torch = {version = ">=2.0.0, !=2.0.1, !=2.1.0", optional = true}
websockets = {version = "^12.0", optional = true}
docstring-parser = "^0.15"
lancedb = "^0.3.3"
httpx = "^0.25.2"
numpy = "^1.26.2"
demjson3 = "^3.0.6"
tiktoken = "^0.5.1"
pypdf = "^3.17.1"
pyyaml = "^6.0.1"
chromadb = "^0.4.18"
sqlalchemy-json = "^0.7.0"
fastapi = {version = "^0.104.1", optional = true}
uvicorn = {version = "^0.24.0.post1", optional = true}
pytest-asyncio = {version = "^0.23.2", optional = true}
pydantic = "^2.5.2"
pyautogen = {version = "0.2.0", optional = true}
html2text = "^2020.1.16"
docx2txt = "^0.8"
sqlalchemy = "^2.0.25"
pexpect = {version = "^4.9.0", optional = true}
pyright = {version = "^1.1.347", optional = true}
<<<<<<< HEAD
qdrant-client = "^1.7.3"
=======
llama-index = "^0.10.6"
llama-index-embeddings-openai = "^0.1.1"
python-box = "^7.1.1"
>>>>>>> 38ec3cc5

[tool.poetry.extras]
local = ["torch", "huggingface-hub", "transformers"]
postgres = ["pgvector", "pg8000"]
dev = ["pytest", "pytest-asyncio", "pexpect", "black", "pre-commit", "datasets", "pyright"]
server = ["websockets", "fastapi", "uvicorn"]
autogen = ["pyautogen"]

[build-system]
requires = ["poetry-core"]
build-backend = "poetry.core.masonry.api"<|MERGE_RESOLUTION|>--- conflicted
+++ resolved
@@ -52,13 +52,10 @@
 sqlalchemy = "^2.0.25"
 pexpect = {version = "^4.9.0", optional = true}
 pyright = {version = "^1.1.347", optional = true}
-<<<<<<< HEAD
 qdrant-client = "^1.7.3"
-=======
 llama-index = "^0.10.6"
 llama-index-embeddings-openai = "^0.1.1"
 python-box = "^7.1.1"
->>>>>>> 38ec3cc5
 
 [tool.poetry.extras]
 local = ["torch", "huggingface-hub", "transformers"]
