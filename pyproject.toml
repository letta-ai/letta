--- conflicted
+++ resolved
@@ -1,10 +1,6 @@
 [tool.poetry]
 name = "letta"
-<<<<<<< HEAD
 version = "0.8.12"
-=======
-version = "0.8.11"
->>>>>>> ca642447
 packages = [
     {include = "letta"},
 ]
