import { useCallback, useEffect, useRef } from 'react';
import { useAgentActions, useCurrentAgent, useLastAgentInitMessage } from '../../libs/agents/agent.store';
import { useAuthStoreState } from '../../libs/auth/auth.store';
import { useMessageHistoryActions, useMessagesForKey } from '../../libs/messages/message-history.store';
import {
	ReadyState,
	useMessageSocketActions,
	useMessageStreamReadyState,
} from '../../libs/messages/message-stream.store';
import MessageContainer from './messages/message-container';
import UserInput from './user-input';

const Chat = () => {
	const initialized = useRef(false);
	const auth = useAuthStoreState();
	const currentAgent = useCurrentAgent();
	const lastAgentInitMessage = useLastAgentInitMessage();
	const messages = useMessagesForKey(currentAgent?.id ?? '');

	const readyState = useMessageStreamReadyState();
	const { sendMessage } = useMessageSocketActions();
	const { addMessage } = useMessageHistoryActions();
	const { setLastAgentInitMessage } = useAgentActions();

	const sendMessageAndAddToHistory = useCallback(
		(message: string, role: 'user' | 'system' = 'user') => {
			if (!currentAgent || !auth.uuid) return;
			const date = new Date();
			sendMessage({ userId: auth.uuid, agentId: currentAgent.id, message, role });
			addMessage(currentAgent.id, {
				type: role === 'user' ? 'user_message' : 'system_message',
				message_type: 'user_message',
				message,
				date,
			});
		},
		[currentAgent, auth.uuid, sendMessage, addMessage]
	);

	useEffect(() => {
		if (!initialized.current) {
			initialized.current = true;
			setTimeout(() => {
				if (!currentAgent) return null;
				if (messages.length === 0 || lastAgentInitMessage?.agentId !== currentAgent.id) {
					setLastAgentInitMessage({ date: new Date(), agentId: currentAgent.id });
					sendMessageAndAddToHistory(
						'The user is back! Lets pick up the conversation! Reflect on the previous conversation and use your function calling to send him a friendly message.',
						'system'
					);
				}
			}, 300);
		}
		return () => {
			initialized.current = true;
		};
	}, [
		currentAgent,
		lastAgentInitMessage?.agentId,
		messages.length,
		sendMessageAndAddToHistory,
		setLastAgentInitMessage,
	]);

	return (
		<div className="mx-auto max-w-screen-xl p-4">
<<<<<<< HEAD
            <h1 className='text-center text-xl font-semibold'>{currentAgent?.name || 'No Agent Selected'}</h1>
			<MessageContainer agentSet={!!currentAgent} readyState={readyState} messages={messages} />
=======
			<MessageContainer currentAgent={currentAgent} readyState={readyState} previousMessages={[]} messages={messages} />
>>>>>>> d4480d9e
			<UserInput enabled={readyState !== ReadyState.LOADING} onSend={sendMessageAndAddToHistory} />
		</div>
	);
};

export default Chat;<|MERGE_RESOLUTION|>--- conflicted
+++ resolved
@@ -64,12 +64,8 @@
 
 	return (
 		<div className="mx-auto max-w-screen-xl p-4">
-<<<<<<< HEAD
-            <h1 className='text-center text-xl font-semibold'>{currentAgent?.name || 'No Agent Selected'}</h1>
-			<MessageContainer agentSet={!!currentAgent} readyState={readyState} messages={messages} />
-=======
+      <h1 className='text-center text-xl font-semibold'>{currentAgent?.name || 'No Agent Selected'}</h1>
 			<MessageContainer currentAgent={currentAgent} readyState={readyState} previousMessages={[]} messages={messages} />
->>>>>>> d4480d9e
 			<UserInput enabled={readyState !== ReadyState.LOADING} onSend={sendMessageAndAddToHistory} />
 		</div>
 	);
