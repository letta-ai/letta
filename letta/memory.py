import datetime
from abc import ABC, abstractmethod
from typing import Callable, Dict, List, Tuple, Union

from letta.constants import MESSAGE_SUMMARY_REQUEST_ACK, MESSAGE_SUMMARY_WARNING_FRAC
from letta.embeddings import embedding_model, parse_and_chunk_text, query_embedding
from letta.llm_api.llm_api_tools import create
from letta.prompts.gpt_summarize import SYSTEM as SUMMARY_PROMPT_SYSTEM
from letta.schemas.agent import AgentState
from letta.schemas.enums import MessageRole
from letta.schemas.memory import Memory
from letta.schemas.message import Message
from letta.schemas.passage import Passage
from letta.utils import (
    count_tokens,
    extract_date_from_timestamp,
    get_local_time,
    printd,
    validate_date_format,
)


def get_memory_functions(cls: Memory) -> Dict[str, Callable]:
    """Get memory functions for a memory class"""
    functions = {}

    # collect base memory functions (should not be included)
    base_functions = []
    for func_name in dir(Memory):
        funct = getattr(Memory, func_name)
        if callable(funct):
            base_functions.append(func_name)

    for func_name in dir(cls):
        if func_name.startswith("_") or func_name in ["load", "to_dict"]:  # skip base functions
            continue
        if func_name in base_functions:  # dont use BaseMemory functions
            continue
        func = getattr(cls, func_name)
        if not callable(func):  # not a function
            continue
        functions[func_name] = func
    return functions


def _format_summary_history(message_history: List[Message]):
    # TODO use existing prompt formatters for this (eg ChatML)
    return "\n".join([f"{m.role}: {m.text}" for m in message_history])


def summarize_messages(
    agent_state: AgentState,
    message_sequence_to_summarize: List[Message],
):
    """Summarize a message sequence using GPT"""
    # we need the context_window
    context_window = agent_state.llm_config.context_window

    summary_prompt = SUMMARY_PROMPT_SYSTEM
    summary_input = _format_summary_history(message_sequence_to_summarize)
    summary_input_tkns = count_tokens(summary_input)
    if summary_input_tkns > MESSAGE_SUMMARY_WARNING_FRAC * context_window:
        trunc_ratio = (MESSAGE_SUMMARY_WARNING_FRAC * context_window / summary_input_tkns) * 0.8  # For good measure...
        cutoff = int(len(message_sequence_to_summarize) * trunc_ratio)
        summary_input = str(
            [summarize_messages(agent_state, message_sequence_to_summarize=message_sequence_to_summarize[:cutoff])]
            + message_sequence_to_summarize[cutoff:]
        )

    dummy_agent_id = agent_state.id
    message_sequence = []
    message_sequence.append(Message(agent_id=dummy_agent_id, role=MessageRole.system, text=summary_prompt))
    message_sequence.append(Message(agent_id=dummy_agent_id, role=MessageRole.assistant, text=MESSAGE_SUMMARY_REQUEST_ACK))
    message_sequence.append(Message(agent_id=dummy_agent_id, role=MessageRole.user, text=summary_input))

    # TODO: We need to eventually have a separate LLM config for the summarizer LLM
    llm_config_no_inner_thoughts = agent_state.llm_config.model_copy(deep=True)
    llm_config_no_inner_thoughts.put_inner_thoughts_in_kwargs = False
    response = create(
        llm_config=llm_config_no_inner_thoughts,
        user_id=agent_state.created_by_id,
        messages=message_sequence,
        stream=False,
    )

    printd(f"summarize_messages gpt reply: {response.choices[0]}")
    reply = response.choices[0].message.content
<<<<<<< HEAD
    return reply


class ArchivalMemory(ABC):
    @abstractmethod
    def insert(self, memory_string: str):
        """Insert new archival memory

        :param memory_string: Memory string to insert
        :type memory_string: str
        """

    @abstractmethod
    def search(self, query_string, count=None, start=None) -> Tuple[List[str], int]:
        """Search archival memory

        :param query_string: Query string
        :type query_string: str
        :param count: Number of results to return (None for all)
        :type count: Optional[int]
        :param start: Offset to start returning results from (None if 0)
        :type start: Optional[int]

        :return: Tuple of (list of results, total number of results)
        """

    @abstractmethod
    def compile(self) -> str:
        """Convert archival memory into a string representation for a prompt"""

    @abstractmethod
    def count(self) -> int:
        """Count the number of memories in the archival memory"""


class RecallMemory(ABC):
    @abstractmethod
    def text_search(self, query_string, count=None, start=None):
        """Search messages that match query_string in recall memory"""

    @abstractmethod
    def date_search(self, start_date, end_date, count=None, start=None):
        """Search messages between start_date and end_date in recall memory"""

    @abstractmethod
    def compile(self) -> str:
        """Convert recall memory into a string representation for a prompt"""

    @abstractmethod
    def count(self) -> int:
        """Count the number of memories in the recall memory"""

    @abstractmethod
    def insert(self, message: Message):
        """Insert message into recall memory"""


class DummyRecallMemory(RecallMemory):
    """Dummy in-memory version of a recall memory database (eg run on MongoDB)

    Recall memory here is basically just a full conversation history with the user.
    Queryable via string matching, or date matching.

    Recall Memory: The AI's capability to search through past interactions,
    effectively allowing it to 'remember' prior engagements with a user.
    """

    def __init__(self, message_database=None, restrict_search_to_summaries=False):
        self._message_logs = [] if message_database is None else message_database  # consists of full message dicts

        # If true, the pool of messages that can be queried are the automated summaries only
        # (generated when the conversation window needs to be shortened)
        self.restrict_search_to_summaries = restrict_search_to_summaries

    def __len__(self):
        return len(self._message_logs)

    def count(self) -> int:
        return len(self)

    def compile(self) -> str:
        # don't dump all the conversations, just statistics
        system_count = user_count = assistant_count = function_count = other_count = 0
        for msg in self._message_logs:
            role = msg["message"]["role"]
            if role == "system":
                system_count += 1
            elif role == "user":
                user_count += 1
            elif role == "assistant":
                assistant_count += 1
            elif role == "function":
                function_count += 1
            else:
                other_count += 1
        memory_str = (
            f"Statistics:"
            + f"\n{len(self._message_logs)} total messages"
            + f"\n{system_count} system"
            + f"\n{user_count} user"
            + f"\n{assistant_count} assistant"
            + f"\n{function_count} function"
            + f"\n{other_count} other"
        )
        return f"\n### RECALL MEMORY ###" + f"\n{memory_str}"

    def insert(self, message):
        raise NotImplementedError("This should be handled by the PersistenceManager, recall memory is just a search layer on top")

    def text_search(self, query_string, count=None, start=None):
        # in the dummy version, run an (inefficient) case-insensitive match search
        message_pool = [d for d in self._message_logs if d["message"]["role"] not in ["system", "function"]]
        start = 0 if start is None else int(start)
        count = 0 if count is None else int(count)

        printd(
            f"recall_memory.text_search: searching for {query_string} (c={count}, s={start}) in {len(self._message_logs)} total messages"
        )
        matches = [
            d for d in message_pool if d["message"]["content"] is not None and query_string.lower() in d["message"]["content"].lower()
        ]
        printd(f"recall_memory - matches:\n{matches[start:start+count]}")

        # start/count support paging through results
        if start is not None and count is not None:
            return matches[start : start + count], len(matches)
        elif start is None and count is not None:
            return matches[:count], len(matches)
        elif start is not None and count is None:
            return matches[start:], len(matches)
        else:
            return matches, len(matches)

    def date_search(self, start_date, end_date, count=None, start=None):
        message_pool = [d for d in self._message_logs if d["message"]["role"] not in ["system", "function"]]

        # First, validate the start_date and end_date format
        if not validate_date_format(start_date) or not validate_date_format(end_date):
            raise ValueError("Invalid date format. Expected format: YYYY-MM-DD")

        # Convert dates to datetime objects for comparison
        start_date_dt = datetime.datetime.strptime(start_date, "%Y-%m-%d")
        end_date_dt = datetime.datetime.strptime(end_date, "%Y-%m-%d")

        # Next, match items inside self._message_logs
        matches = [
            d
            for d in message_pool
            if start_date_dt <= datetime.datetime.strptime(extract_date_from_timestamp(d["timestamp"]), "%Y-%m-%d") <= end_date_dt
        ]

        # start/count support paging through results
        start = 0 if start is None else int(start)
        count = 0 if count is None else int(count)
        if start is not None and count is not None:
            return matches[start : start + count], len(matches)
        elif start is None and count is not None:
            return matches[:count], len(matches)
        elif start is not None and count is None:
            return matches[start:], len(matches)
        else:
            return matches, len(matches)


class EmbeddingArchivalMemory(ArchivalMemory):
    """Archival memory with embedding based search"""

    def __init__(self, agent_state: AgentState, top_k: int = 100):
        """Init function for archival memory

        :param archival_memory_database: name of dataset to pre-fill archival with
        :type archival_memory_database: str
        """
        from letta.agent_store.storage import StorageConnector

        self.top_k = top_k
        self.agent_state = agent_state

        # create embedding model
        self.embed_model = embedding_model(agent_state.embedding_config)
        if agent_state.embedding_config.embedding_chunk_size is None:
            raise ValueError(f"Must set {agent_state.embedding_config.embedding_chunk_size}")
        else:
            self.embedding_chunk_size = agent_state.embedding_config.embedding_chunk_size

        # create storage backend
        self.storage = StorageConnector.get_archival_storage_connector(user_id=agent_state.created_by_id, agent_id=agent_state.id)
        # TODO: have some mechanism for cleanup otherwise will lead to OOM
        self.cache = {}

    def create_passage(self, text, embedding):
        return Passage(
            user_id=self.agent_state.created_by_id,
            agent_id=self.agent_state.id,
            text=text,
            embedding=embedding,
            embedding_config=self.agent_state.embedding_config,
        )

    def save(self):
        """Save the index to disk"""
        self.storage.save()

    def insert(self, memory_string, return_ids=False) -> Union[bool, List[str]]:
        """Embed and save memory string"""

        if not isinstance(memory_string, str):
            raise TypeError("memory must be a string")

        try:
            passages = []

            # breakup string into passages
            for text in parse_and_chunk_text(memory_string, self.embedding_chunk_size):
                embedding = self.embed_model.get_text_embedding(text)
                # fixing weird bug where type returned isn't a list, but instead is an object
                # eg: embedding={'object': 'list', 'data': [{'object': 'embedding', 'embedding': [-0.0071973633, -0.07893023,
                if isinstance(embedding, dict):
                    try:
                        embedding = embedding["data"][0]["embedding"]
                    except (KeyError, IndexError):
                        # TODO as a fallback, see if we can find any lists in the payload
                        raise TypeError(
                            f"Got back an unexpected payload from text embedding function, type={type(embedding)}, value={embedding}"
                        )
                passages.append(self.create_passage(text, embedding))

            # grab the return IDs before the list gets modified
            ids = [str(p.id) for p in passages]

            # insert passages
            self.storage.insert_many(passages)

            if return_ids:
                return ids
            else:
                return True

        except Exception as e:
            print("Archival insert error", e)
            raise e

    def search(self, query_string, count=None, start=None):
        """Search query string"""
        start = 0 if start is None else int(start)
        count = self.top_k if count is None else int(count)

        if not isinstance(query_string, str):
            return TypeError("query must be a string")

        try:
            if query_string not in self.cache:
                # self.cache[query_string] = self.retriever.retrieve(query_string)
                query_vec = query_embedding(self.embed_model, query_string)
                self.cache[query_string] = self.storage.query(query_string, query_vec, top_k=self.top_k)

            end = min(count + start, len(self.cache[query_string]))

            results = self.cache[query_string][start:end]
            results = [{"timestamp": get_local_time(), "content": node.text} for node in results]
            return results, len(results)
        except Exception as e:
            print("Archival search error", e)
            raise e

    def compile(self) -> str:
        limit = 10
        passages = []
        for passage in list(self.storage.get_all(limit=limit)):  # TODO: only get first 10
            passages.append(str(passage.text))
        memory_str = "\n".join(passages)
        return f"\n### ARCHIVAL MEMORY ###" + f"\n{memory_str}" + f"\nSize: {self.storage.size()}"

    def __len__(self):
        return self.storage.size()

    def count(self) -> int:
        return len(self)
=======
    return reply
>>>>>>> c0d99baa
<|MERGE_RESOLUTION|>--- conflicted
+++ resolved
@@ -1,23 +1,13 @@
-import datetime
-from abc import ABC, abstractmethod
-from typing import Callable, Dict, List, Tuple, Union
+from typing import Callable, Dict, List
 
 from letta.constants import MESSAGE_SUMMARY_REQUEST_ACK, MESSAGE_SUMMARY_WARNING_FRAC
-from letta.embeddings import embedding_model, parse_and_chunk_text, query_embedding
 from letta.llm_api.llm_api_tools import create
 from letta.prompts.gpt_summarize import SYSTEM as SUMMARY_PROMPT_SYSTEM
 from letta.schemas.agent import AgentState
 from letta.schemas.enums import MessageRole
 from letta.schemas.memory import Memory
 from letta.schemas.message import Message
-from letta.schemas.passage import Passage
-from letta.utils import (
-    count_tokens,
-    extract_date_from_timestamp,
-    get_local_time,
-    printd,
-    validate_date_format,
-)
+from letta.utils import count_tokens, printd
 
 
 def get_memory_functions(cls: Memory) -> Dict[str, Callable]:
@@ -85,285 +75,4 @@
 
     printd(f"summarize_messages gpt reply: {response.choices[0]}")
     reply = response.choices[0].message.content
-<<<<<<< HEAD
-    return reply
-
-
-class ArchivalMemory(ABC):
-    @abstractmethod
-    def insert(self, memory_string: str):
-        """Insert new archival memory
-
-        :param memory_string: Memory string to insert
-        :type memory_string: str
-        """
-
-    @abstractmethod
-    def search(self, query_string, count=None, start=None) -> Tuple[List[str], int]:
-        """Search archival memory
-
-        :param query_string: Query string
-        :type query_string: str
-        :param count: Number of results to return (None for all)
-        :type count: Optional[int]
-        :param start: Offset to start returning results from (None if 0)
-        :type start: Optional[int]
-
-        :return: Tuple of (list of results, total number of results)
-        """
-
-    @abstractmethod
-    def compile(self) -> str:
-        """Convert archival memory into a string representation for a prompt"""
-
-    @abstractmethod
-    def count(self) -> int:
-        """Count the number of memories in the archival memory"""
-
-
-class RecallMemory(ABC):
-    @abstractmethod
-    def text_search(self, query_string, count=None, start=None):
-        """Search messages that match query_string in recall memory"""
-
-    @abstractmethod
-    def date_search(self, start_date, end_date, count=None, start=None):
-        """Search messages between start_date and end_date in recall memory"""
-
-    @abstractmethod
-    def compile(self) -> str:
-        """Convert recall memory into a string representation for a prompt"""
-
-    @abstractmethod
-    def count(self) -> int:
-        """Count the number of memories in the recall memory"""
-
-    @abstractmethod
-    def insert(self, message: Message):
-        """Insert message into recall memory"""
-
-
-class DummyRecallMemory(RecallMemory):
-    """Dummy in-memory version of a recall memory database (eg run on MongoDB)
-
-    Recall memory here is basically just a full conversation history with the user.
-    Queryable via string matching, or date matching.
-
-    Recall Memory: The AI's capability to search through past interactions,
-    effectively allowing it to 'remember' prior engagements with a user.
-    """
-
-    def __init__(self, message_database=None, restrict_search_to_summaries=False):
-        self._message_logs = [] if message_database is None else message_database  # consists of full message dicts
-
-        # If true, the pool of messages that can be queried are the automated summaries only
-        # (generated when the conversation window needs to be shortened)
-        self.restrict_search_to_summaries = restrict_search_to_summaries
-
-    def __len__(self):
-        return len(self._message_logs)
-
-    def count(self) -> int:
-        return len(self)
-
-    def compile(self) -> str:
-        # don't dump all the conversations, just statistics
-        system_count = user_count = assistant_count = function_count = other_count = 0
-        for msg in self._message_logs:
-            role = msg["message"]["role"]
-            if role == "system":
-                system_count += 1
-            elif role == "user":
-                user_count += 1
-            elif role == "assistant":
-                assistant_count += 1
-            elif role == "function":
-                function_count += 1
-            else:
-                other_count += 1
-        memory_str = (
-            f"Statistics:"
-            + f"\n{len(self._message_logs)} total messages"
-            + f"\n{system_count} system"
-            + f"\n{user_count} user"
-            + f"\n{assistant_count} assistant"
-            + f"\n{function_count} function"
-            + f"\n{other_count} other"
-        )
-        return f"\n### RECALL MEMORY ###" + f"\n{memory_str}"
-
-    def insert(self, message):
-        raise NotImplementedError("This should be handled by the PersistenceManager, recall memory is just a search layer on top")
-
-    def text_search(self, query_string, count=None, start=None):
-        # in the dummy version, run an (inefficient) case-insensitive match search
-        message_pool = [d for d in self._message_logs if d["message"]["role"] not in ["system", "function"]]
-        start = 0 if start is None else int(start)
-        count = 0 if count is None else int(count)
-
-        printd(
-            f"recall_memory.text_search: searching for {query_string} (c={count}, s={start}) in {len(self._message_logs)} total messages"
-        )
-        matches = [
-            d for d in message_pool if d["message"]["content"] is not None and query_string.lower() in d["message"]["content"].lower()
-        ]
-        printd(f"recall_memory - matches:\n{matches[start:start+count]}")
-
-        # start/count support paging through results
-        if start is not None and count is not None:
-            return matches[start : start + count], len(matches)
-        elif start is None and count is not None:
-            return matches[:count], len(matches)
-        elif start is not None and count is None:
-            return matches[start:], len(matches)
-        else:
-            return matches, len(matches)
-
-    def date_search(self, start_date, end_date, count=None, start=None):
-        message_pool = [d for d in self._message_logs if d["message"]["role"] not in ["system", "function"]]
-
-        # First, validate the start_date and end_date format
-        if not validate_date_format(start_date) or not validate_date_format(end_date):
-            raise ValueError("Invalid date format. Expected format: YYYY-MM-DD")
-
-        # Convert dates to datetime objects for comparison
-        start_date_dt = datetime.datetime.strptime(start_date, "%Y-%m-%d")
-        end_date_dt = datetime.datetime.strptime(end_date, "%Y-%m-%d")
-
-        # Next, match items inside self._message_logs
-        matches = [
-            d
-            for d in message_pool
-            if start_date_dt <= datetime.datetime.strptime(extract_date_from_timestamp(d["timestamp"]), "%Y-%m-%d") <= end_date_dt
-        ]
-
-        # start/count support paging through results
-        start = 0 if start is None else int(start)
-        count = 0 if count is None else int(count)
-        if start is not None and count is not None:
-            return matches[start : start + count], len(matches)
-        elif start is None and count is not None:
-            return matches[:count], len(matches)
-        elif start is not None and count is None:
-            return matches[start:], len(matches)
-        else:
-            return matches, len(matches)
-
-
-class EmbeddingArchivalMemory(ArchivalMemory):
-    """Archival memory with embedding based search"""
-
-    def __init__(self, agent_state: AgentState, top_k: int = 100):
-        """Init function for archival memory
-
-        :param archival_memory_database: name of dataset to pre-fill archival with
-        :type archival_memory_database: str
-        """
-        from letta.agent_store.storage import StorageConnector
-
-        self.top_k = top_k
-        self.agent_state = agent_state
-
-        # create embedding model
-        self.embed_model = embedding_model(agent_state.embedding_config)
-        if agent_state.embedding_config.embedding_chunk_size is None:
-            raise ValueError(f"Must set {agent_state.embedding_config.embedding_chunk_size}")
-        else:
-            self.embedding_chunk_size = agent_state.embedding_config.embedding_chunk_size
-
-        # create storage backend
-        self.storage = StorageConnector.get_archival_storage_connector(user_id=agent_state.created_by_id, agent_id=agent_state.id)
-        # TODO: have some mechanism for cleanup otherwise will lead to OOM
-        self.cache = {}
-
-    def create_passage(self, text, embedding):
-        return Passage(
-            user_id=self.agent_state.created_by_id,
-            agent_id=self.agent_state.id,
-            text=text,
-            embedding=embedding,
-            embedding_config=self.agent_state.embedding_config,
-        )
-
-    def save(self):
-        """Save the index to disk"""
-        self.storage.save()
-
-    def insert(self, memory_string, return_ids=False) -> Union[bool, List[str]]:
-        """Embed and save memory string"""
-
-        if not isinstance(memory_string, str):
-            raise TypeError("memory must be a string")
-
-        try:
-            passages = []
-
-            # breakup string into passages
-            for text in parse_and_chunk_text(memory_string, self.embedding_chunk_size):
-                embedding = self.embed_model.get_text_embedding(text)
-                # fixing weird bug where type returned isn't a list, but instead is an object
-                # eg: embedding={'object': 'list', 'data': [{'object': 'embedding', 'embedding': [-0.0071973633, -0.07893023,
-                if isinstance(embedding, dict):
-                    try:
-                        embedding = embedding["data"][0]["embedding"]
-                    except (KeyError, IndexError):
-                        # TODO as a fallback, see if we can find any lists in the payload
-                        raise TypeError(
-                            f"Got back an unexpected payload from text embedding function, type={type(embedding)}, value={embedding}"
-                        )
-                passages.append(self.create_passage(text, embedding))
-
-            # grab the return IDs before the list gets modified
-            ids = [str(p.id) for p in passages]
-
-            # insert passages
-            self.storage.insert_many(passages)
-
-            if return_ids:
-                return ids
-            else:
-                return True
-
-        except Exception as e:
-            print("Archival insert error", e)
-            raise e
-
-    def search(self, query_string, count=None, start=None):
-        """Search query string"""
-        start = 0 if start is None else int(start)
-        count = self.top_k if count is None else int(count)
-
-        if not isinstance(query_string, str):
-            return TypeError("query must be a string")
-
-        try:
-            if query_string not in self.cache:
-                # self.cache[query_string] = self.retriever.retrieve(query_string)
-                query_vec = query_embedding(self.embed_model, query_string)
-                self.cache[query_string] = self.storage.query(query_string, query_vec, top_k=self.top_k)
-
-            end = min(count + start, len(self.cache[query_string]))
-
-            results = self.cache[query_string][start:end]
-            results = [{"timestamp": get_local_time(), "content": node.text} for node in results]
-            return results, len(results)
-        except Exception as e:
-            print("Archival search error", e)
-            raise e
-
-    def compile(self) -> str:
-        limit = 10
-        passages = []
-        for passage in list(self.storage.get_all(limit=limit)):  # TODO: only get first 10
-            passages.append(str(passage.text))
-        memory_str = "\n".join(passages)
-        return f"\n### ARCHIVAL MEMORY ###" + f"\n{memory_str}" + f"\nSize: {self.storage.size()}"
-
-    def __len__(self):
-        return self.storage.size()
-
-    def count(self) -> int:
-        return len(self)
-=======
-    return reply
->>>>>>> c0d99baa
+    return reply