import asyncio
import json
import uuid
from typing import Any, AsyncGenerator, Dict, List, Optional, Tuple, Union

from openai import AsyncStream
from openai.types import CompletionUsage
from openai.types.chat import ChatCompletion, ChatCompletionChunk

from letta.agents.base_agent import BaseAgent
from letta.agents.helpers import _create_letta_response, _prepare_in_context_messages_async, generate_step_id
from letta.helpers import ToolRulesSolver
from letta.helpers.datetime_helpers import get_utc_timestamp_ns
from letta.helpers.tool_execution_helper import enable_strict_mode
from letta.interfaces.anthropic_streaming_interface import AnthropicStreamingInterface
from letta.interfaces.openai_streaming_interface import OpenAIStreamingInterface
from letta.llm_api.llm_client import LLMClient
from letta.llm_api.llm_client_base import LLMClientBase
from letta.local_llm.constants import INNER_THOUGHTS_KWARG
from letta.log import get_logger
from letta.orm.enums import ToolType
from letta.schemas.agent import AgentState
from letta.schemas.enums import MessageRole, MessageStreamStatus
from letta.schemas.letta_message import AssistantMessage
from letta.schemas.letta_message_content import OmittedReasoningContent, ReasoningContent, RedactedReasoningContent, TextContent
from letta.schemas.letta_response import LettaResponse
from letta.schemas.message import Message, MessageCreate
from letta.schemas.openai.chat_completion_response import ToolCall, UsageStatistics
from letta.schemas.provider_trace import ProviderTraceCreate
from letta.schemas.usage import LettaUsageStatistics
from letta.schemas.user import User
from letta.server.rest_api.utils import create_letta_messages_from_llm_response
from letta.services.agent_manager import AgentManager
from letta.services.block_manager import BlockManager
from letta.services.message_manager import MessageManager
from letta.services.passage_manager import PassageManager
from letta.services.step_manager import NoopStepManager, StepManager
from letta.services.telemetry_manager import NoopTelemetryManager, TelemetryManager
from letta.services.tool_executor.tool_execution_manager import ToolExecutionManager
from letta.system import package_function_response
from letta.tracing import log_event, trace_method, tracer

logger = get_logger(__name__)


class LettaAgent(BaseAgent):

    def __init__(
        self,
        agent_id: str,
        message_manager: MessageManager,
        agent_manager: AgentManager,
        block_manager: BlockManager,
        passage_manager: PassageManager,
        actor: User,
        step_manager: StepManager = NoopStepManager(),
        telemetry_manager: TelemetryManager = NoopTelemetryManager(),
    ):
        super().__init__(agent_id=agent_id, openai_client=None, message_manager=message_manager, agent_manager=agent_manager, actor=actor)

        # TODO: Make this more general, factorable
        # Summarizer settings
        self.block_manager = block_manager
        self.passage_manager = passage_manager
        self.step_manager = step_manager
        self.telemetry_manager = telemetry_manager
        self.response_messages: List[Message] = []

        self.last_function_response = None

        # Cached archival memory/message size
        self.num_messages = 0
        self.num_archival_memories = 0

    @trace_method
    async def step(self, input_messages: List[MessageCreate], max_steps: int = 10, use_assistant_message: bool = True) -> LettaResponse:
        agent_state = await self.agent_manager.get_agent_by_id_async(
            agent_id=self.agent_id, include_relationships=["tools", "memory"], actor=self.actor
<<<<<<< HEAD
        )
        _, new_in_context_messages, usage = await self._step(agent_state=agent_state, input_messages=input_messages, max_steps=max_steps)
        return _create_letta_response(
            new_in_context_messages=new_in_context_messages, use_assistant_message=use_assistant_message, usage=usage
        )

    @trace_method
    async def step_stream_no_tokens(self, input_messages: List[MessageCreate], max_steps: int = 10, use_assistant_message: bool = True):
        agent_state = await self.agent_manager.get_agent_by_id_async(
            agent_id=self.agent_id, include_relationships=["tools", "memory"], actor=self.actor
        )
        current_in_context_messages, new_in_context_messages = await _prepare_in_context_messages_async(
            input_messages, agent_state, self.message_manager, self.actor
        )
        tool_rules_solver = ToolRulesSolver(agent_state.tool_rules)
        llm_client = LLMClient.create(
            provider_type=agent_state.llm_config.model_endpoint_type,
            put_inner_thoughts_first=True,
            actor=self.actor,
        )
=======
        )
        _, new_in_context_messages, usage = await self._step(agent_state=agent_state, input_messages=input_messages, max_steps=max_steps)
        return _create_letta_response(
            new_in_context_messages=new_in_context_messages, use_assistant_message=use_assistant_message, usage=usage
        )

    @trace_method
    async def step_stream_no_tokens(self, input_messages: List[MessageCreate], max_steps: int = 10, use_assistant_message: bool = True):
        agent_state = await self.agent_manager.get_agent_by_id_async(
            agent_id=self.agent_id, include_relationships=["tools", "memory"], actor=self.actor
        )
        current_in_context_messages, new_in_context_messages = await _prepare_in_context_messages_async(
            input_messages, agent_state, self.message_manager, self.actor
        )
        tool_rules_solver = ToolRulesSolver(agent_state.tool_rules)
        llm_client = LLMClient.create(
            provider_type=agent_state.llm_config.model_endpoint_type,
            put_inner_thoughts_first=True,
            actor=self.actor,
        )
>>>>>>> 49905541
        usage = LettaUsageStatistics()
        for _ in range(max_steps):
            step_id = generate_step_id()

            in_context_messages = await self._rebuild_memory_async(
                current_in_context_messages + new_in_context_messages,
                agent_state,
                num_messages=self.num_messages,
                num_archival_memories=self.num_archival_memories,
            )
            log_event("agent.stream_no_tokens.messages.refreshed")  # [1^]

            request_data = await self._create_llm_request_data_async(
                llm_client=llm_client,
                in_context_messages=in_context_messages,
                agent_state=agent_state,
                tool_rules_solver=tool_rules_solver,
                # TODO: pass in reasoning content
            )
            log_event("agent.stream_no_tokens.llm_request.created")  # [2^]

            try:
                response_data = await llm_client.request_async(request_data, agent_state.llm_config)
            except Exception as e:
                raise llm_client.handle_llm_error(e)
            log_event("agent.stream_no_tokens.llm_response.received")  # [3^]

            response = llm_client.convert_response_to_chat_completion(response_data, in_context_messages, agent_state.llm_config)

            # update usage
            # TODO: add run_id
            usage.step_count += 1
            usage.completion_tokens += response.usage.completion_tokens
            usage.prompt_tokens += response.usage.prompt_tokens
            usage.total_tokens += response.usage.total_tokens

            if not response.choices[0].message.tool_calls:
                # TODO: make into a real error
                raise ValueError("No tool calls found in response, model must make a tool call")
            tool_call = response.choices[0].message.tool_calls[0]
            if response.choices[0].message.reasoning_content:
                reasoning = [
                    ReasoningContent(
                        reasoning=response.choices[0].message.reasoning_content,
                        is_native=True,
                        signature=response.choices[0].message.reasoning_content_signature,
                    )
                ]
            else:
                reasoning = [TextContent(text=response.choices[0].message.content)]  # reasoning placed into content for legacy reasons

            persisted_messages, should_continue = await self._handle_ai_response(
                tool_call, agent_state, tool_rules_solver, response.usage, reasoning_content=reasoning
            )
            self.response_messages.extend(persisted_messages)
            new_in_context_messages.extend(persisted_messages)
            log_event("agent.stream_no_tokens.llm_response.processed")  # [4^]

            # Log LLM Trace
            await self.telemetry_manager.create_provider_trace_async(
                actor=self.actor,
                provider_trace_create=ProviderTraceCreate(
                    request_json=request_data,
                    response_json=response_data,
                    step_id=step_id,
                    organization_id=self.actor.organization_id,
                ),
            )

            # stream step
            # TODO: improve TTFT
            filter_user_messages = [m for m in persisted_messages if m.role != "user"]
            letta_messages = Message.to_letta_messages_from_list(
                filter_user_messages, use_assistant_message=use_assistant_message, reverse=False
            )
            for message in letta_messages:
                yield f"data: {message.model_dump_json()}\n\n"

            if not should_continue:
                break

        # Extend the in context message ids
        if not agent_state.message_buffer_autoclear:
            message_ids = [m.id for m in (current_in_context_messages + new_in_context_messages)]
            await self.agent_manager.set_in_context_messages_async(agent_id=self.agent_id, message_ids=message_ids, actor=self.actor)

        # Return back usage
        yield f"data: {usage.model_dump_json()}\n\n"

    async def _step(
        self, agent_state: AgentState, input_messages: List[MessageCreate], max_steps: int = 10
    ) -> Tuple[List[Message], List[Message], CompletionUsage]:
        """
        Carries out an invocation of the agent loop. In each step, the agent
            1. Rebuilds its memory
            2. Generates a request for the LLM
            3. Fetches a response from the LLM
            4. Processes the response
        """
        current_in_context_messages, new_in_context_messages = await _prepare_in_context_messages_async(
            input_messages, agent_state, self.message_manager, self.actor
        )
        tool_rules_solver = ToolRulesSolver(agent_state.tool_rules)
        llm_client = LLMClient.create(
            provider_type=agent_state.llm_config.model_endpoint_type,
            put_inner_thoughts_first=True,
            actor=self.actor,
        )
        usage = LettaUsageStatistics()
        for _ in range(max_steps):
            step_id = generate_step_id()

            in_context_messages = await self._rebuild_memory_async(
                current_in_context_messages + new_in_context_messages,
                agent_state,
                num_messages=self.num_messages,
                num_archival_memories=self.num_archival_memories,
            )
            log_event("agent.step.messages.refreshed")  # [1^]

            request_data = await self._create_llm_request_data_async(
                llm_client=llm_client,
                in_context_messages=in_context_messages,
                agent_state=agent_state,
                tool_rules_solver=tool_rules_solver,
                # TODO: pass in reasoning content
            )
            log_event("agent.step.llm_request.created")  # [2^]

            try:
                response_data = await llm_client.request_async(request_data, agent_state.llm_config)
            except Exception as e:
                raise llm_client.handle_llm_error(e)
            log_event("agent.step.llm_response.received")  # [3^]

            response = llm_client.convert_response_to_chat_completion(response_data, in_context_messages, agent_state.llm_config)
<<<<<<< HEAD

            # TODO: add run_id
            usage.step_count += 1
            usage.completion_tokens += response.usage.completion_tokens
            usage.prompt_tokens += response.usage.prompt_tokens
            usage.total_tokens += response.usage.total_tokens

=======

            # TODO: add run_id
            usage.step_count += 1
            usage.completion_tokens += response.usage.completion_tokens
            usage.prompt_tokens += response.usage.prompt_tokens
            usage.total_tokens += response.usage.total_tokens

>>>>>>> 49905541
            if not response.choices[0].message.tool_calls:
                # TODO: make into a real error
                raise ValueError("No tool calls found in response, model must make a tool call")
            tool_call = response.choices[0].message.tool_calls[0]
            if response.choices[0].message.reasoning_content:
                reasoning = [
                    ReasoningContent(
                        reasoning=response.choices[0].message.reasoning_content,
                        is_native=True,
                        signature=response.choices[0].message.reasoning_content_signature,
                    )
                ]
            else:
                reasoning = [TextContent(text=response.choices[0].message.content)]  # reasoning placed into content for legacy reasons

            persisted_messages, should_continue = await self._handle_ai_response(
                tool_call, agent_state, tool_rules_solver, response.usage, reasoning_content=reasoning, step_id=step_id
            )
            self.response_messages.extend(persisted_messages)
            new_in_context_messages.extend(persisted_messages)
            log_event("agent.step.llm_response.processed")  # [4^]

            # Log LLM Trace
            await self.telemetry_manager.create_provider_trace_async(
                actor=self.actor,
                provider_trace_create=ProviderTraceCreate(
                    request_json=request_data,
                    response_json=response_data,
                    step_id=step_id,
                    organization_id=self.actor.organization_id,
                ),
            )

            if not should_continue:
                break

        # Extend the in context message ids
        if not agent_state.message_buffer_autoclear:
            message_ids = [m.id for m in (current_in_context_messages + new_in_context_messages)]
            await self.agent_manager.set_in_context_messages_async(agent_id=self.agent_id, message_ids=message_ids, actor=self.actor)

        return current_in_context_messages, new_in_context_messages, usage

    @trace_method
    async def step_stream(
        self,
        input_messages: List[MessageCreate],
        max_steps: int = 10,
        use_assistant_message: bool = True,
        request_start_timestamp_ns: Optional[int] = None,
    ) -> AsyncGenerator[str, None]:
        """
        Carries out an invocation of the agent loop in a streaming fashion that yields partial tokens.
        Whenever we detect a tool call, we yield from _handle_ai_response as well. At each step, the agent
            1. Rebuilds its memory
            2. Generates a request for the LLM
            3. Fetches a response from the LLM
            4. Processes the response
        """
        agent_state = await self.agent_manager.get_agent_by_id_async(
            agent_id=self.agent_id, include_relationships=["tools", "memory"], actor=self.actor
        )
        current_in_context_messages, new_in_context_messages = await _prepare_in_context_messages_async(
            input_messages, agent_state, self.message_manager, self.actor
        )
        tool_rules_solver = ToolRulesSolver(agent_state.tool_rules)
        llm_client = LLMClient.create(
            provider_type=agent_state.llm_config.model_endpoint_type,
            put_inner_thoughts_first=True,
            actor=self.actor,
        )
        usage = LettaUsageStatistics()

        for _ in range(max_steps):
            step_id = generate_step_id()
            in_context_messages = await self._rebuild_memory_async(
                current_in_context_messages + new_in_context_messages,
                agent_state,
                num_messages=self.num_messages,
                num_archival_memories=self.num_archival_memories,
            )
            log_event("agent.step.messages.refreshed")  # [1^]

            request_data = await self._create_llm_request_data_async(
                llm_client=llm_client,
                in_context_messages=in_context_messages,
                agent_state=agent_state,
                tool_rules_solver=tool_rules_solver,
            )
            log_event("agent.stream.llm_request.created")  # [2^]

            try:
                stream = await llm_client.stream_async(request_data, agent_state.llm_config)
            except Exception as e:
                raise llm_client.handle_llm_error(e)
            log_event("agent.stream.llm_response.received")  # [3^]

            # TODO: THIS IS INCREDIBLY UGLY
            # TODO: THERE ARE MULTIPLE COPIES OF THE LLM_CONFIG EVERYWHERE THAT ARE GETTING MANIPULATED
            if agent_state.llm_config.model_endpoint_type == "anthropic":
                interface = AnthropicStreamingInterface(
                    use_assistant_message=use_assistant_message,
                    put_inner_thoughts_in_kwarg=agent_state.llm_config.put_inner_thoughts_in_kwargs,
                )
            elif agent_state.llm_config.model_endpoint_type == "openai":
                interface = OpenAIStreamingInterface(
                    use_assistant_message=use_assistant_message,
                    put_inner_thoughts_in_kwarg=agent_state.llm_config.put_inner_thoughts_in_kwargs,
                )
            else:
                raise ValueError(f"Streaming not supported for {agent_state.llm_config}")

            first_chunk, ttft_span = True, None
            if request_start_timestamp_ns is not None:
                ttft_span = tracer.start_span("time_to_first_token", start_time=request_start_timestamp_ns)
                ttft_span.set_attributes({f"llm_config.{k}": v for k, v in agent_state.llm_config.model_dump().items() if v is not None})

            async for chunk in interface.process(stream):
                # Measure time to first token
                if first_chunk and ttft_span is not None:
                    now = get_utc_timestamp_ns()
                    ttft_ns = now - request_start_timestamp_ns
                    ttft_span.add_event(name="time_to_first_token_ms", attributes={"ttft_ms": ttft_ns // 1_000_000})
                    ttft_span.end()
                    first_chunk = False

                yield f"data: {chunk.model_dump_json()}\n\n"

            # update usage
            usage.step_count += 1
            usage.completion_tokens += interface.output_tokens
            usage.prompt_tokens += interface.input_tokens
            usage.total_tokens += interface.input_tokens + interface.output_tokens

            # Process resulting stream content
            tool_call = interface.get_tool_call_object()
            reasoning_content = interface.get_reasoning_content()
            persisted_messages, should_continue = await self._handle_ai_response(
                tool_call,
                agent_state,
                tool_rules_solver,
                UsageStatistics(
                    completion_tokens=interface.output_tokens,
                    prompt_tokens=interface.input_tokens,
                    total_tokens=interface.input_tokens + interface.output_tokens,
                ),
                reasoning_content=reasoning_content,
                pre_computed_assistant_message_id=interface.letta_assistant_message_id,
                pre_computed_tool_message_id=interface.letta_tool_message_id,
                step_id=step_id,
            )
            self.response_messages.extend(persisted_messages)
            new_in_context_messages.extend(persisted_messages)

            # TODO (cliandy): the stream POST request span has ended at this point, we should tie this to the stream
            # log_event("agent.stream.llm_response.processed") # [4^]

            # Log LLM Trace
            # TODO (cliandy): we are piecing together the streamed response here. Content here does not match the actual response schema.
            await self.telemetry_manager.create_provider_trace_async(
                actor=self.actor,
                provider_trace_create=ProviderTraceCreate(
                    request_json=request_data,
                    response_json={
                        "content": {
                            "tool_call": tool_call.model_dump_json(),
                            "reasoning": [content.model_dump_json() for content in reasoning_content],
                        },
                        "id": interface.message_id,
                        "model": interface.model,
                        "role": "assistant",
                        # "stop_reason": "",
                        # "stop_sequence": None,
                        "type": "message",
                        "usage": {"input_tokens": interface.input_tokens, "output_tokens": interface.output_tokens},
                    },
                    step_id=step_id,
                    organization_id=self.actor.organization_id,
                ),
            )

            if not use_assistant_message or should_continue:
                tool_return = [msg for msg in persisted_messages if msg.role == "tool"][-1].to_letta_messages()[0]
                yield f"data: {tool_return.model_dump_json()}\n\n"

            if not should_continue:
                break

        # Extend the in context message ids
        if not agent_state.message_buffer_autoclear:
            message_ids = [m.id for m in (current_in_context_messages + new_in_context_messages)]
            await self.agent_manager.set_in_context_messages_async(agent_id=self.agent_id, message_ids=message_ids, actor=self.actor)

        # TODO: This may be out of sync, if in between steps users add files
        # NOTE (cliandy): temporary for now for particlar use cases.
        self.num_messages = await self.message_manager.size_async(actor=self.actor, agent_id=agent_state.id)
        self.num_archival_memories = await self.passage_manager.size_async(actor=self.actor, agent_id=agent_state.id)

        # TODO: Also yield out a letta usage stats SSE
        yield f"data: {usage.model_dump_json()}\n\n"
        yield f"data: {MessageStreamStatus.done.model_dump_json()}\n\n"

    @trace_method
    async def _create_llm_request_data_async(
        self,
        llm_client: LLMClientBase,
        in_context_messages: List[Message],
        agent_state: AgentState,
        tool_rules_solver: ToolRulesSolver,
    ) -> ChatCompletion | AsyncStream[ChatCompletionChunk]:
        self.num_messages = self.num_messages or (await self.message_manager.size_async(actor=self.actor, agent_id=agent_state.id))
        self.num_archival_memories = self.num_archival_memories or (
            await self.passage_manager.size_async(actor=self.actor, agent_id=agent_state.id)
        )
        in_context_messages = await self._rebuild_memory_async(
            in_context_messages, agent_state, num_messages=self.num_messages, num_archival_memories=self.num_archival_memories
        )

        tools = [
            t
            for t in agent_state.tools
            if t.tool_type
            in {
                ToolType.CUSTOM,
                ToolType.LETTA_CORE,
                ToolType.LETTA_MEMORY_CORE,
                ToolType.LETTA_MULTI_AGENT_CORE,
                ToolType.LETTA_SLEEPTIME_CORE,
                ToolType.LETTA_VOICE_SLEEPTIME_CORE,
                ToolType.LETTA_BUILTIN,
            }
            or (t.tool_type == ToolType.EXTERNAL_COMPOSIO)
        ]

        # Mirror the sync agent loop: get allowed tools or allow all if none are allowed
        if self.last_function_response is None:
            self.last_function_response = await self._load_last_function_response_async()
        valid_tool_names = tool_rules_solver.get_allowed_tool_names(
            available_tools=set([t.name for t in tools]),
            last_function_response=self.last_function_response,
        ) or list(set(t.name for t in tools))

        # TODO: Copied from legacy agent loop, so please be cautious
        # Set force tool
        force_tool_call = None
        if len(valid_tool_names) == 1:
            force_tool_call = valid_tool_names[0]

        allowed_tools = [enable_strict_mode(t.json_schema) for t in tools if t.name in set(valid_tool_names)]

        return llm_client.build_request_data(in_context_messages, agent_state.llm_config, allowed_tools, force_tool_call)

    @trace_method
    async def _handle_ai_response(
        self,
        tool_call: ToolCall,
        agent_state: AgentState,
        tool_rules_solver: ToolRulesSolver,
        usage: UsageStatistics,
        reasoning_content: Optional[List[Union[TextContent, ReasoningContent, RedactedReasoningContent, OmittedReasoningContent]]] = None,
        pre_computed_assistant_message_id: Optional[str] = None,
        pre_computed_tool_message_id: Optional[str] = None,
        step_id: str | None = None,
    ) -> Tuple[List[Message], bool]:
        """
        Now that streaming is done, handle the final AI response.
        This might yield additional SSE tokens if we do stalling.
        At the end, set self._continue_execution accordingly.
        """
        tool_call_name = tool_call.function.name
        tool_call_args_str = tool_call.function.arguments

        try:
            tool_args = json.loads(tool_call_args_str)
            assert isinstance(tool_args, dict), "tool_args must be a dict"
        except json.JSONDecodeError:
            tool_args = {}
        except AssertionError:
            tool_args = json.loads(tool_args)

        # Get request heartbeats and coerce to bool
        request_heartbeat = tool_args.pop("request_heartbeat", False)
        # Pre-emptively pop out inner_thoughts
        tool_args.pop(INNER_THOUGHTS_KWARG, "")

        # So this is necessary, because sometimes non-structured outputs makes mistakes
        if not isinstance(request_heartbeat, bool):
            if isinstance(request_heartbeat, str):
                request_heartbeat = request_heartbeat.lower() == "true"
            else:
                request_heartbeat = bool(request_heartbeat)

        tool_call_id = tool_call.id or f"call_{uuid.uuid4().hex[:8]}"

        tool_result, success_flag = await self._execute_tool(
            tool_name=tool_call_name,
            tool_args=tool_args,
            agent_state=agent_state,
        )
        function_response = package_function_response(tool_result, success_flag)

        # 4. Register tool call with tool rule solver
        # Resolve whether or not to continue stepping
        continue_stepping = request_heartbeat
        tool_rules_solver.register_tool_call(tool_name=tool_call_name)
        if tool_rules_solver.is_terminal_tool(tool_name=tool_call_name):
            continue_stepping = False
        elif tool_rules_solver.has_children_tools(tool_name=tool_call_name):
            continue_stepping = True
        elif tool_rules_solver.is_continue_tool(tool_name=tool_call_name):
            continue_stepping = True

        # 5a. Persist Steps to DB
        # Following agent loop to persist this before messages
        # TODO (cliandy): determine what should match old loop w/provider_id, job_id
        # TODO (cliandy): UsageStatistics and LettaUsageStatistics are used in many places, but are not the same.
        logged_step = await self.step_manager.log_step_async(
            actor=self.actor,
            agent_id=agent_state.id,
            provider_name=agent_state.llm_config.model_endpoint_type,
            provider_category=agent_state.llm_config.provider_category or "base",
            model=agent_state.llm_config.model,
            model_endpoint=agent_state.llm_config.model_endpoint,
            context_window_limit=agent_state.llm_config.context_window,
            usage=usage,
            provider_id=None,
            job_id=None,
            step_id=step_id,
        )

        # 5b. Persist Messages to DB
        tool_call_messages = create_letta_messages_from_llm_response(
            agent_id=agent_state.id,
            model=agent_state.llm_config.model,
            function_name=tool_call_name,
            function_arguments=tool_args,
            tool_call_id=tool_call_id,
            function_call_success=success_flag,
            function_response=tool_result,
            actor=self.actor,
            add_heartbeat_request_system_message=continue_stepping,
            reasoning_content=reasoning_content,
            pre_computed_assistant_message_id=pre_computed_assistant_message_id,
            pre_computed_tool_message_id=pre_computed_tool_message_id,
            step_id=logged_step.id if logged_step else None,  # TODO (cliandy): eventually move over other agent loops
        )
<<<<<<< HEAD

=======
>>>>>>> 49905541
        persisted_messages = await self.message_manager.create_many_messages_async(tool_call_messages, actor=self.actor)
        self.last_function_response = function_response

        return persisted_messages, continue_stepping

    @trace_method
    async def _execute_tool(self, tool_name: str, tool_args: dict, agent_state: AgentState) -> Tuple[str, bool]:
        """
        Executes a tool and returns (result, success_flag).
        """
        # Special memory case
        target_tool = next((x for x in agent_state.tools if x.name == tool_name), None)
        if not target_tool:
            return f"Tool not found: {tool_name}", False

        # TODO: This temp. Move this logic and code to executors
        try:
            tool_execution_manager = ToolExecutionManager(
                agent_state=agent_state,
                message_manager=self.message_manager,
                agent_manager=self.agent_manager,
                block_manager=self.block_manager,
                passage_manager=self.passage_manager,
                actor=self.actor,
            )
            # TODO: Integrate sandbox result
            log_event(name=f"start_{tool_name}_execution", attributes=tool_args)
            tool_execution_result = await tool_execution_manager.execute_tool_async(
                function_name=tool_name, function_args=tool_args, tool=target_tool
            )
            log_event(name=f"finish_{tool_name}_execution", attributes=tool_args)
            return tool_execution_result.func_return, True
        except Exception as e:
            return f"Failed to call tool. Error: {e}", False

    @trace_method
    async def _send_message_to_agents_matching_tags(
        self, message: str, match_all: List[str], match_some: List[str]
    ) -> List[Dict[str, Any]]:
        # Find matching agents
        matching_agents = self.agent_manager.list_agents_matching_tags(actor=self.actor, match_all=match_all, match_some=match_some)
        if not matching_agents:
            return []

        async def process_agent(agent_state: AgentState, message: str) -> Dict[str, Any]:
            try:
                letta_agent = LettaAgent(
                    agent_id=agent_state.id,
                    message_manager=self.message_manager,
                    agent_manager=self.agent_manager,
                    block_manager=self.block_manager,
                    passage_manager=self.passage_manager,
                    actor=self.actor,
                )

                augmented_message = (
                    "[Incoming message from external Letta agent - to reply to this message, "
                    "make sure to use the 'send_message' at the end, and the system will notify "
                    "the sender of your response] "
                    f"{message}"
                )

                letta_response = await letta_agent.step(
                    [MessageCreate(role=MessageRole.system, content=[TextContent(text=augmented_message)])]
                )
                messages = letta_response.messages

                send_message_content = [message.content for message in messages if isinstance(message, AssistantMessage)]

                return {
                    "agent_id": agent_state.id,
                    "agent_name": agent_state.name,
                    "response": send_message_content if send_message_content else ["<no response>"],
                }

            except Exception as e:
                return {
                    "agent_id": agent_state.id,
                    "agent_name": agent_state.name,
                    "error": str(e),
                    "type": type(e).__name__,
                }

        tasks = [asyncio.create_task(process_agent(agent_state=agent_state, message=message)) for agent_state in matching_agents]
        results = await asyncio.gather(*tasks)
        return results

    @trace_method
    async def _load_last_function_response_async(self):
        """Load the last function response from message history"""
        in_context_messages = await self.agent_manager.get_in_context_messages_async(agent_id=self.agent_id, actor=self.actor)
        for msg in reversed(in_context_messages):
            if msg.role == MessageRole.tool and msg.content and len(msg.content) == 1 and isinstance(msg.content[0], TextContent):
                text_content = msg.content[0].text
                try:
                    response_json = json.loads(text_content)
                    if response_json.get("message"):
                        return response_json["message"]
                except (json.JSONDecodeError, KeyError):
                    raise ValueError(f"Invalid JSON format in message: {text_content}")
        return None<|MERGE_RESOLUTION|>--- conflicted
+++ resolved
@@ -76,7 +76,6 @@
     async def step(self, input_messages: List[MessageCreate], max_steps: int = 10, use_assistant_message: bool = True) -> LettaResponse:
         agent_state = await self.agent_manager.get_agent_by_id_async(
             agent_id=self.agent_id, include_relationships=["tools", "memory"], actor=self.actor
-<<<<<<< HEAD
         )
         _, new_in_context_messages, usage = await self._step(agent_state=agent_state, input_messages=input_messages, max_steps=max_steps)
         return _create_letta_response(
@@ -97,28 +96,6 @@
             put_inner_thoughts_first=True,
             actor=self.actor,
         )
-=======
-        )
-        _, new_in_context_messages, usage = await self._step(agent_state=agent_state, input_messages=input_messages, max_steps=max_steps)
-        return _create_letta_response(
-            new_in_context_messages=new_in_context_messages, use_assistant_message=use_assistant_message, usage=usage
-        )
-
-    @trace_method
-    async def step_stream_no_tokens(self, input_messages: List[MessageCreate], max_steps: int = 10, use_assistant_message: bool = True):
-        agent_state = await self.agent_manager.get_agent_by_id_async(
-            agent_id=self.agent_id, include_relationships=["tools", "memory"], actor=self.actor
-        )
-        current_in_context_messages, new_in_context_messages = await _prepare_in_context_messages_async(
-            input_messages, agent_state, self.message_manager, self.actor
-        )
-        tool_rules_solver = ToolRulesSolver(agent_state.tool_rules)
-        llm_client = LLMClient.create(
-            provider_type=agent_state.llm_config.model_endpoint_type,
-            put_inner_thoughts_first=True,
-            actor=self.actor,
-        )
->>>>>>> 49905541
         usage = LettaUsageStatistics()
         for _ in range(max_steps):
             step_id = generate_step_id()
@@ -255,7 +232,6 @@
             log_event("agent.step.llm_response.received")  # [3^]
 
             response = llm_client.convert_response_to_chat_completion(response_data, in_context_messages, agent_state.llm_config)
-<<<<<<< HEAD
 
             # TODO: add run_id
             usage.step_count += 1
@@ -263,15 +239,6 @@
             usage.prompt_tokens += response.usage.prompt_tokens
             usage.total_tokens += response.usage.total_tokens
 
-=======
-
-            # TODO: add run_id
-            usage.step_count += 1
-            usage.completion_tokens += response.usage.completion_tokens
-            usage.prompt_tokens += response.usage.prompt_tokens
-            usage.total_tokens += response.usage.total_tokens
-
->>>>>>> 49905541
             if not response.choices[0].message.tool_calls:
                 # TODO: make into a real error
                 raise ValueError("No tool calls found in response, model must make a tool call")
@@ -618,10 +585,6 @@
             pre_computed_tool_message_id=pre_computed_tool_message_id,
             step_id=logged_step.id if logged_step else None,  # TODO (cliandy): eventually move over other agent loops
         )
-<<<<<<< HEAD
-
-=======
->>>>>>> 49905541
         persisted_messages = await self.message_manager.create_many_messages_async(tool_call_messages, actor=self.actor)
         self.last_function_response = function_response
 
