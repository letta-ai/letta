--- conflicted
+++ resolved
@@ -28,12 +28,7 @@
 from letta.schemas.job import Job
 from letta.schemas.llm_config import LLMConfig
 from letta.schemas.memory import Memory
-<<<<<<< HEAD
 from letta.schemas.openai.chat_completion_request import ToolCall, ToolCallFunction
-from letta.schemas.source import Source
-=======
-from letta.schemas.openai.chat_completions import ToolCall, ToolCallFunction
->>>>>>> e40e6094
 from letta.schemas.tool_rule import (
     BaseToolRule,
     InitToolRule,
