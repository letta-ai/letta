--- conflicted
+++ resolved
@@ -365,7 +365,6 @@
             # Actually attempt to list
             data = self._get_models()
             return self._list_embedding_models(data)
-<<<<<<< HEAD
 
     async def list_embedding_models_async(self) -> List[EmbeddingConfig]:
         if self.base_url == "https://api.openai.com/v1":
@@ -414,56 +413,6 @@
             else:
                 context_window_size = self.get_model_context_window_size(model_name)
 
-=======
-
-    async def list_embedding_models_async(self) -> List[EmbeddingConfig]:
-        if self.base_url == "https://api.openai.com/v1":
-            # TODO: actually automatically list models for OpenAI
-            return [
-                EmbeddingConfig(
-                    embedding_model="text-embedding-ada-002",
-                    embedding_endpoint_type="openai",
-                    embedding_endpoint=self.base_url,
-                    embedding_dim=1536,
-                    embedding_chunk_size=300,
-                    handle=self.get_handle("text-embedding-ada-002", is_embedding=True),
-                ),
-                EmbeddingConfig(
-                    embedding_model="text-embedding-3-small",
-                    embedding_endpoint_type="openai",
-                    embedding_endpoint=self.base_url,
-                    embedding_dim=2000,
-                    embedding_chunk_size=300,
-                    handle=self.get_handle("text-embedding-3-small", is_embedding=True),
-                ),
-                EmbeddingConfig(
-                    embedding_model="text-embedding-3-large",
-                    embedding_endpoint_type="openai",
-                    embedding_endpoint=self.base_url,
-                    embedding_dim=2000,
-                    embedding_chunk_size=300,
-                    handle=self.get_handle("text-embedding-3-large", is_embedding=True),
-                ),
-            ]
-
-        else:
-            # Actually attempt to list
-            data = await self._get_models_async()
-            return self._list_embedding_models(data)
-
-    def _list_embedding_models(self, data) -> List[EmbeddingConfig]:
-        configs = []
-        for model in data:
-            assert "id" in model, f"Model missing 'id' field: {model}"
-            model_name = model["id"]
-
-            if "context_length" in model:
-                # Context length is returned in Nebius as "context_length"
-                context_window_size = model["context_length"]
-            else:
-                context_window_size = self.get_model_context_window_size(model_name)
-
->>>>>>> 9fa278a7
             # We need the context length for embeddings too
             if not context_window_size:
                 continue
