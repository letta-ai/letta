from typing import Dict, List, Optional

from composio import LogLevel
from pydantic import Field

from letta.functions.helpers import (
    generate_composio_tool_wrapper,
    generate_crewai_tool_wrapper,
    generate_langchain_tool_wrapper,
)
from letta.functions.schema_generator import (
    generate_schema_from_args_schema_v1,
    generate_schema_from_args_schema_v2,
)
from letta.schemas.letta_base import LettaBase
from letta.schemas.openai.chat_completions import ToolCall


class BaseTool(LettaBase):
    __id_prefix__ = "tool"


class Tool(BaseTool):
    """
    Representation of a tool, which is a function that can be called by the agent.

    Parameters:
        id (str): The unique identifier of the tool.
        name (str): The name of the function.
        tags (List[str]): Metadata tags.
        source_code (str): The source code of the function.
        json_schema (Dict): The JSON schema of the function.

    """

    id: str = BaseTool.generate_id_field()
    description: Optional[str] = Field(None, description="The description of the tool.")
    source_type: Optional[str] = Field(None, description="The type of the source code.")
    module: Optional[str] = Field(None, description="The module of the function.")
    organization_id: Optional[str] = Field(None, description="The unique identifier of the organization associated with the tool.")
    name: Optional[str] = Field(None, description="The name of the function.")
    tags: List[str] = Field([], description="Metadata tags.")

    # code
    source_code: str = Field(..., description="The source code of the function.")
    json_schema: Optional[Dict] = Field(None, description="The JSON schema of the function.")

    # metadata fields
<<<<<<< HEAD
    created_by_id: str = Field(..., description="The id of the user that made this Tool.")
    last_updated_by_id: str = Field(..., description="The id of the user that last updated this Tool.")
=======
    created_by_id: Optional[str] = Field(None, description="The id of the user that made this Tool.")
    last_updated_by_id: Optional[str] = Field(None, description="The id of the user that made this Tool.")
>>>>>>> 46753b73

    def to_dict(self):
        """
        Convert tool into OpenAI representation.
        """
        return vars(
            ToolCall(
                tool_id=self.id,
                tool_call_type="function",
                function=self.module,
            )
        )


class ToolCreate(LettaBase):
    name: Optional[str] = Field(None, description="The name of the function (auto-generated from source_code if not provided).")
    description: Optional[str] = Field(None, description="The description of the tool.")
    tags: List[str] = Field([], description="Metadata tags.")
    module: Optional[str] = Field(None, description="The source code of the function.")
    source_code: str = Field(..., description="The source code of the function.")
    source_type: str = Field(..., description="The source type of the function.")
    json_schema: Optional[Dict] = Field(
        None, description="The JSON schema of the function (auto-generated from source_code if not provided)"
    )

    @classmethod
    def from_composio(cls, action: "ActionType") -> "ToolCreate":
        """
        Class method to create an instance of Letta-compatible Composio Tool.
        Check https://docs.composio.dev/introduction/intro/overview to look at options for from_composio

        This function will error if we find more than one tool, or 0 tools.

        Args:
            action ActionType: A action name to filter tools by.
        Returns:
            Tool: A Letta Tool initialized with attributes derived from the Composio tool.
        """
        from composio_langchain import ComposioToolSet

        composio_toolset = ComposioToolSet(logging_level=LogLevel.ERROR)
        composio_tools = composio_toolset.get_tools(actions=[action])

        assert len(composio_tools) > 0, "User supplied parameters do not match any Composio tools"
        assert len(composio_tools) == 1, f"User supplied parameters match too many Composio tools; {len(composio_tools)} > 1"

        composio_tool = composio_tools[0]

        description = composio_tool.description
        source_type = "python"
        tags = ["composio"]
        wrapper_func_name, wrapper_function_str = generate_composio_tool_wrapper(action)
        json_schema = generate_schema_from_args_schema_v2(composio_tool.args_schema, name=wrapper_func_name, description=description)

        return cls(
            name=wrapper_func_name,
            description=description,
            source_type=source_type,
            tags=tags,
            source_code=wrapper_function_str,
            json_schema=json_schema,
        )

    @classmethod
    def from_langchain(
        cls,
        langchain_tool: "LangChainBaseTool",
        additional_imports_module_attr_map: dict[str, str] = None,
    ) -> "ToolCreate":
        """
        Class method to create an instance of Tool from a Langchain tool (must be from langchain_community.tools).

        Args:
            langchain_tool (LangChainBaseTool): An instance of a LangChain BaseTool (BaseTool from LangChain)
            additional_imports_module_attr_map (dict[str, str]): A mapping of module names to attribute name. This is used internally to import all the required classes for the langchain tool. For example, you would pass in `{"langchain_community.utilities": "WikipediaAPIWrapper"}` for `from langchain_community.tools import WikipediaQueryRun`. NOTE: You do NOT need to specify the tool import here, that is done automatically for you.

        Returns:
            Tool: A Letta Tool initialized with attributes derived from the provided LangChain BaseTool object.
        """
        description = langchain_tool.description
        source_type = "python"
        tags = ["langchain"]
        # NOTE: langchain tools may come from different packages
        wrapper_func_name, wrapper_function_str = generate_langchain_tool_wrapper(langchain_tool, additional_imports_module_attr_map)
        json_schema = generate_schema_from_args_schema_v1(langchain_tool.args_schema, name=wrapper_func_name, description=description)

        return cls(
            name=wrapper_func_name,
            description=description,
            source_type=source_type,
            tags=tags,
            source_code=wrapper_function_str,
            json_schema=json_schema,
        )

    @classmethod
    def from_crewai(
        cls,
        crewai_tool: "CrewAIBaseTool",
        additional_imports_module_attr_map: dict[str, str] = None,
    ) -> "ToolCreate":
        """
        Class method to create an instance of Tool from a crewAI BaseTool object.

        Args:
            crewai_tool (CrewAIBaseTool): An instance of a crewAI BaseTool (BaseTool from crewai)

        Returns:
            Tool: A Letta Tool initialized with attributes derived from the provided crewAI BaseTool object.
        """
        description = crewai_tool.description
        source_type = "python"
        tags = ["crew-ai"]
        wrapper_func_name, wrapper_function_str = generate_crewai_tool_wrapper(crewai_tool, additional_imports_module_attr_map)
        json_schema = generate_schema_from_args_schema_v1(crewai_tool.args_schema, name=wrapper_func_name, description=description)

        return cls(
            name=wrapper_func_name,
            description=description,
            source_type=source_type,
            tags=tags,
            source_code=wrapper_function_str,
            json_schema=json_schema,
        )

    @classmethod
    def load_default_langchain_tools(cls) -> List["ToolCreate"]:
        # For now, we only support wikipedia tool
        from langchain_community.tools import WikipediaQueryRun
        from langchain_community.utilities import WikipediaAPIWrapper

        wikipedia_tool = ToolCreate.from_langchain(
            WikipediaQueryRun(api_wrapper=WikipediaAPIWrapper()), {"langchain_community.utilities": "WikipediaAPIWrapper"}
        )

        return [wikipedia_tool]

    @classmethod
    def load_default_crewai_tools(cls) -> List["ToolCreate"]:
        # For now, we only support scrape website tool
        from crewai_tools import ScrapeWebsiteTool

        web_scrape_tool = ToolCreate.from_crewai(ScrapeWebsiteTool())

        return [web_scrape_tool]

    @classmethod
    def load_default_composio_tools(cls) -> List["ToolCreate"]:
        from composio_langchain import Action

        calculator = ToolCreate.from_composio(action=Action.MATHEMATICAL_CALCULATOR)
        serp_news = ToolCreate.from_composio(action=Action.SERPAPI_NEWS_SEARCH)
        serp_google_search = ToolCreate.from_composio(action=Action.SERPAPI_SEARCH)
        serp_google_maps = ToolCreate.from_composio(action=Action.SERPAPI_GOOGLE_MAPS_SEARCH)

        return [calculator, serp_news, serp_google_search, serp_google_maps]


class ToolUpdate(LettaBase):
    description: Optional[str] = Field(None, description="The description of the tool.")
    name: Optional[str] = Field(None, description="The name of the function.")
    tags: Optional[List[str]] = Field(None, description="Metadata tags.")
    module: Optional[str] = Field(None, description="The source code of the function.")
    source_code: Optional[str] = Field(None, description="The source code of the function.")
    source_type: Optional[str] = Field(None, description="The type of the source code.")
    json_schema: Optional[Dict] = Field(
        None, description="The JSON schema of the function (auto-generated from source_code if not provided)"
    )<|MERGE_RESOLUTION|>--- conflicted
+++ resolved
@@ -46,13 +46,8 @@
     json_schema: Optional[Dict] = Field(None, description="The JSON schema of the function.")
 
     # metadata fields
-<<<<<<< HEAD
-    created_by_id: str = Field(..., description="The id of the user that made this Tool.")
-    last_updated_by_id: str = Field(..., description="The id of the user that last updated this Tool.")
-=======
     created_by_id: Optional[str] = Field(None, description="The id of the user that made this Tool.")
     last_updated_by_id: Optional[str] = Field(None, description="The id of the user that made this Tool.")
->>>>>>> 46753b73
 
     def to_dict(self):
         """
