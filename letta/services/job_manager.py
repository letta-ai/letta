--- conflicted
+++ resolved
@@ -246,16 +246,12 @@
     @enforce_types
     @trace_method
     async def safe_update_job_status_async(
-<<<<<<< HEAD
-        self, job_id: str, new_status: JobStatus, actor: PydanticUser, stop_reason: StopReasonType, metadata: Optional[dict] = None
-=======
         self,
         job_id: str,
         new_status: JobStatus,
         actor: PydanticUser,
         stop_reason: Optional[StopReasonType] = None,
         metadata: Optional[dict] = None,
->>>>>>> 3c2911e9
     ) -> bool:
         """
         Safely update job status with state transition guards.
@@ -317,11 +313,8 @@
         job_type: JobType = JobType.JOB,
         ascending: bool = True,
         stop_reason: Optional[StopReasonType] = None,
-<<<<<<< HEAD
         agent_ids: Optional[List[str]] = None,
         background: Optional[bool] = None,
-=======
->>>>>>> 3c2911e9
     ) -> List[PydanticJob]:
         """List all jobs with optional pagination and status filter."""
         from sqlalchemy import and_, select
@@ -339,7 +332,6 @@
             if stop_reason is not None:
                 filter_kwargs["stop_reason"] = stop_reason
 
-<<<<<<< HEAD
             # Add background filter if provided
             if background is not None:
                 filter_kwargs["background"] = background
@@ -400,16 +392,6 @@
 
             # Execute query
             jobs = session.execute(query).scalars().all()
-=======
-            jobs = JobModel.list(
-                db_session=session,
-                before=before,
-                after=after,
-                limit=limit,
-                ascending=ascending,
-                **filter_kwargs,
-            )
->>>>>>> 3c2911e9
             return [job.to_pydantic() for job in jobs]
 
     @enforce_types
@@ -425,11 +407,8 @@
         ascending: bool = True,
         source_id: Optional[str] = None,
         stop_reason: Optional[StopReasonType] = None,
-<<<<<<< HEAD
         agent_ids: Optional[List[str]] = None,
         background: Optional[bool] = None,
-=======
->>>>>>> 3c2911e9
     ) -> List[PydanticJob]:
         """List all jobs with optional pagination and status filter."""
         from sqlalchemy import and_, or_, select
@@ -458,16 +437,10 @@
                 column = column.op("->>")("source_id")
                 query = query.where(column == source_id)
 
-<<<<<<< HEAD
             # If agent_ids filter is provided, join with agents_runs table
             if agent_ids:
                 query = query.join(AgentsRuns, JobModel.id == AgentsRuns.run_id)
                 query = query.where(AgentsRuns.agent_id.in_(agent_ids))
-=======
-            # add stop_reason filter if provided
-            if stop_reason is not None:
-                query = query.where(JobModel.stop_reason == stop_reason)
->>>>>>> 3c2911e9
 
             # handle cursor-based pagination
             if before or after:
