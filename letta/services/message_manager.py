--- conflicted
+++ resolved
@@ -99,21 +99,12 @@
         with db_registry.session() as session:
             created_messages = MessageModel.batch_create(orm_messages, session, actor=actor)
             return [msg.to_pydantic() for msg in created_messages]
-<<<<<<< HEAD
 
     @enforce_types
     async def create_many_messages_async(self, pydantic_msgs: List[PydanticMessage], actor: PydanticUser) -> List[PydanticMessage]:
         """
         Create multiple messages in a single database transaction asynchronously.
 
-=======
-
-    @enforce_types
-    async def create_many_messages_async(self, pydantic_msgs: List[PydanticMessage], actor: PydanticUser) -> List[PydanticMessage]:
-        """
-        Create multiple messages in a single database transaction asynchronously.
-
->>>>>>> b2688612
         Args:
             pydantic_msgs: List of Pydantic message models to create
             actor: User performing the action
