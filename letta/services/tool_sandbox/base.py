import os
import pickle
import uuid
from abc import ABC, abstractmethod
from typing import Any, Dict, Optional

from letta.functions.helpers import generate_model_from_args_json_schema
from letta.schemas.agent import AgentState
from letta.schemas.sandbox_config import SandboxConfig
from letta.schemas.tool import Tool
from letta.schemas.tool_execution_result import ToolExecutionResult
from letta.services.helpers.tool_execution_helper import add_imports_and_pydantic_schemas_for_args
from letta.services.helpers.tool_parser_helper import convert_param_to_str_value, parse_function_arguments
from letta.services.sandbox_config_manager import SandboxConfigManager
from letta.services.tool_manager import ToolManager
from letta.templates.template_helper import render_template
from letta.types import JsonDict, JsonValue


class AsyncToolSandboxBase(ABC):
    NAMESPACE = uuid.NAMESPACE_DNS
    LOCAL_SANDBOX_RESULT_START_MARKER = uuid.uuid5(NAMESPACE, "local-sandbox-result-start-marker").bytes
    LOCAL_SANDBOX_RESULT_VAR_NAME = "result_ZQqiequkcFwRwwGQMqkt"

    def __init__(
        self,
        tool_name: str,
        args: JsonDict,
        user,
        tool_object: Optional[Tool] = None,
        sandbox_config: Optional[SandboxConfig] = None,
        sandbox_env_vars: Optional[Dict[str, Any]] = None,
    ):
        self.tool_name = tool_name
        self.args = args
        self.user = user

        self.tool = tool_object or ToolManager().get_tool_by_name(tool_name=tool_name, actor=self.user)
        if self.tool is None:
            raise ValueError(
                f"Agent attempted to invoke tool {self.tool_name} that does not exist for organization {self.user.organization_id}"
            )

        # Store provided values or create manager to fetch them later
        self.provided_sandbox_config = sandbox_config
        self.provided_sandbox_env_vars = sandbox_env_vars

        # Only create the manager if we need to (lazy initialization)
        self._sandbox_config_manager = None

        # See if we should inject agent_state or not based on the presence of the "agent_state" arg
        if "agent_state" in parse_function_arguments(self.tool.source_code, self.tool.name):
            self.inject_agent_state = True
        else:
            self.inject_agent_state = False

        # Detect if the tool function is async
        self.is_async_function = self._detect_async_function()

    # Lazily initialize the manager only when needed
    @property
    def sandbox_config_manager(self):
        if self._sandbox_config_manager is None:
            self._sandbox_config_manager = SandboxConfigManager()
        return self._sandbox_config_manager

    @abstractmethod
    async def run(
        self,
        agent_state: Optional[AgentState] = None,
        additional_env_vars: Optional[Dict] = None,
    ) -> ToolExecutionResult:
        """
        Run the tool in a sandbox environment asynchronously.
        Must be implemented by subclasses.
        """
        raise NotImplementedError

    async def generate_execution_script(self, agent_state: Optional[AgentState], wrap_print_with_markers: bool = False) -> str:
        """
        Generate code to run inside of execution sandbox. Serialize the agent state and arguments, call the tool,
        then base64-encode/pickle the result. Constructs the python file.
        """
<<<<<<< HEAD
=======
        # Select the appropriate template based on whether the function is async
        TEMPLATE_NAME = "sandbox_code_file_async.py.j2" if self.is_async_function else "sandbox_code_file.py.j2"

>>>>>>> 48c339e2
        future_import = False
        schema_code = None

        if self.tool.args_json_schema:
            # Add schema code if available
            schema_code = add_imports_and_pydantic_schemas_for_args(self.tool.args_json_schema)
            if "from __future__ import annotations" in schema_code:
                schema_code = schema_code.replace("from __future__ import annotations", "").lstrip()
                future_import = True

            # Initialize arguments
            args_schema = generate_model_from_args_json_schema(self.tool.args_json_schema)
            tool_args = f"args_object = {args_schema.__name__}(**{self.args})\n"
            for param in self.args:
                tool_args += f"{param} = args_object.{param}\n"
        else:
            tool_args = ""
            for param in self.args:
                tool_args += self.initialize_param(param, self.args[param])

        agent_state_pickle = pickle.dumps(agent_state) if self.inject_agent_state else None

<<<<<<< HEAD
        code = self._render_sandbox_code(
=======
        return render_template(
            TEMPLATE_NAME,
>>>>>>> 48c339e2
            future_import=future_import,
            inject_agent_state=self.inject_agent_state,
            schema_imports=schema_code or "",
            agent_state_pickle=agent_state_pickle,
            tool_args=tool_args,
            tool_source_code=self.tool.source_code,
            local_sandbox_result_var_name=self.LOCAL_SANDBOX_RESULT_VAR_NAME,
            invoke_function_call=self.invoke_function_call(),
            wrap_print_with_markers=wrap_print_with_markers,
            start_marker=self.LOCAL_SANDBOX_RESULT_START_MARKER,
            use_top_level_await=self.use_top_level_await(),
        )
        return code

    def _render_sandbox_code(
        self,
        *,
        future_import: bool,
        inject_agent_state: bool,
        schema_imports: str,
        agent_state_pickle: bytes | None,
        tool_args: str,
        tool_source_code: str,
        local_sandbox_result_var_name: str,
        invoke_function_call: str,
        wrap_print_with_markers: bool,
        start_marker: bytes,
        use_top_level_await: bool,
    ) -> str:
        lines: list[str] = []
        if future_import:
            lines.append("from __future__ import annotations")
        lines.extend(
            [
                "from typing import *",
                "import pickle",
                "import sys",
                "import base64",
                "import struct",
                "import hashlib",
            ]
        )
        if self.is_async_function:
            lines.append("import asyncio")

        if inject_agent_state:
            lines.extend(["import letta", "from letta import *"])  # noqa: F401

        if schema_imports:
            lines.append(schema_imports.rstrip())

        if agent_state_pickle is not None:
            lines.append(f"agent_state = pickle.loads({repr(agent_state_pickle)})")
        else:
            lines.append("agent_state = None")

        if tool_args:
            lines.append(tool_args.rstrip())

        if tool_source_code:
            lines.append(tool_source_code.rstrip())

        if not self.is_async_function:
            # sync variant
            lines.append(f"_function_result = {invoke_function_call}")
            lines.extend(
                [
                    "try:",
                    "    from pydantic import BaseModel, ConfigDict",
                    "    from typing import Any",
                    "",
                    "    class _TempResultWrapper(BaseModel):",
                    "        model_config = ConfigDict(arbitrary_types_allowed=True)",
                    "        result: Any",
                    "",
                    "    _wrapped = _TempResultWrapper(result=_function_result)",
                    "    _serialized_result = _wrapped.model_dump()['result']",
                    "except ImportError:",
                    '    print("Pydantic not available in sandbox environment, falling back to string conversion")',
                    "    _serialized_result = str(_function_result)",
                    "except Exception as e:",
                    '    print(f"Failed to serialize result with Pydantic wrapper: {e}")',
                    "    _serialized_result = str(_function_result)",
                    "",
                    f"{local_sandbox_result_var_name} = {{",
                    '    "results": _serialized_result,',
                    '    "agent_state": agent_state',
                    "}",
                    f"{local_sandbox_result_var_name}_pkl = pickle.dumps({local_sandbox_result_var_name})",
                ]
            )
        else:
            # async variant
            lines.extend(
                [
                    "async def _async_wrapper():",
                    f"    _function_result = await {invoke_function_call}",
                    "    try:",
                    "        from pydantic import BaseModel, ConfigDict",
                    "        from typing import Any",
                    "",
                    "        class _TempResultWrapper(BaseModel):",
                    "            model_config = ConfigDict(arbitrary_types_allowed=True)",
                    "            result: Any",
                    "",
                    "        _wrapped = _TempResultWrapper(result=_function_result)",
                    "        _serialized_result = _wrapped.model_dump()['result']",
                    "    except ImportError:",
                    '        print("Pydantic not available in sandbox environment, falling back to string conversion")',
                    "        _serialized_result = str(_function_result)",
                    "    except Exception as e:",
                    '        print(f"Failed to serialize result with Pydantic wrapper: {e}")',
                    "        _serialized_result = str(_function_result)",
                    "",
                    "    return {",
                    '        "results": _serialized_result,',
                    '        "agent_state": agent_state',
                    "    }",
                ]
            )
            if use_top_level_await:
                lines.append(f"{local_sandbox_result_var_name} = await _async_wrapper()")
            else:
                lines.append(f"{local_sandbox_result_var_name} = asyncio.run(_async_wrapper())")
            lines.append(f"{local_sandbox_result_var_name}_pkl = pickle.dumps({local_sandbox_result_var_name})")

        if wrap_print_with_markers:
            lines.extend(
                [
                    f"data_checksum = hashlib.md5({local_sandbox_result_var_name}_pkl).hexdigest().encode('ascii')",
                    f"{local_sandbox_result_var_name}_msg = (",
                    f"  {repr(start_marker)} +",
                    f"  struct.pack('>I', len({local_sandbox_result_var_name}_pkl)) +",
                    "  data_checksum +",
                    f"  {local_sandbox_result_var_name}_pkl",
                    ")",
                    f"sys.stdout.buffer.write({local_sandbox_result_var_name}_msg)",
                    "sys.stdout.buffer.flush()",
                ]
            )
        else:
            lines.append(f"base64.b64encode({local_sandbox_result_var_name}_pkl).decode('utf-8')")

        return "\n".join(lines) + "\n"

    def initialize_param(self, name: str, raw_value: JsonValue) -> str:
        """
        Produce code for initializing a single parameter in the generated script.
        """
        params = self.tool.json_schema["parameters"]["properties"]
        spec = params.get(name)
        if spec is None:
            # Possibly an extra param like 'self' that we ignore
            return ""

        param_type = spec.get("type")
        if param_type is None and spec.get("parameters"):
            param_type = spec["parameters"].get("type")

        value = convert_param_to_str_value(param_type, raw_value)
        return f"{name} = {value}\n"

    def invoke_function_call(self) -> str:
        """
        Generate the function call code string with the appropriate arguments.
        """
        kwargs = []
        for name in self.args:
            if name in self.tool.json_schema["parameters"]["properties"]:
                kwargs.append(name)

        param_list = [f"{arg}={arg}" for arg in kwargs]
        if self.inject_agent_state:
            param_list.append("agent_state=agent_state")

        params = ", ".join(param_list)
        func_call_str = self.tool.name + "(" + params + ")"
        return func_call_str

    def _detect_async_function(self) -> bool:
        """
        Detect if the tool function is an async function by examining its source code.
        Uses AST parsing to reliably detect 'async def' declarations.
        """
        import ast

        try:
            tree = ast.parse(self.tool.source_code)

            for node in ast.walk(tree):
                if isinstance(node, ast.AsyncFunctionDef) and node.name == self.tool.name:
                    return True
            return False
        except:
            return False

    def use_top_level_await(self) -> bool:
        """
        Determine if this sandbox environment supports top-level await.
        Should be overridden by subclasses to return True for environments
        with running event loops (like E2B), False for local execution.
        """
        return False  # Default to False for local execution

    async def _gather_env_vars(self, agent_state: AgentState | None, additional_env_vars: dict[str, str], sbx_id: str, is_local: bool):
        env = os.environ.copy() if is_local else {}
        if self.provided_sandbox_env_vars:
            env.update(self.provided_sandbox_env_vars)
        else:
            env_vars = await self.sandbox_config_manager.get_sandbox_env_vars_as_dict_async(
                sandbox_config_id=sbx_id, actor=self.user, limit=None
            )
            env.update(env_vars)

        if agent_state:
            env.update(agent_state.get_agent_env_vars_as_dict())

        if additional_env_vars:
            env.update(additional_env_vars)

        return env<|MERGE_RESOLUTION|>--- conflicted
+++ resolved
@@ -81,12 +81,6 @@
         Generate code to run inside of execution sandbox. Serialize the agent state and arguments, call the tool,
         then base64-encode/pickle the result. Constructs the python file.
         """
-<<<<<<< HEAD
-=======
-        # Select the appropriate template based on whether the function is async
-        TEMPLATE_NAME = "sandbox_code_file_async.py.j2" if self.is_async_function else "sandbox_code_file.py.j2"
-
->>>>>>> 48c339e2
         future_import = False
         schema_code = None
 
@@ -109,12 +103,7 @@
 
         agent_state_pickle = pickle.dumps(agent_state) if self.inject_agent_state else None
 
-<<<<<<< HEAD
         code = self._render_sandbox_code(
-=======
-        return render_template(
-            TEMPLATE_NAME,
->>>>>>> 48c339e2
             future_import=future_import,
             inject_agent_state=self.inject_agent_state,
             schema_imports=schema_code or "",
