from typing import List, Optional, Tuple, Union

from letta.orm.provider import Provider as ProviderModel
from letta.otel.tracing import trace_method
from letta.schemas.enums import ProviderCategory, ProviderType
from letta.schemas.providers import Provider as PydanticProvider, ProviderCheck, ProviderCreate, ProviderUpdate
from letta.schemas.user import User as PydanticUser
from letta.server.db import db_registry
from letta.utils import enforce_types


class ProviderManager:
    @enforce_types
    @trace_method
    def create_provider(self, request: ProviderCreate, actor: PydanticUser) -> PydanticProvider:
        """Create a new provider if it doesn't already exist."""
        with db_registry.session() as session:
            provider_create_args = {**request.model_dump(), "provider_category": ProviderCategory.byok}
            provider = PydanticProvider(**provider_create_args)

            if provider.name == provider.provider_type.value:
                raise ValueError("Provider name must be unique and different from provider type")

            # Assign the organization id based on the actor
            provider.organization_id = actor.organization_id
<<<<<<< HEAD

            # Lazily create the provider id prior to persistence
            provider.resolve_identifier()

=======

            # Lazily create the provider id prior to persistence
            provider.resolve_identifier()

>>>>>>> 7546a25f
            new_provider = ProviderModel(**provider.model_dump(to_orm=True, exclude_unset=True))
            new_provider.create(session, actor=actor)
            return new_provider.to_pydantic()

    @enforce_types
    @trace_method
    async def create_provider_async(self, request: ProviderCreate, actor: PydanticUser) -> PydanticProvider:
        """Create a new provider if it doesn't already exist."""
        async with db_registry.async_session() as session:
            provider_create_args = {**request.model_dump(), "provider_category": ProviderCategory.byok}
            provider = PydanticProvider(**provider_create_args)

            if provider.name == provider.provider_type.value:
                raise ValueError("Provider name must be unique and different from provider type")

            # Assign the organization id based on the actor
            provider.organization_id = actor.organization_id

            # Lazily create the provider id prior to persistence
            provider.resolve_identifier()

            new_provider = ProviderModel(**provider.model_dump(to_orm=True, exclude_unset=True))
            await new_provider.create_async(session, actor=actor)
            return new_provider.to_pydantic()

    @enforce_types
    @trace_method
    def update_provider(self, provider_id: str, provider_update: ProviderUpdate, actor: PydanticUser) -> PydanticProvider:
        """Update provider details."""
        with db_registry.session() as session:
            # Retrieve the existing provider by ID
            existing_provider = ProviderModel.read(db_session=session, identifier=provider_id, actor=actor, check_is_deleted=True)

            # Update only the fields that are provided in ProviderUpdate
            update_data = provider_update.model_dump(to_orm=True, exclude_unset=True, exclude_none=True)
            for key, value in update_data.items():
                setattr(existing_provider, key, value)

            # Commit the updated provider
            existing_provider.update(session, actor=actor)
            return existing_provider.to_pydantic()

    @enforce_types
    @trace_method
    async def update_provider_async(self, provider_id: str, provider_update: ProviderUpdate, actor: PydanticUser) -> PydanticProvider:
        """Update provider details."""
        async with db_registry.async_session() as session:
            # Retrieve the existing provider by ID
            existing_provider = await ProviderModel.read_async(
                db_session=session, identifier=provider_id, actor=actor, check_is_deleted=True
            )

            # Update only the fields that are provided in ProviderUpdate
            update_data = provider_update.model_dump(to_orm=True, exclude_unset=True, exclude_none=True)
            for key, value in update_data.items():
                setattr(existing_provider, key, value)

            # Commit the updated provider
            await existing_provider.update_async(session, actor=actor)
            return existing_provider.to_pydantic()

    @enforce_types
    @trace_method
    def delete_provider_by_id(self, provider_id: str, actor: PydanticUser):
        """Delete a provider."""
        with db_registry.session() as session:
            # Clear api key field
            existing_provider = ProviderModel.read(db_session=session, identifier=provider_id, actor=actor, check_is_deleted=True)
            existing_provider.api_key = None
            existing_provider.update(session, actor=actor)

            # Soft delete in provider table
            existing_provider.delete(session, actor=actor)

            session.commit()

    @enforce_types
    @trace_method
    async def delete_provider_by_id_async(self, provider_id: str, actor: PydanticUser):
        """Delete a provider."""
        async with db_registry.async_session() as session:
            # Clear api key field
            existing_provider = await ProviderModel.read_async(
                db_session=session, identifier=provider_id, actor=actor, check_is_deleted=True
            )
            existing_provider.api_key = None
            await existing_provider.update_async(session, actor=actor)

            # Soft delete in provider table
            await existing_provider.delete_async(session, actor=actor)

            await session.commit()

    @enforce_types
    @trace_method
    def list_providers(
        self,
        actor: PydanticUser,
        name: Optional[str] = None,
        provider_type: Optional[ProviderType] = None,
        after: Optional[str] = None,
        limit: Optional[int] = 50,
    ) -> List[PydanticProvider]:
        """List all providers with optional pagination."""
        filter_kwargs = {}
        if name:
            filter_kwargs["name"] = name
        if provider_type:
            filter_kwargs["provider_type"] = provider_type
        with db_registry.session() as session:
            providers = ProviderModel.list(
                db_session=session,
                after=after,
                limit=limit,
                actor=actor,
                check_is_deleted=True,
                **filter_kwargs,
<<<<<<< HEAD
=======
            )
            return [provider.to_pydantic() for provider in providers]

    @enforce_types
    @trace_method
    async def list_providers_async(
        self,
        actor: PydanticUser,
        name: Optional[str] = None,
        provider_type: Optional[ProviderType] = None,
        before: Optional[str] = None,
        after: Optional[str] = None,
        limit: Optional[int] = 50,
        ascending: bool = False,
    ) -> List[PydanticProvider]:
        """
        List all providers with pagination support.
        """
        filter_kwargs = {}
        if name:
            filter_kwargs["name"] = name
        if provider_type:
            filter_kwargs["provider_type"] = provider_type
        async with db_registry.async_session() as session:
            providers = await ProviderModel.list_async(
                db_session=session,
                before=before,
                after=after,
                limit=limit,
                actor=actor,
                ascending=ascending,
                check_is_deleted=True,
                **filter_kwargs,
>>>>>>> 7546a25f
            )
            return [provider.to_pydantic() for provider in providers]

    @enforce_types
    @trace_method
<<<<<<< HEAD
    async def list_providers_async(
        self,
        actor: PydanticUser,
        name: Optional[str] = None,
        provider_type: Optional[ProviderType] = None,
        before: Optional[str] = None,
        after: Optional[str] = None,
        limit: Optional[int] = 50,
        ascending: bool = False,
    ) -> List[PydanticProvider]:
        """
        List all providers with pagination support.
        """
        filter_kwargs = {}
        if name:
            filter_kwargs["name"] = name
        if provider_type:
            filter_kwargs["provider_type"] = provider_type
        async with db_registry.async_session() as session:
            providers = await ProviderModel.list_async(
                db_session=session,
                before=before,
                after=after,
                limit=limit,
                actor=actor,
                ascending=ascending,
                check_is_deleted=True,
                **filter_kwargs,
            )
            return [provider.to_pydantic() for provider in providers]

    @enforce_types
    @trace_method
    def get_provider_id_from_name(self, provider_name: Union[str, None], actor: PydanticUser) -> Optional[str]:
        providers = self.list_providers(name=provider_name, actor=actor)
        return providers[0].id if providers else None

    @enforce_types
    @trace_method
    def get_override_key(self, provider_name: Union[str, None], actor: PydanticUser) -> Optional[str]:
        providers = self.list_providers(name=provider_name, actor=actor)
        return providers[0].api_key if providers else None

    @enforce_types
    @trace_method
    async def get_override_key_async(self, provider_name: Union[str, None], actor: PydanticUser) -> Optional[str]:
        providers = await self.list_providers_async(name=provider_name, actor=actor)
        return providers[0].api_key if providers else None

    @enforce_types
    @trace_method
    async def get_bedrock_credentials_async(
        self, provider_name: Union[str, None], actor: PydanticUser
    ) -> Tuple[Optional[str], Optional[str], Optional[str]]:
        providers = await self.list_providers_async(name=provider_name, actor=actor)
        access_key = providers[0].access_key if providers else None
        secret_key = providers[0].api_key if providers else None
        region = providers[0].region if providers else None
        return access_key, secret_key, region

    @enforce_types
    @trace_method
    def get_azure_credentials(
        self, provider_name: Union[str, None], actor: PydanticUser
    ) -> Tuple[Optional[str], Optional[str], Optional[str]]:
        providers = self.list_providers(name=provider_name, actor=actor)
        api_key = providers[0].api_key if providers else None
        base_url = providers[0].base_url if providers else None
        api_version = providers[0].api_version if providers else None
        return api_key, base_url, api_version

    @enforce_types
    @trace_method
    async def get_azure_credentials_async(
        self, provider_name: Union[str, None], actor: PydanticUser
    ) -> Tuple[Optional[str], Optional[str], Optional[str]]:
        providers = await self.list_providers_async(name=provider_name, actor=actor)
        api_key = providers[0].api_key if providers else None
        base_url = providers[0].base_url if providers else None
        api_version = providers[0].api_version if providers else None
        return api_key, base_url, api_version

    @enforce_types
    @trace_method
=======
    async def get_provider_async(self, provider_id: str, actor: PydanticUser) -> PydanticProvider:
        async with db_registry.async_session() as session:
            provider_model = await ProviderModel.read_async(db_session=session, identifier=provider_id, actor=actor)
            return provider_model.to_pydantic()

    @enforce_types
    @trace_method
    def get_provider_id_from_name(self, provider_name: Union[str, None], actor: PydanticUser) -> Optional[str]:
        providers = self.list_providers(name=provider_name, actor=actor)
        return providers[0].id if providers else None

    @enforce_types
    @trace_method
    def get_override_key(self, provider_name: Union[str, None], actor: PydanticUser) -> Optional[str]:
        providers = self.list_providers(name=provider_name, actor=actor)
        return providers[0].api_key if providers else None

    @enforce_types
    @trace_method
    async def get_override_key_async(self, provider_name: Union[str, None], actor: PydanticUser) -> Optional[str]:
        providers = await self.list_providers_async(name=provider_name, actor=actor)
        return providers[0].api_key if providers else None

    @enforce_types
    @trace_method
    async def get_bedrock_credentials_async(
        self, provider_name: Union[str, None], actor: PydanticUser
    ) -> Tuple[Optional[str], Optional[str], Optional[str]]:
        providers = await self.list_providers_async(name=provider_name, actor=actor)
        access_key = providers[0].access_key if providers else None
        secret_key = providers[0].api_key if providers else None
        region = providers[0].region if providers else None
        return access_key, secret_key, region

    @enforce_types
    @trace_method
    def get_azure_credentials(
        self, provider_name: Union[str, None], actor: PydanticUser
    ) -> Tuple[Optional[str], Optional[str], Optional[str]]:
        providers = self.list_providers(name=provider_name, actor=actor)
        api_key = providers[0].api_key if providers else None
        base_url = providers[0].base_url if providers else None
        api_version = providers[0].api_version if providers else None
        return api_key, base_url, api_version

    @enforce_types
    @trace_method
    async def get_azure_credentials_async(
        self, provider_name: Union[str, None], actor: PydanticUser
    ) -> Tuple[Optional[str], Optional[str], Optional[str]]:
        providers = await self.list_providers_async(name=provider_name, actor=actor)
        api_key = providers[0].api_key if providers else None
        base_url = providers[0].base_url if providers else None
        api_version = providers[0].api_version if providers else None
        return api_key, base_url, api_version

    @enforce_types
    @trace_method
>>>>>>> 7546a25f
    async def check_provider_api_key(self, provider_check: ProviderCheck) -> None:
        provider = PydanticProvider(
            name=provider_check.provider_type.value,
            provider_type=provider_check.provider_type,
            api_key=provider_check.api_key,
            provider_category=ProviderCategory.byok,
            access_key=provider_check.access_key,  # This contains the access key ID for Bedrock
            region=provider_check.region,
            base_url=provider_check.base_url,
            api_version=provider_check.api_version,
        ).cast_to_subtype()

        # TODO: add more string sanity checks here before we hit actual endpoints
        if not provider.api_key:
            raise ValueError("API key is required!")

        await provider.check_api_key()<|MERGE_RESOLUTION|>--- conflicted
+++ resolved
@@ -23,17 +23,10 @@
 
             # Assign the organization id based on the actor
             provider.organization_id = actor.organization_id
-<<<<<<< HEAD
 
             # Lazily create the provider id prior to persistence
             provider.resolve_identifier()
 
-=======
-
-            # Lazily create the provider id prior to persistence
-            provider.resolve_identifier()
-
->>>>>>> 7546a25f
             new_provider = ProviderModel(**provider.model_dump(to_orm=True, exclude_unset=True))
             new_provider.create(session, actor=actor)
             return new_provider.to_pydantic()
@@ -151,8 +144,6 @@
                 actor=actor,
                 check_is_deleted=True,
                 **filter_kwargs,
-<<<<<<< HEAD
-=======
             )
             return [provider.to_pydantic() for provider in providers]
 
@@ -186,43 +177,15 @@
                 ascending=ascending,
                 check_is_deleted=True,
                 **filter_kwargs,
->>>>>>> 7546a25f
             )
             return [provider.to_pydantic() for provider in providers]
 
     @enforce_types
     @trace_method
-<<<<<<< HEAD
-    async def list_providers_async(
-        self,
-        actor: PydanticUser,
-        name: Optional[str] = None,
-        provider_type: Optional[ProviderType] = None,
-        before: Optional[str] = None,
-        after: Optional[str] = None,
-        limit: Optional[int] = 50,
-        ascending: bool = False,
-    ) -> List[PydanticProvider]:
-        """
-        List all providers with pagination support.
-        """
-        filter_kwargs = {}
-        if name:
-            filter_kwargs["name"] = name
-        if provider_type:
-            filter_kwargs["provider_type"] = provider_type
-        async with db_registry.async_session() as session:
-            providers = await ProviderModel.list_async(
-                db_session=session,
-                before=before,
-                after=after,
-                limit=limit,
-                actor=actor,
-                ascending=ascending,
-                check_is_deleted=True,
-                **filter_kwargs,
-            )
-            return [provider.to_pydantic() for provider in providers]
+    async def get_provider_async(self, provider_id: str, actor: PydanticUser) -> PydanticProvider:
+        async with db_registry.async_session() as session:
+            provider_model = await ProviderModel.read_async(db_session=session, identifier=provider_id, actor=actor)
+            return provider_model.to_pydantic()
 
     @enforce_types
     @trace_method
@@ -277,66 +240,6 @@
 
     @enforce_types
     @trace_method
-=======
-    async def get_provider_async(self, provider_id: str, actor: PydanticUser) -> PydanticProvider:
-        async with db_registry.async_session() as session:
-            provider_model = await ProviderModel.read_async(db_session=session, identifier=provider_id, actor=actor)
-            return provider_model.to_pydantic()
-
-    @enforce_types
-    @trace_method
-    def get_provider_id_from_name(self, provider_name: Union[str, None], actor: PydanticUser) -> Optional[str]:
-        providers = self.list_providers(name=provider_name, actor=actor)
-        return providers[0].id if providers else None
-
-    @enforce_types
-    @trace_method
-    def get_override_key(self, provider_name: Union[str, None], actor: PydanticUser) -> Optional[str]:
-        providers = self.list_providers(name=provider_name, actor=actor)
-        return providers[0].api_key if providers else None
-
-    @enforce_types
-    @trace_method
-    async def get_override_key_async(self, provider_name: Union[str, None], actor: PydanticUser) -> Optional[str]:
-        providers = await self.list_providers_async(name=provider_name, actor=actor)
-        return providers[0].api_key if providers else None
-
-    @enforce_types
-    @trace_method
-    async def get_bedrock_credentials_async(
-        self, provider_name: Union[str, None], actor: PydanticUser
-    ) -> Tuple[Optional[str], Optional[str], Optional[str]]:
-        providers = await self.list_providers_async(name=provider_name, actor=actor)
-        access_key = providers[0].access_key if providers else None
-        secret_key = providers[0].api_key if providers else None
-        region = providers[0].region if providers else None
-        return access_key, secret_key, region
-
-    @enforce_types
-    @trace_method
-    def get_azure_credentials(
-        self, provider_name: Union[str, None], actor: PydanticUser
-    ) -> Tuple[Optional[str], Optional[str], Optional[str]]:
-        providers = self.list_providers(name=provider_name, actor=actor)
-        api_key = providers[0].api_key if providers else None
-        base_url = providers[0].base_url if providers else None
-        api_version = providers[0].api_version if providers else None
-        return api_key, base_url, api_version
-
-    @enforce_types
-    @trace_method
-    async def get_azure_credentials_async(
-        self, provider_name: Union[str, None], actor: PydanticUser
-    ) -> Tuple[Optional[str], Optional[str], Optional[str]]:
-        providers = await self.list_providers_async(name=provider_name, actor=actor)
-        api_key = providers[0].api_key if providers else None
-        base_url = providers[0].base_url if providers else None
-        api_version = providers[0].api_version if providers else None
-        return api_key, base_url, api_version
-
-    @enforce_types
-    @trace_method
->>>>>>> 7546a25f
     async def check_provider_api_key(self, provider_check: ProviderCheck) -> None:
         provider = PydanticProvider(
             name=provider_check.provider_type.value,
