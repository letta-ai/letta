--- conflicted
+++ resolved
@@ -278,15 +278,9 @@
         sbx = self.get_running_e2b_sandbox_with_same_state(sbx_config)
         if not sbx or self.force_recreate:
             if not sbx:
-<<<<<<< HEAD
                 logger.info(f"No running e2b sandbox found with the same state: {sbx_config}")
             else:
                 logger.info(f"Force recreated e2b sandbox with state: {sbx_config}")
-=======
-              logger.info(f"No running e2b sandbox found with the same state: {sbx_config}")
-            else:
-              logger.info(f"Force recreated e2b sandbox with state: {sbx_config}")
->>>>>>> 4400cdbe
             sbx = self.create_e2b_sandbox_with_metadata_hash(sandbox_config=sbx_config)
 
         logger.info(f"E2B Sandbox configurations: {sbx_config}")
