import ast
import base64
import io
import os
import pickle
import runpy
import subprocess
import sys
import tempfile
import traceback
import uuid
import venv
from typing import Any, Dict, Optional

from letta.log import get_logger
from letta.schemas.agent import AgentState
from letta.schemas.sandbox_config import SandboxConfig, SandboxRunResult, SandboxType
from letta.schemas.tool import Tool
from letta.schemas.user import User
from letta.services.sandbox_config_manager import SandboxConfigManager
from letta.services.tool_manager import ToolManager
from letta.settings import tool_settings
from letta.utils import get_friendly_error_msg

logger = get_logger(__name__)


class ToolExecutionSandbox:
    METADATA_CONFIG_STATE_KEY = "config_state"
    REQUIREMENT_TXT_NAME = "requirements.txt"

    # For generating long, random marker hashes
    NAMESPACE = uuid.NAMESPACE_DNS
    LOCAL_SANDBOX_RESULT_START_MARKER = str(uuid.uuid5(NAMESPACE, "local-sandbox-result-start-marker"))
    LOCAL_SANDBOX_RESULT_END_MARKER = str(uuid.uuid5(NAMESPACE, "local-sandbox-result-end-marker"))

    # This is the variable name in the auto-generated code that contains the function results
    # We make this a long random string to avoid collisions with any variables in the user's code
    LOCAL_SANDBOX_RESULT_VAR_NAME = "result_ZQqiequkcFwRwwGQMqkt"

    def __init__(self, tool_name: str, args: dict, user: User, force_recreate=False, tool_object: Optional[Tool] = None):
        self.tool_name = tool_name
        self.args = args
        self.user = user

        # If a tool object is provided, we use it directly, otherwise pull via name
        if tool_object is not None:
            self.tool = tool_object
        else:
            # Get the tool via name
            # TODO: So in theory, it's possible this retrieves a tool not provisioned to the agent
            # TODO: That would probably imply that agent_state is incorrectly configured
            self.tool = ToolManager().get_tool_by_name(tool_name=tool_name, actor=self.user)
            if not self.tool:
                raise ValueError(
                    f"Agent attempted to invoke tool {self.tool_name} that does not exist for organization {self.user.organization_id}"
                )

        self.sandbox_config_manager = SandboxConfigManager(tool_settings)
        self.force_recreate = force_recreate

    def run(self, agent_state: Optional[AgentState] = None) -> SandboxRunResult:
        """
        Run the tool in a sandbox environment.

        Args:
            agent_state (Optional[AgentState]): The state of the agent invoking the tool

        Returns:
            Tuple[Any, Optional[AgentState]]: Tuple containing (tool_result, agent_state)
        """
        if tool_settings.e2b_api_key:
            logger.debug(f"Using e2b sandbox to execute {self.tool_name}")
            result = self.run_e2b_sandbox(agent_state=agent_state)
        else:
            logger.debug(f"Using local sandbox to execute {self.tool_name}")
            result = self.run_local_dir_sandbox(agent_state=agent_state)

        # Log out any stdout/stderr from the tool run
        logger.debug(f"Executed tool '{self.tool_name}', logging output from tool run: \n")
        for log_line in (result.stdout or []) + (result.stderr or []):
            logger.debug(f"{log_line}")
        logger.debug(f"Ending output log from tool run.")

        # Return result
        return result

    # local sandbox specific functions
    from contextlib import contextmanager

    @contextmanager
    def temporary_env_vars(self, env_vars: dict):
        original_env = os.environ.copy()  # Backup original environment variables
        os.environ.update(env_vars)  # Update with the new variables
        try:
            yield
        finally:
            os.environ.clear()
            os.environ.update(original_env)  # Restore original environment variables

    def run_local_dir_sandbox(self, agent_state: AgentState) -> SandboxRunResult:
        sbx_config = self.sandbox_config_manager.get_or_create_default_sandbox_config(sandbox_type=SandboxType.LOCAL, actor=self.user)
        local_configs = sbx_config.get_local_config()

        # Get environment variables for the sandbox
        env_vars = self.sandbox_config_manager.get_sandbox_env_vars_as_dict(sandbox_config_id=sbx_config.id, actor=self.user, limit=100)
        env = os.environ.copy()
        env.update(env_vars)

        # Safety checks
        if not os.path.isdir(local_configs.sandbox_dir):
            raise FileNotFoundError(f"Sandbox directory does not exist: {local_configs.sandbox_dir}")

        # Write the code to a temp file in the sandbox_dir
        with tempfile.NamedTemporaryFile(mode="w", dir=local_configs.sandbox_dir, suffix=".py", delete=False) as temp_file:
            if local_configs.use_venv:
                # If using venv, we need to wrap with special string markers to separate out the output and the stdout (since it is all in stdout)
                code = self.generate_execution_script(agent_state=agent_state, wrap_print_with_markers=True)
            else:
                code = self.generate_execution_script(agent_state=agent_state)

            temp_file.write(code)
            temp_file.flush()
            temp_file_path = temp_file.name

        try:
            if local_configs.use_venv:
                return self.run_local_dir_sandbox_venv(sbx_config, env, temp_file_path)
            else:
                return self.run_local_dir_sandbox_runpy(sbx_config, env_vars, temp_file_path)
        except Exception as e:
            logger.error(f"Executing tool {self.tool_name} has an unexpected error: {e}")
            logger.error(f"Logging out tool {self.tool_name} auto-generated code for debugging: \n\n{code}")
            raise e
        finally:
            # Clean up the temp file
            os.remove(temp_file_path)

    def run_local_dir_sandbox_venv(self, sbx_config: SandboxConfig, env: Dict[str, str], temp_file_path: str) -> SandboxRunResult:
        local_configs = sbx_config.get_local_config()
        venv_path = os.path.join(local_configs.sandbox_dir, local_configs.venv_name)

        # Safety checks for the venv: verify that the venv path exists and is a directory
        if not os.path.isdir(venv_path):
            logger.warning(f"Virtual environment directory does not exist at: {venv_path}, creating one now...")
            self.create_venv_for_local_sandbox(sandbox_dir_path=local_configs.sandbox_dir, venv_path=venv_path, env=env)

        # Ensure the python interpreter exists in the virtual environment
        python_executable = os.path.join(venv_path, "bin", "python3")
        if not os.path.isfile(python_executable):
            raise FileNotFoundError(f"Python executable not found in virtual environment: {python_executable}")

        # Set up env for venv
        env["VIRTUAL_ENV"] = venv_path
        env["PATH"] = os.path.join(venv_path, "bin") + ":" + env["PATH"]
        # Suppress all warnings
        env["PYTHONWARNINGS"] = "ignore"

        # Execute the code in a restricted subprocess
        try:
            result = subprocess.run(
                [os.path.join(venv_path, "bin", "python3"), temp_file_path],
                env=env,
                cwd=local_configs.sandbox_dir,  # Restrict execution to sandbox_dir
                timeout=60,
                capture_output=True,
                text=True,
            )
            func_result, stdout = self.parse_out_function_results_markers(result.stdout)
            func_return, agent_state = self.parse_best_effort(func_result)
            return SandboxRunResult(
                func_return=func_return,
                agent_state=agent_state,
                stdout=[stdout] if stdout else [],
                stderr=[result.stderr] if result.stderr else [],
                status="success",
                sandbox_config_fingerprint=sbx_config.fingerprint(),
            )

        except subprocess.CalledProcessError as e:
            logger.error(f"Executing tool {self.tool_name} has process error: {e}")
            func_return = get_friendly_error_msg(
                function_name=self.tool_name,
                exception_name=type(e).__name__,
                exception_message=str(e),
            )
            return SandboxRunResult(
                func_return=func_return,
                agent_state=None,
                stdout=[e.stdout] if e.stdout else [],
                stderr=[e.stderr] if e.stderr else [],
                status="error",
                sandbox_config_fingerprint=sbx_config.fingerprint(),
            )

        except subprocess.TimeoutExpired:
            raise TimeoutError(f"Executing tool {self.tool_name} has timed out.")

        except Exception as e:
            logger.error(f"Executing tool {self.tool_name} has an unexpected error: {e}")
            raise e

    def run_local_dir_sandbox_runpy(self, sbx_config: SandboxConfig, env_vars: Dict[str, str], temp_file_path: str) -> SandboxRunResult:
        status = "success"
        agent_state, stderr = None, None

        # Redirect stdout and stderr to capture script output
        old_stdout = sys.stdout
        old_stderr = sys.stderr
        captured_stdout, captured_stderr = io.StringIO(), io.StringIO()
        sys.stdout = captured_stdout
        sys.stderr = captured_stderr

<<<<<<< HEAD
        # Execute the temp file
        with self.temporary_env_vars(env_vars):
            result = runpy.run_path(temp_file_path, init_globals=env_vars, run_name="__main__")
=======
        try:
            # Execute the temp file
            with self.temporary_env_vars(env_vars):
                result = runpy.run_path(temp_file_path, init_globals=env_vars)

            # Fetch the result
            func_result = result.get(self.LOCAL_SANDBOX_RESULT_VAR_NAME)
            func_return, agent_state = self.parse_best_effort(func_result)
>>>>>>> 6ab399d0

        except Exception as e:
            func_return = get_friendly_error_msg(function_name=self.tool_name, exception_name=type(e).__name__, exception_message=str(e))
            traceback.print_exc(file=sys.stderr)
            status = "error"

        # Restore stdout and stderr and collect captured output
        sys.stdout = old_stdout
        sys.stderr = old_stderr
        stdout_output = [captured_stdout.getvalue()] if captured_stdout.getvalue() else []
        stderr_output = [captured_stderr.getvalue()] if captured_stderr.getvalue() else []

        return SandboxRunResult(
            func_return=func_return,
            agent_state=agent_state,
            stdout=stdout_output,
            stderr=stderr_output,
            status=status,
            sandbox_config_fingerprint=sbx_config.fingerprint(),
        )

    def parse_out_function_results_markers(self, text: str):
        if self.LOCAL_SANDBOX_RESULT_START_MARKER not in text:
            return "", text
        marker_len = len(self.LOCAL_SANDBOX_RESULT_START_MARKER)
        start_index = text.index(self.LOCAL_SANDBOX_RESULT_START_MARKER) + marker_len
        end_index = text.index(self.LOCAL_SANDBOX_RESULT_END_MARKER)
        return text[start_index:end_index], text[: start_index - marker_len] + text[end_index + +marker_len :]

    def create_venv_for_local_sandbox(self, sandbox_dir_path: str, venv_path: str, env: Dict[str, str]):
        # Step 1: Create the virtual environment
        venv.create(venv_path, with_pip=True)

        pip_path = os.path.join(venv_path, "bin", "pip")
        try:
            # Step 2: Upgrade pip
            logger.info("Upgrading pip in the virtual environment...")
            subprocess.run([pip_path, "install", "--upgrade", "pip"], env=env, check=True)

            # Step 3: Install packages from requirements.txt if provided
            requirements_txt_path = os.path.join(sandbox_dir_path, self.REQUIREMENT_TXT_NAME)
            if os.path.isfile(requirements_txt_path):
                logger.info(f"Installing packages from requirements file: {requirements_txt_path}")
                subprocess.run([pip_path, "install", "-r", requirements_txt_path], env=env, check=True)
                logger.info("Successfully installed packages from requirements.txt")
            else:
                logger.warning("No requirements.txt file provided or the file does not exist. Skipping package installation.")

        except subprocess.CalledProcessError as e:
            logger.error(f"Error while setting up the virtual environment: {e}")
            raise RuntimeError(f"Failed to set up the virtual environment: {e}")

    # e2b sandbox specific functions

    def run_e2b_sandbox(self, agent_state: AgentState) -> SandboxRunResult:
        sbx_config = self.sandbox_config_manager.get_or_create_default_sandbox_config(sandbox_type=SandboxType.E2B, actor=self.user)
        sbx = self.get_running_e2b_sandbox_with_same_state(sbx_config)
        if not sbx or self.force_recreate:
            sbx = self.create_e2b_sandbox_with_metadata_hash(sandbox_config=sbx_config)

        # Since this sandbox was used, we extend its lifecycle by the timeout
        sbx.set_timeout(sbx_config.get_e2b_config().timeout)

        # Get environment variables for the sandbox
        # TODO: We set limit to 100 here, but maybe we want it uncapped? Realistically this should be fine.
        env_vars = self.sandbox_config_manager.get_sandbox_env_vars_as_dict(sandbox_config_id=sbx_config.id, actor=self.user, limit=100)
        code = self.generate_execution_script(agent_state=agent_state)
        execution = sbx.run_code(code, envs=env_vars)

        if execution.results:
            func_return, agent_state = self.parse_best_effort(execution.results[0].text)
        elif execution.error:
            logger.error(f"Executing tool {self.tool_name} failed with {execution.error}")
            func_return = get_friendly_error_msg(
                function_name=self.tool_name, exception_name=execution.error.name, exception_message=execution.error.value
            )
            execution.logs.stderr.append(execution.error.traceback)
        else:
            raise ValueError(f"Tool {self.tool_name} returned execution with None")

        return SandboxRunResult(
            func_return=func_return,
            agent_state=agent_state,
            stdout=execution.logs.stdout,
            stderr=execution.logs.stderr,
            status="error" if execution.error else "success",
            sandbox_config_fingerprint=sbx_config.fingerprint(),
        )

    def parse_exception_from_e2b_execution(self, e2b_execution: "Execution") -> Exception:
        builtins_dict = __builtins__ if isinstance(__builtins__, dict) else vars(__builtins__)
        # Dynamically fetch the exception class from builtins, defaulting to Exception if not found
        exception_class = builtins_dict.get(e2b_execution.error.name, Exception)
        return exception_class(e2b_execution.error.value)

    def get_running_e2b_sandbox_with_same_state(self, sandbox_config: SandboxConfig) -> Optional["Sandbox"]:
        from e2b_code_interpreter import Sandbox

        # List running sandboxes and access metadata.
        running_sandboxes = self.list_running_e2b_sandboxes()

        # Hash the config to check the state
        state_hash = sandbox_config.fingerprint()
        for sandbox in running_sandboxes:
            if self.METADATA_CONFIG_STATE_KEY in sandbox.metadata and sandbox.metadata[self.METADATA_CONFIG_STATE_KEY] == state_hash:
                return Sandbox.connect(sandbox.sandbox_id)

        return None

    def create_e2b_sandbox_with_metadata_hash(self, sandbox_config: SandboxConfig) -> "Sandbox":
        from e2b_code_interpreter import Sandbox

        state_hash = sandbox_config.fingerprint()
        e2b_config = sandbox_config.get_e2b_config()
        if e2b_config.template:
            sbx = Sandbox(sandbox_config.get_e2b_config().template, metadata={self.METADATA_CONFIG_STATE_KEY: state_hash})
        else:
            # no template
            sbx = Sandbox(metadata={self.METADATA_CONFIG_STATE_KEY: state_hash}, **e2b_config.model_dump(exclude={"pip_requirements"}))

        # install pip requirements
        if e2b_config.pip_requirements:
            for package in e2b_config.pip_requirements:
                sbx.commands.run(f"pip install {package}")
        return sbx

    def list_running_e2b_sandboxes(self):
        from e2b_code_interpreter import Sandbox

        # List running sandboxes and access metadata.
        return Sandbox.list()

    # general utility functions

    def parse_best_effort(self, text: str) -> Any:
        if not text:
            return None, None
        result = pickle.loads(base64.b64decode(text))
        agent_state = None
        if not result["agent_state"] is None:
            agent_state = result["agent_state"]
        return result["results"], agent_state

    def parse_function_arguments(self, source_code: str, tool_name: str):
        """Get arguments of a function from its source code"""
        tree = ast.parse(source_code)
        args = []
        for node in ast.walk(tree):
            if isinstance(node, ast.FunctionDef) and node.name == tool_name:
                for arg in node.args.args:
                    args.append(arg.arg)
        return args

    def generate_execution_script(self, agent_state: AgentState, wrap_print_with_markers: bool = False) -> str:
        """
        Generate code to run inside of execution sandbox.
        Passes into a serialized agent state into the code, to be accessed by the tool.

        Args:
            agent_state (AgentState): The agent state
            wrap_print_with_markers (bool): If true, we wrap the final statement with a `print` and wrap with special markers

        Returns:
            code (str): The generated code strong
        """
        # dump JSON representation of agent state to re-load
        code = "from typing import *\n"
        code += "import pickle\n"
        code += "import sys\n"
        code += "import base64\n"

        # Load the agent state data into the program
        if agent_state:
            code += "import letta\n"
            code += "from letta import * \n"
            import pickle

            agent_state_pickle = pickle.dumps(agent_state)
            code += f"agent_state = pickle.loads({agent_state_pickle})\n"
        else:
            # agent state is None
            code += "agent_state = None\n"

        for param in self.args:
            code += self.initialize_param(param, self.args[param])

        if "agent_state" in self.parse_function_arguments(self.tool.source_code, self.tool.name):
            inject_agent_state = True
        else:
            inject_agent_state = False

        code += "\n" + self.tool.source_code + "\n"

        # TODO: handle wrapped print

        code += (
            self.LOCAL_SANDBOX_RESULT_VAR_NAME
            + ' = {"results": '
            + self.invoke_function_call(inject_agent_state=inject_agent_state)
            + ', "agent_state": agent_state}\n'
        )
        code += (
            f"{self.LOCAL_SANDBOX_RESULT_VAR_NAME} = base64.b64encode(pickle.dumps({self.LOCAL_SANDBOX_RESULT_VAR_NAME})).decode('utf-8')\n"
        )

        if wrap_print_with_markers:
            code += f"sys.stdout.write('{self.LOCAL_SANDBOX_RESULT_START_MARKER}')\n"
            code += f"sys.stdout.write(str({self.LOCAL_SANDBOX_RESULT_VAR_NAME}))\n"
            code += f"sys.stdout.write('{self.LOCAL_SANDBOX_RESULT_END_MARKER}')\n"
        else:
            code += f"{self.LOCAL_SANDBOX_RESULT_VAR_NAME}\n"

        return code

    def _convert_param_to_value(self, param_type: str, raw_value: str) -> str:

        if param_type == "string":
            value = "pickle.loads(" + str(pickle.dumps(raw_value)) + ")"

        elif param_type == "integer" or param_type == "boolean" or param_type == "number":
            value = raw_value

        elif param_type == "array":
            value = raw_value

        elif param_type == "object":
            value = raw_value

        else:
            raise TypeError(f"Unsupported type: {param_type}, raw_value={raw_value}")
        return str(value)

    def initialize_param(self, name: str, raw_value: str) -> str:
        params = self.tool.json_schema["parameters"]["properties"]
        spec = params.get(name)
        if spec is None:
            # ignore extra params (like 'self') for now
            return ""

        param_type = spec.get("type")
        if param_type is None and spec.get("parameters"):
            param_type = spec["parameters"].get("type")

        value = self._convert_param_to_value(param_type, raw_value)

        return name + " = " + value + "\n"

    def invoke_function_call(self, inject_agent_state: bool) -> str:
        """
        Generate the code string to call the function.

        Args:
            inject_agent_state (bool): Whether to inject the axgent's state as an input into the tool

        Returns:
            str: Generated code string for calling the tool
        """
        kwargs = []
        for name in self.args:
            if name in self.tool.json_schema["parameters"]["properties"]:
                kwargs.append(name)

        param_list = [f"{arg}={arg}" for arg in kwargs]
        if inject_agent_state:
            param_list.append("agent_state=agent_state")
        params = ", ".join(param_list)
        # if "agent_state" in kwargs:
        #    params += ", agent_state=agent_state"
        # TODO: fix to figure out when to insert agent state or not
        # params += "agent_state=agent_state"

        func_call_str = self.tool.name + "(" + params + ")"
        return func_call_str<|MERGE_RESOLUTION|>--- conflicted
+++ resolved
@@ -211,11 +211,6 @@
         sys.stdout = captured_stdout
         sys.stderr = captured_stderr
 
-<<<<<<< HEAD
-        # Execute the temp file
-        with self.temporary_env_vars(env_vars):
-            result = runpy.run_path(temp_file_path, init_globals=env_vars, run_name="__main__")
-=======
         try:
             # Execute the temp file
             with self.temporary_env_vars(env_vars):
@@ -224,7 +219,6 @@
             # Fetch the result
             func_result = result.get(self.LOCAL_SANDBOX_RESULT_VAR_NAME)
             func_return, agent_state = self.parse_best_effort(func_result)
->>>>>>> 6ab399d0
 
         except Exception as e:
             func_return = get_friendly_error_msg(function_name=self.tool_name, exception_name=type(e).__name__, exception_message=str(e))
