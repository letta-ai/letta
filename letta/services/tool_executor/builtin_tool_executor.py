--- conflicted
+++ resolved
@@ -330,13 +330,9 @@
         # Time the OpenAI request
         start_time = time.time()
 
-<<<<<<< HEAD
         # Check agent state env vars first, then fall back to os.getenv
         agent_state_tool_env_vars = agent_state.get_agent_env_vars_as_dict()
         model = agent_state_tool_env_vars.get(WEB_SEARCH_MODEL_ENV_VAR_NAME) or WEB_SEARCH_MODEL_ENV_VAR_DEFAULT_VALUE
-=======
-        model = os.getenv(WEB_SEARCH_MODEL_ENV_VAR_NAME, WEB_SEARCH_MODEL_ENV_VAR_DEFAULT_VALUE)
->>>>>>> 8bce5404
         logger.info(f"Using model {model} for web search result parsing")
         response = await client.beta.chat.completions.parse(
             model=model,
