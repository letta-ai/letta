--- conflicted
+++ resolved
@@ -1641,21 +1641,9 @@
 
         Updates to the memory header should *not* trigger a rebuild, since that will simply flood recall storage with excess messages
         """
-<<<<<<< HEAD
         num_messages = await self.message_manager.size_async(actor=actor, agent_id=agent_id)
         num_archival_memories = await self.passage_manager.agent_passage_size_async(actor=actor, agent_id=agent_id)
         agent_state = await self.get_agent_by_id_async(agent_id=agent_id, include_relationships=["memory", "sources", "tools"], actor=actor)
-=======
-        num_messages_task = self.message_manager.size_async(actor=actor, agent_id=agent_id)
-        num_archival_memories_task = self.passage_manager.agent_passage_size_async(actor=actor, agent_id=agent_id)
-        agent_state_task = self.get_agent_by_id_async(agent_id=agent_id, include_relationships=["memory", "sources", "tools"], actor=actor)
-
-        num_messages, num_archival_memories, agent_state = await asyncio.gather(
-            num_messages_task,
-            num_archival_memories_task,
-            agent_state_task,
-        )
->>>>>>> 8fe15bee
 
         if not tool_rules_solver:
             tool_rules_solver = ToolRulesSolver(agent_state.tool_rules)
@@ -1996,11 +1984,7 @@
         """
         async with db_registry.async_session() as session:
             # Validate agent exists and user has access
-<<<<<<< HEAD
             await validate_agent_exists_async(session, agent_id, actor)
-=======
-            await self._validate_agent_exists_async(session, agent_id, actor)
->>>>>>> 8fe15bee
 
             # Use raw SQL to efficiently fetch sources - much faster than lazy loading
             # Fast query without relationship loading
@@ -2036,11 +2020,7 @@
         """
         async with db_registry.async_session() as session:
             # Validate agent exists and user has access
-<<<<<<< HEAD
             await validate_agent_exists_async(session, agent_id, actor)
-=======
-            await self._validate_agent_exists_async(session, agent_id, actor)
->>>>>>> 8fe15bee
 
             # Check if the source is actually attached to this agent using junction table
             attachment_check_query = select(SourcesAgents).where(SourcesAgents.agent_id == agent_id, SourcesAgents.source_id == source_id)
@@ -2807,11 +2787,7 @@
         """
         async with db_registry.async_session() as session:
             # lightweight check for agent access
-<<<<<<< HEAD
             await validate_agent_exists_async(session, agent_id, actor)
-=======
-            await self._validate_agent_exists_async(session, agent_id, actor)
->>>>>>> 8fe15bee
 
             # direct query for tools via join - much more performant
             query = (
