--- conflicted
+++ resolved
@@ -1,8 +1,5 @@
 import asyncio
-<<<<<<< HEAD
 import os
-=======
->>>>>>> c0efe8ad
 from datetime import datetime, timezone
 from typing import Dict, List, Optional, Set, Tuple
 
@@ -776,126 +773,6 @@
                 session.expire(agent, ["tags"])
 
             if agent_update.tool_exec_environment_variables is not None:
-<<<<<<< HEAD
-=======
-                session.execute(delete(AgentEnvironmentVariable).where(AgentEnvironmentVariable.agent_id == aid))
-                env_rows = [
-                    {
-                        "agent_id": aid,
-                        "key": k,
-                        "value": v,
-                        "organization_id": agent.organization_id,
-                    }
-                    for k, v in agent_update.tool_exec_environment_variables.items()
-                ]
-                if env_rows:
-                    self._bulk_insert_pivot(session, AgentEnvironmentVariable.__table__, env_rows)
-                session.expire(agent, ["tool_exec_environment_variables"])
-
-            if agent_update.enable_sleeptime and agent_update.system is None:
-                agent.system = derive_system_message(
-                    agent_type=agent.agent_type,
-                    enable_sleeptime=agent_update.enable_sleeptime,
-                    system=agent.system,
-                )
-
-            session.flush()
-            session.refresh(agent)
-
-            return agent.to_pydantic()
-
-    @enforce_types
-    async def update_agent_async(
-        self,
-        agent_id: str,
-        agent_update: UpdateAgent,
-        actor: PydanticUser,
-    ) -> PydanticAgentState:
-
-        new_tools = set(agent_update.tool_ids or [])
-        new_sources = set(agent_update.source_ids or [])
-        new_blocks = set(agent_update.block_ids or [])
-        new_idents = set(agent_update.identity_ids or [])
-        new_tags = set(agent_update.tags or [])
-
-        async with db_registry.async_session() as session, session.begin():
-
-            agent: AgentModel = await AgentModel.read_async(db_session=session, identifier=agent_id, actor=actor)
-            agent.updated_at = datetime.now(timezone.utc)
-            agent.last_updated_by_id = actor.id
-
-            scalar_updates = {
-                "name": agent_update.name,
-                "system": agent_update.system,
-                "llm_config": agent_update.llm_config,
-                "embedding_config": agent_update.embedding_config,
-                "message_ids": agent_update.message_ids,
-                "tool_rules": agent_update.tool_rules,
-                "description": agent_update.description,
-                "project_id": agent_update.project_id,
-                "template_id": agent_update.template_id,
-                "base_template_id": agent_update.base_template_id,
-                "message_buffer_autoclear": agent_update.message_buffer_autoclear,
-                "enable_sleeptime": agent_update.enable_sleeptime,
-                "response_format": agent_update.response_format,
-            }
-            for col, val in scalar_updates.items():
-                if val is not None:
-                    setattr(agent, col, val)
-
-            if agent_update.metadata is not None:
-                agent.metadata_ = agent_update.metadata
-
-            aid = agent.id
-
-            if agent_update.tool_ids is not None:
-                await self._replace_pivot_rows_async(
-                    session,
-                    ToolsAgents.__table__,
-                    aid,
-                    [{"agent_id": aid, "tool_id": tid} for tid in new_tools],
-                )
-                session.expire(agent, ["tools"])
-
-            if agent_update.source_ids is not None:
-                await self._replace_pivot_rows_async(
-                    session,
-                    SourcesAgents.__table__,
-                    aid,
-                    [{"agent_id": aid, "source_id": sid} for sid in new_sources],
-                )
-                session.expire(agent, ["sources"])
-
-            if agent_update.block_ids is not None:
-                rows = []
-                if new_blocks:
-                    result = await session.execute(select(BlockModel.id, BlockModel.label).where(BlockModel.id.in_(new_blocks)))
-                    label_map = {bid: lbl for bid, lbl in result.all()}
-                    rows = [{"agent_id": aid, "block_id": bid, "block_label": label_map[bid]} for bid in new_blocks]
-
-                await self._replace_pivot_rows_async(session, BlocksAgents.__table__, aid, rows)
-                session.expire(agent, ["core_memory"])
-
-            if agent_update.identity_ids is not None:
-                await self._replace_pivot_rows_async(
-                    session,
-                    IdentitiesAgents.__table__,
-                    aid,
-                    [{"agent_id": aid, "identity_id": iid} for iid in new_idents],
-                )
-                session.expire(agent, ["identities"])
-
-            if agent_update.tags is not None:
-                await self._replace_pivot_rows_async(
-                    session,
-                    AgentsTags.__table__,
-                    aid,
-                    [{"agent_id": aid, "tag": tag} for tag in new_tags],
-                )
-                session.expire(agent, ["tags"])
-
-            if agent_update.tool_exec_environment_variables is not None:
->>>>>>> c0efe8ad
                 await session.execute(delete(AgentEnvironmentVariable).where(AgentEnvironmentVariable.agent_id == aid))
                 env_rows = [
                     {
@@ -909,8 +786,6 @@
                 if env_rows:
                     await self._bulk_insert_pivot_async(session, AgentEnvironmentVariable.__table__, env_rows)
                 session.expire(agent, ["tool_exec_environment_variables"])
-<<<<<<< HEAD
-=======
 
             if agent_update.enable_sleeptime and agent_update.system is None:
                 agent.system = derive_system_message(
@@ -925,6 +800,7 @@
             return await agent.to_pydantic_async()
 
     # TODO: Make this general and think about how to roll this into sqlalchemybase
+    @trace_method
     def list_agents(
         self,
         actor: PydanticUser,
@@ -969,7 +845,6 @@
         with db_registry.session() as session:
             query = select(AgentModel).distinct(AgentModel.created_at, AgentModel.id)
             query = AgentModel.apply_access_predicate(query, actor, ["read"], AccessType.ORGANIZATION)
->>>>>>> c0efe8ad
 
             # Apply filters
             query = _apply_filters(query, name, query_text, project_id, template_id, base_template_id)
@@ -977,87 +852,12 @@
             query = _apply_tag_filter(query, tags, match_all_tags)
             query = _apply_pagination(query, before, after, session, ascending=ascending)
 
-<<<<<<< HEAD
-            await session.flush()
-            await session.refresh(agent)
-
-            return await agent.to_pydantic_async()
-
-    # TODO: Make this general and think about how to roll this into sqlalchemybase
-    @trace_method
-    def list_agents(
-=======
             if limit:
                 query = query.limit(limit)
 
             result = session.execute(query)
             agents = result.scalars().all()
             return [agent.to_pydantic(include_relationships=include_relationships) for agent in agents]
-
-    async def list_agents_async(
->>>>>>> c0efe8ad
-        self,
-        actor: PydanticUser,
-        name: Optional[str] = None,
-        tags: Optional[List[str]] = None,
-        match_all_tags: bool = False,
-        before: Optional[str] = None,
-        after: Optional[str] = None,
-        limit: Optional[int] = 50,
-        query_text: Optional[str] = None,
-        project_id: Optional[str] = None,
-        template_id: Optional[str] = None,
-        base_template_id: Optional[str] = None,
-        identity_id: Optional[str] = None,
-        identifier_keys: Optional[List[str]] = None,
-        include_relationships: Optional[List[str]] = None,
-        ascending: bool = True,
-    ) -> List[PydanticAgentState]:
-        """
-        Retrieves agents with optimized filtering and optional field selection.
-
-        Args:
-            actor: The User requesting the list
-            name (Optional[str]): Filter by agent name.
-            tags (Optional[List[str]]): Filter agents by tags.
-            match_all_tags (bool): If True, only return agents that match ALL given tags.
-            before (Optional[str]): Cursor for pagination.
-            after (Optional[str]): Cursor for pagination.
-            limit (Optional[int]): Maximum number of agents to return.
-            query_text (Optional[str]): Search agents by name.
-            project_id (Optional[str]): Filter by project ID.
-            template_id (Optional[str]): Filter by template ID.
-            base_template_id (Optional[str]): Filter by base template ID.
-            identity_id (Optional[str]): Filter by identifier ID.
-            identifier_keys (Optional[List[str]]): Search agents by identifier keys.
-            include_relationships (Optional[List[str]]): List of fields to load for performance optimization.
-            ascending
-
-        Returns:
-            List[PydanticAgentState]: The filtered list of matching agents.
-        """
-        async with db_registry.async_session() as session:
-            query = select(AgentModel)
-            query = AgentModel.apply_access_predicate(query, actor, ["read"], AccessType.ORGANIZATION)
-
-            # Apply filters
-            query = _apply_filters(query, name, query_text, project_id, template_id, base_template_id)
-            query = _apply_identity_filters(query, identity_id, identifier_keys)
-            query = _apply_tag_filter(query, tags, match_all_tags)
-            query = await _apply_pagination_async(query, before, after, session, ascending=ascending)
-
-            if limit:
-                query = query.limit(limit)
-
-<<<<<<< HEAD
-            result = session.execute(query)
-            agents = result.scalars().all()
-            return [agent.to_pydantic(include_relationships=include_relationships) for agent in agents]
-=======
-            result = await session.execute(query)
-            agents = result.scalars().all()
-            return await asyncio.gather(*[agent.to_pydantic_async(include_relationships=include_relationships) for agent in agents])
->>>>>>> c0efe8ad
 
     @trace_method
     async def list_agents_async(
@@ -1173,10 +973,7 @@
         with db_registry.session() as session:
             return AgentModel.size(db_session=session, actor=actor)
 
-<<<<<<< HEAD
-    @trace_method
-=======
->>>>>>> c0efe8ad
+    @trace_method
     async def size_async(
         self,
         actor: PydanticUser,
@@ -1187,10 +984,7 @@
         async with db_registry.async_session() as session:
             return await AgentModel.size_async(db_session=session, actor=actor)
 
-<<<<<<< HEAD
-    @trace_method
-=======
->>>>>>> c0efe8ad
+    @trace_method
     @enforce_types
     def get_agent_by_id(self, agent_id: str, actor: PydanticUser) -> PydanticAgentState:
         """Fetch an agent by its ID."""
@@ -1537,10 +1331,7 @@
         message_ids = self.get_agent_by_id(agent_id=agent_id, actor=actor).message_ids
         return self.message_manager.get_message_by_id(message_id=message_ids[0], actor=actor)
 
-<<<<<<< HEAD
-    @trace_method
-=======
->>>>>>> c0efe8ad
+    @trace_method
     @enforce_types
     async def get_system_message_async(self, agent_id: str, actor: PydanticUser) -> PydanticMessage:
         agent = await self.get_agent_by_id_async(agent_id=agent_id, include_relationships=[], actor=actor)
@@ -1881,10 +1672,7 @@
 
         return agent_state
 
-<<<<<<< HEAD
-    @trace_method
-=======
->>>>>>> c0efe8ad
+    @trace_method
     @enforce_types
     async def refresh_memory_async(self, agent_state: PydanticAgentState, actor: PydanticUser) -> PydanticAgentState:
         block_ids = [b.id for b in agent_state.memory.blocks]
@@ -2813,10 +2601,7 @@
             results = [tag[0] for tag in query.all()]
             return results
 
-<<<<<<< HEAD
-    @trace_method
-=======
->>>>>>> c0efe8ad
+    @trace_method
     @enforce_types
     async def list_tags_async(
         self, actor: PydanticUser, after: Optional[str] = None, limit: Optional[int] = 50, query_text: Optional[str] = None
@@ -2854,7 +2639,6 @@
             result = await session.execute(query)
             # Extract the tag values from the result
             results = [row[0] for row in result.all()]
-<<<<<<< HEAD
         return results
 
     async def get_context_window(self, agent_id: str, actor: PydanticUser) -> ContextWindowOverview:
@@ -3131,7 +2915,4 @@
             # related to functions
             num_tokens_functions_definitions=num_tokens_available_functions_definitions,
             functions_definitions=available_functions_definitions,
-        )
-=======
-        return results
->>>>>>> c0efe8ad
+        )