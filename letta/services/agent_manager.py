--- conflicted
+++ resolved
@@ -2,15 +2,11 @@
 from datetime import datetime
 import numpy as np
 
-<<<<<<< HEAD
 from sqlalchemy import select, union_all, literal, func
 
 from letta.constants import BASE_MEMORY_TOOLS, BASE_TOOLS, MAX_EMBEDDING_DIM
 from letta.embeddings import embedding_model
-=======
-from letta.constants import BASE_MEMORY_TOOLS, BASE_TOOLS
 from letta.log import get_logger
->>>>>>> f1e125d3
 from letta.orm import Agent as AgentModel
 from letta.orm import Block as BlockModel
 from letta.orm import Source as SourceModel
@@ -414,7 +410,6 @@
             return agent.to_pydantic()
 
     # ======================================================================================================================
-<<<<<<< HEAD
     # Passage Management
     # ======================================================================================================================
     @enforce_types
@@ -666,7 +661,9 @@
                 embedding_config=embedding_config, 
                 agent_only=agent_only)
             )
-=======
+    
+    
+    # ======================================================================================================================
     # Tool Management
     # ======================================================================================================================
     @enforce_types
@@ -735,5 +732,4 @@
 
             # Commit and refresh the agent
             agent.update(session, actor=actor)
-            return agent.to_pydantic()
->>>>>>> f1e125d3
+            return agent.to_pydantic()