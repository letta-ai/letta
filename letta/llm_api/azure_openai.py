--- conflicted
+++ resolved
@@ -118,30 +118,4 @@
     )
     chat_completion = client.chat.completions.create(**data)
 
-<<<<<<< HEAD
-    if "tools" in data and data["tools"] is None:
-        data.pop("tools")
-        data.pop("tool_choice", None)  # extra safe,  should exist always (default="auto")
-
-    url = get_azure_chat_completions_endpoint(model_settings.azure_base_url, llm_config.model, model_settings.azure_api_version)
-    response_json = make_post_request(url, headers, data)
-    # NOTE: azure openai does not include "content" in the response when it is None, so we need to add it
-    if "content" not in response_json["choices"][0].get("message"):
-        response_json["choices"][0]["message"]["content"] = None
-    response = ChatCompletionResponse(**response_json)  # convert to 'dot-dict' style which is the openai python client default
-    return response
-=======
-    return ChatCompletionResponse(**chat_completion.model_dump())
-
-
-def azure_openai_embeddings_request(
-    resource_name: str, deployment_id: str, api_version: str, api_key: str, data: dict
-) -> EmbeddingResponse:
-    """https://learn.microsoft.com/en-us/azure/ai-services/openai/reference#embeddings"""
-
-    url = f"https://{resource_name}.openai.azure.com/openai/deployments/{deployment_id}/embeddings?api-version={api_version}"
-    headers = {"Content-Type": "application/json", "api-key": f"{api_key}"}
-
-    response_json = make_post_request(url, headers, data)
-    return EmbeddingResponse(**response_json)
->>>>>>> fd09c014
+    return ChatCompletionResponse(**chat_completion.model_dump())