--- conflicted
+++ resolved
@@ -118,23 +118,7 @@
     )
     chat_completion = client.chat.completions.create(**data)
 
-<<<<<<< HEAD
     return ChatCompletionResponse(**chat_completion.model_dump())
-=======
-    if "tools" in data and data["tools"] is None:
-        data.pop("tools")
-        data.pop("tool_choice", None)  # extra safe,  should exist always (default="auto")
-
-    url = get_azure_chat_completions_endpoint(model_settings.azure_base_url, llm_config.model, model_settings.azure_api_version)
-    log_event(name="llm_request_sent", attributes=data)
-    response_json = make_post_request(url, headers, data)
-    # NOTE: azure openai does not include "content" in the response when it is None, so we need to add it
-    if "content" not in response_json["choices"][0].get("message"):
-        response_json["choices"][0]["message"]["content"] = None
-    log_event(name="llm_response_received", attributes=response_json)
-    response = ChatCompletionResponse(**response_json)  # convert to 'dot-dict' style which is the openai python client default
-    return response
->>>>>>> bb36bdf2
 
 
 def azure_openai_embeddings_request(
