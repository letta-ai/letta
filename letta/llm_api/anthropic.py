import json
import re
from typing import List, Optional, Union

from letta.llm_api.helpers import make_post_request
from letta.schemas.message import Message
from letta.schemas.openai.chat_completion_request import ChatCompletionRequest, Tool
from letta.schemas.openai.chat_completion_response import (
    ChatCompletionResponse,
    Choice,
    FunctionCall,
)
from letta.schemas.openai.chat_completion_response import (
    Message as ChoiceMessage,  # NOTE: avoid conflict with our own Letta Message datatype
)
from letta.schemas.openai.chat_completion_response import ToolCall, UsageStatistics
from letta.utils import get_utc_time, smart_urljoin

BASE_URL = "https://api.anthropic.com/v1"


# https://docs.anthropic.com/claude/docs/models-overview
# Sadly hardcoded
MODEL_LIST = [
    {
        "name": "claude-3-opus-20240229",
        "context_window": 200000,
    },
    {
        "name": "claude-3-5-sonnet-20241022",
        "context_window": 200000,
    },
    {
        "name": "claude-3-5-haiku-20241022",
        "context_window": 200000,
    },
]

DUMMY_FIRST_USER_MESSAGE = "User initializing bootup sequence."


def antropic_get_model_context_window(url: str, api_key: Union[str, None], model: str) -> int:
    for model_dict in anthropic_get_model_list(url=url, api_key=api_key):
        if model_dict["name"] == model:
            return model_dict["context_window"]
    raise ValueError(f"Can't find model '{model}' in Anthropic model list")


def anthropic_get_model_list(url: str, api_key: Union[str, None]) -> dict:
    """https://docs.anthropic.com/claude/docs/models-overview"""

    # NOTE: currently there is no GET /models, so we need to hardcode
    return MODEL_LIST


def convert_tools_to_anthropic_format(tools: List[Tool]) -> List[dict]:
    """See: https://docs.anthropic.com/claude/docs/tool-use

    OpenAI style:
      "tools": [{
        "type": "function",
        "function": {
            "name": "find_movies",
            "description": "find ....",
            "parameters": {
              "type": "object",
              "properties": {
                 PARAM: {
                   "type": PARAM_TYPE,  # eg "string"
                   "description": PARAM_DESCRIPTION,
                 },
                 ...
              },
              "required": List[str],
            }
        }
      }
      ]

    Anthropic style:
      "tools": [{
        "name": "find_movies",
        "description": "find ....",
        "input_schema": {
          "type": "object",
          "properties": {
             PARAM: {
               "type": PARAM_TYPE,  # eg "string"
               "description": PARAM_DESCRIPTION,
             },
             ...
          },
          "required": List[str],
        }
      }
      ]

      Two small differences:
        - 1 level less of nesting
        - "parameters" -> "input_schema"
    """
    formatted_tools = []
    for tool in tools:
        formatted_tool = {
            "name"         : tool.function.name,
            "description"  : tool.function.description,
            "input_schema"   : tool.function.parameters or {
                "type": "object",
                "properties": {},
                "required": []
            }
        }
        formatted_tools.append(formatted_tool)

    return formatted_tools


def merge_tool_results_into_user_messages(messages: List[dict]):
    """Anthropic API doesn't allow role 'tool'->'user' sequences

    Example HTTP error:
    messages: roles must alternate between "user" and "assistant", but found multiple "user" roles in a row

    From: https://docs.anthropic.com/claude/docs/tool-use
    You may be familiar with other APIs that return tool use as separate from the model's primary output,
    or which use a special-purpose tool or function message role.
    In contrast, Anthropic's models and API are built around alternating user and assistant messages,
    where each message is an array of rich content blocks: text, image, tool_use, and tool_result.
    """

    # TODO walk through the messages list
    # When a dict (dict_A) with 'role' == 'user' is followed by a dict with 'role' == 'user' (dict B), do the following
    # dict_A["content"] = dict_A["content"] + dict_B["content"]

    # The result should be a new merged_messages list that doesn't have any back-to-back dicts with 'role' == 'user'
    merged_messages = []
    if not messages:
        return merged_messages

    # Start with the first message in the list
    current_message = messages[0]

    for next_message in messages[1:]:
        if current_message["role"] == "user" and next_message["role"] == "user":
            # Merge contents of the next user message into current one
            current_content = (
                current_message["content"]
                if isinstance(current_message["content"], list)
                else [{"type": "text", "text": current_message["content"]}]
            )
            next_content = (
                next_message["content"]
                if isinstance(next_message["content"], list)
                else [{"type": "text", "text": next_message["content"]}]
            )
            merged_content = current_content + next_content
            current_message["content"] = merged_content
        else:
            # Append the current message to result as it's complete
            merged_messages.append(current_message)
            # Move on to the next message
            current_message = next_message

    # Append the last processed message to the result
    merged_messages.append(current_message)

    return merged_messages


def remap_finish_reason(stop_reason: str) -> str:
    """Remap Anthropic's 'stop_reason' to OpenAI 'finish_reason'

    OpenAI: 'stop', 'length', 'function_call', 'content_filter', null
    see: https://platform.openai.com/docs/guides/text-generation/chat-completions-api

    From: https://docs.anthropic.com/claude/reference/migrating-from-text-completions-to-messages#stop-reason

    Messages have a stop_reason of one of the following values:
        "end_turn": The conversational turn ended naturally.
        "stop_sequence": One of your specified custom stop sequences was generated.
        "max_tokens": (unchanged)

    """
    if stop_reason == "end_turn":
        return "stop"
    elif stop_reason == "stop_sequence":
        return "stop"
    elif stop_reason == "max_tokens":
        return "length"
    elif stop_reason == "tool_use":
        return "function_call"
    else:
        raise ValueError(f"Unexpected stop_reason: {stop_reason}")


def strip_xml_tags(string: str, tag: Optional[str]) -> str:
    if tag is None:
        return string
    # Construct the regular expression pattern to find the start and end tags
    tag_pattern = f"<{tag}.*?>|</{tag}>"
    # Use the regular expression to replace the tags with an empty string
    return re.sub(tag_pattern, "", string)


def convert_anthropic_response_to_chatcompletion(
    response_json: dict,  # REST response from Google AI API
    inner_thoughts_xml_tag: Optional[str] = None,
) -> ChatCompletionResponse:
    """
    Example response from Claude 3:
    response.json = {
        'id': 'msg_01W1xg9hdRzbeN2CfZM7zD2w',
        'type': 'message',
        'role': 'assistant',
        'content': [
            {
                'type': 'text',
                'text': "<thinking>Analyzing user login event. This is Chad's first
    interaction with me. I will adjust my personality and rapport accordingly.</thinking>"
            },
            {
                'type':
                'tool_use',
                'id': 'toolu_01Ka4AuCmfvxiidnBZuNfP1u',
                'name': 'core_memory_append',
                'input': {
                    'name': 'human',
                    'content': 'Chad is logging in for the first time. I will aim to build a warm
    and welcoming rapport.',
                    'request_heartbeat': True
                }
            }
        ],
        'model': 'claude-3-haiku-20240307',
        'stop_reason': 'tool_use',
        'stop_sequence': None,
        'usage': {
            'input_tokens': 3305,
            'output_tokens': 141
        }
    }
    """
    prompt_tokens = response_json["usage"]["input_tokens"]
    completion_tokens = response_json["usage"]["output_tokens"]

    finish_reason = remap_finish_reason(response_json["stop_reason"])

    if isinstance(response_json["content"], list):
        if len(response_json["content"]) > 1:
            # inner mono + function call
            assert len(response_json["content"]) == 2, f"Unexpected content length: {response_json}"
            assert response_json["content"][0]["type"] == "text", f"Expected text, got: {response_json['content'][0]}"
            assert response_json["content"][1]["type"] == "tool_use", f"Expected tool_use, got: {response_json['content'][1]}"
            content = strip_xml_tags(string=response_json["content"][0]["text"], tag=inner_thoughts_xml_tag)
            tool_calls = [
                ToolCall(
                    id=response_json["content"][1]["id"],
                    type="function",
                    function=FunctionCall(
                        name=response_json["content"][1]["name"],
                        arguments=json.dumps(response_json["content"][1]["input"], indent=2),
                    ),
                )
            ]
        elif len(response_json["content"]) == 1:
<<<<<<< HEAD
            # Only tool call or just inner mono
            first_item = response_json["content"][0]
            if first_item["type"] == "text":
                # Just inner mono
                content = strip_xml_tags(string=first_item["text"], tag=inner_thoughts_xml_tag)
                tool_calls = None
            elif first_item["type"] == "tool_use":
                # Only tool call, no inner mono
                content = None  # No inner mono to extract
                tool_calls = [
                    ToolCall(
                        id=first_item["id"],
                        type="function",
                        function=FunctionCall(
                            name=first_item["name"],
                            arguments=json.dumps(first_item["input"], indent=2),
=======
            if response_json["content"][0]["type"] == "tool_use":
                # function call only
                content = None
                tool_calls = [
                    ToolCall(
                        id=response_json["content"][0]["id"],
                        type="function",
                        function=FunctionCall(
                            name=response_json["content"][0]["name"],
                            arguments=json.dumps(response_json["content"][0]["input"], indent=2),
>>>>>>> 7af76a22
                        ),
                    )
                ]
            else:
<<<<<<< HEAD
                raise ValueError(f"Unexpected type in content: {first_item}")
        else:
            # Empty content list
            raise ValueError(f"Empty content in response: {response_json}")
=======
                # inner mono only
                content = strip_xml_tags(string=response_json["content"][0]["text"], tag=inner_thoughts_xml_tag)
                tool_calls = None
>>>>>>> 7af76a22
    else:
        raise RuntimeError("Unexpected type for content in response_json.")

    assert response_json["role"] == "assistant", response_json
    choice = Choice(
        index=0,
        finish_reason=finish_reason,
        message=ChoiceMessage(
            role=response_json["role"],
            content=content,
            tool_calls=tool_calls,
        ),
    )

    return ChatCompletionResponse(
        id=response_json["id"],
        choices=[choice],
        created=get_utc_time(),
        model=response_json["model"],
        usage=UsageStatistics(
            prompt_tokens=prompt_tokens,
            completion_tokens=completion_tokens,
            total_tokens=prompt_tokens + completion_tokens,
        ),
    )


def anthropic_chat_completions_request(
    url: str,
    api_key: str,
    data: ChatCompletionRequest,
    inner_thoughts_xml_tag: Optional[str] = "thinking",
) -> ChatCompletionResponse:
    """https://docs.anthropic.com/claude/docs/tool-use"""

    url = smart_urljoin(url, "messages")
    headers = {
        "Content-Type": "application/json",
        "x-api-key": api_key,
        # NOTE: beta headers for tool calling
        "anthropic-version": "2023-06-01",
        "anthropic-beta": "tools-2024-04-04",
    }

    # convert the tools
    anthropic_tools = None if data.tools is None else convert_tools_to_anthropic_format(data.tools)

    # pydantic -> dict
    data = data.model_dump(exclude_none=True)

    if "functions" in data:
        raise ValueError(f"'functions' unexpected in Anthropic API payload")

    # If tools == None, strip from the payload
    if "tools" in data and data["tools"] is None:
        data.pop("tools")
        data.pop("tool_choice", None)  # extra safe,  should exist always (default="auto")
    # Remap to our converted tools
    if anthropic_tools is not None:
        data["tools"] = anthropic_tools

        # TODO: Add support for other tool_choice options like "auto", "any"
        if len(anthropic_tools) == 1:
            data["tool_choice"] = {
                "type": "tool",  # Changed from "function" to "tool"
                "name": anthropic_tools[0]["name"],  # Directly specify name without nested "function" object
                "disable_parallel_tool_use": True  # Force single tool use
            }

    # Move 'system' to the top level
    # 'messages: Unexpected role "system". The Messages API accepts a top-level `system` parameter, not "system" as an input message role.'
    assert data["messages"][0]["role"] == "system", f"Expected 'system' role in messages[0]:\n{data['messages'][0]}"
    data["system"] = data["messages"][0]["content"]
    data["messages"] = data["messages"][1:]

    # set `content` to None if missing
    for message in data["messages"]:
        if "content" not in message:
            message["content"] = None

    # Convert to Anthropic format

    msg_objs = [Message.dict_to_message(user_id=None, agent_id=None, openai_message_dict=m) for m in data["messages"]]
    data["messages"] = [m.to_anthropic_dict(inner_thoughts_xml_tag=inner_thoughts_xml_tag) for m in msg_objs]

    # Handling Anthropic special requirement for 'user' message in front
    # messages: first message must use the "user" role'
    if data["messages"][0]["role"] != "user":
        data["messages"] = [{"role": "user", "content": DUMMY_FIRST_USER_MESSAGE}] + data["messages"]

    # Handle Anthropic's restriction on alternating user/assistant messages
    data["messages"] = merge_tool_results_into_user_messages(data["messages"])

    # Anthropic also wants max_tokens in the input
    # It's also part of ChatCompletions
    assert "max_tokens" in data, data

    # Remove extra fields used by OpenAI but not Anthropic
    data.pop("frequency_penalty", None)
    data.pop("logprobs", None)
    data.pop("n", None)
    data.pop("top_p", None)
    data.pop("presence_penalty", None)
    data.pop("user", None)

    response_json = make_post_request(url, headers, data)
    return convert_anthropic_response_to_chatcompletion(response_json=response_json, inner_thoughts_xml_tag=inner_thoughts_xml_tag)<|MERGE_RESOLUTION|>--- conflicted
+++ resolved
@@ -263,24 +263,6 @@
                 )
             ]
         elif len(response_json["content"]) == 1:
-<<<<<<< HEAD
-            # Only tool call or just inner mono
-            first_item = response_json["content"][0]
-            if first_item["type"] == "text":
-                # Just inner mono
-                content = strip_xml_tags(string=first_item["text"], tag=inner_thoughts_xml_tag)
-                tool_calls = None
-            elif first_item["type"] == "tool_use":
-                # Only tool call, no inner mono
-                content = None  # No inner mono to extract
-                tool_calls = [
-                    ToolCall(
-                        id=first_item["id"],
-                        type="function",
-                        function=FunctionCall(
-                            name=first_item["name"],
-                            arguments=json.dumps(first_item["input"], indent=2),
-=======
             if response_json["content"][0]["type"] == "tool_use":
                 # function call only
                 content = None
@@ -291,21 +273,13 @@
                         function=FunctionCall(
                             name=response_json["content"][0]["name"],
                             arguments=json.dumps(response_json["content"][0]["input"], indent=2),
->>>>>>> 7af76a22
                         ),
                     )
                 ]
             else:
-<<<<<<< HEAD
-                raise ValueError(f"Unexpected type in content: {first_item}")
-        else:
-            # Empty content list
-            raise ValueError(f"Empty content in response: {response_json}")
-=======
                 # inner mono only
                 content = strip_xml_tags(string=response_json["content"][0]["text"], tag=inner_thoughts_xml_tag)
                 tool_calls = None
->>>>>>> 7af76a22
     else:
         raise RuntimeError("Unexpected type for content in response_json.")
 
