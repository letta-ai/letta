--- conflicted
+++ resolved
@@ -249,11 +249,8 @@
     # TODO move to llm_config?
     # if unspecified (None), default to something we've tested
     inner_thoughts_in_kwargs: OptionState = OptionState.DEFAULT,
-<<<<<<< HEAD
     max_tokens: Optional[int] = None,
-=======
     model_settings: Optional[dict] = None,  # TODO: eventually pass from server
->>>>>>> 1c9840a4
 ) -> ChatCompletionResponse:
     """Return response to chat completion with backoff"""
     from letta.utils import printd
