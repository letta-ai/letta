--- conflicted
+++ resolved
@@ -234,19 +234,10 @@
     from letta.settings import model_settings
 
     if endpoint_type == "openai":
-<<<<<<< HEAD
-        from llama_index.embeddings.openai import OpenAIEmbedding
-
-        additional_kwargs = {"user_id": user_id} if user_id else {}
-        model = OpenAIEmbedding(
-            api_base=config.embedding_endpoint,
+        return OpenAIEmbeddings(
             api_key=model_settings.openai_api_key,
-            additional_kwargs=additional_kwargs,
-            model=config.embedding_model,
-=======
-        return OpenAIEmbeddings(
-            api_key=model_settings.openai_api_key, model=config.embedding_model, base_url=model_settings.openai_api_base
->>>>>>> aabcec45
+            model=config.embedding_model,
+            base_url=model_settings.openai_api_base,
         )
 
     elif endpoint_type == "azure":
