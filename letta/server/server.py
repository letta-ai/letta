--- conflicted
+++ resolved
@@ -851,15 +851,11 @@
                     agent_state=agent_state,
                     tools=tool_objs,
                     # gpt-3.5-turbo tends to omit inner monologue, relax this requirement for now
-<<<<<<< HEAD
-                    first_message_verify_mono=True if (llm_config.model is not None and "gpt-4" in llm_config.model) else False,
-                    user=actor,
-=======
                     first_message_verify_mono=(
                         True if (llm_config and llm_config.model is not None and "gpt-4" in llm_config.model) else False
                     ),
+                    user=actor,
                     initial_message_sequence=request.initial_message_sequence,
->>>>>>> a5e9f7da
                 )
             elif request.agent_type == AgentType.o1_agent:
                 agent = O1Agent(
