--- conflicted
+++ resolved
@@ -337,7 +337,9 @@
         if agent_state.agent_type == AgentType.memgpt_agent:
             agent = Agent(agent_state=agent_state, interface=interface, user=actor, initial_message_sequence=initial_message_sequence)
         elif agent_state.agent_type == AgentType.offline_memory_agent:
-            agent = OfflineMemoryAgent(agent_state=agent_state, interface=interface, user=actor, initial_message_sequence=initial_message_sequence)
+            agent = OfflineMemoryAgent(
+                agent_state=agent_state, interface=interface, user=actor, initial_message_sequence=initial_message_sequence
+            )
         else:
             assert initial_message_sequence is None, f"Initial message sequence is not supported for O1Agents"
             agent = O1Agent(agent_state=agent_state, interface=interface, user=actor)
@@ -731,84 +733,10 @@
         interface: Union[AgentInterface, None] = None,
     ) -> AgentState:
         """Create a new agent using a config"""
-<<<<<<< HEAD
         # Invoke manager
         agent_state = self.agent_manager.create_agent(
             agent_create=request,
             actor=actor,
-=======
-        user_id = actor.id
-        if self.user_manager.get_user_by_id(user_id=user_id) is None:
-            raise ValueError(f"User user_id={user_id} does not exist")
-
-        if interface is None:
-            interface = self.default_interface_factory()
-
-        # create agent name
-        if request.name is None:
-            request.name = create_random_username()
-
-        if request.agent_type is None:
-            request.agent_type = AgentType.memgpt_agent
-
-        # system debug
-        if request.system is None:
-            # TODO: don't hardcode
-            if request.agent_type == AgentType.memgpt_agent:
-                request.system = gpt_system.get_system_text("memgpt_chat")
-            elif request.agent_type == AgentType.o1_agent:
-                request.system = gpt_system.get_system_text("memgpt_modified_o1")
-            elif request.agent_type == AgentType.offline_memory_agent:
-                request.system = gpt_system.get_system_text("memgpt_offline_memory")
-            elif request.agent_type == AgentType.chat_only_agent:
-                request.system = gpt_system.get_system_text("memgpt_convo_only")
-            else:
-                raise ValueError(f"Invalid agent type: {request.agent_type}")
-
-        # create blocks (note: cannot be linked into the agent_id is created)
-        blocks = []
-        for create_block in request.memory_blocks:
-            block = self.block_manager.create_or_update_block(Block(**create_block.model_dump()), actor=actor)
-            blocks.append(block)
-
-        # get tools + only add if they exist
-        tool_objs = []
-        if request.tools:
-            for tool_name in request.tools:
-                tool_obj = self.tool_manager.get_tool_by_name(tool_name=tool_name, actor=actor)
-                if tool_obj:
-                    tool_objs.append(tool_obj)
-                else:
-                    warnings.warn(f"Attempted to add a nonexistent tool {tool_name} to agent {request.name}, skipping.")
-        # reset the request.tools to only valid tools
-        request.tools = [t.name for t in tool_objs]
-
-        # get the user
-        logger.debug(f"Attempting to find user: {user_id}")
-        user = self.user_manager.get_user_by_id(user_id=user_id)
-        if not user:
-            raise ValueError(f"cannot find user with associated client id: {user_id}")
-
-        if request.llm_config is None:
-            raise ValueError("llm_config is required")
-
-        if request.embedding_config is None:
-            raise ValueError("embedding_config is required")
-
-        # created and persist the agent state in the DB
-        agent_state = PersistedAgentState(
-            name=request.name,
-            user_id=user_id,
-            tool_names=request.tools if request.tools else [],
-            tool_rules=request.tool_rules,
-            agent_type=request.agent_type or AgentType.memgpt_agent,
-            llm_config=request.llm_config,
-            embedding_config=request.embedding_config,
-            system=request.system,
-            # other metadata
-            description=request.description,
-            metadata_=request.metadata_,
->>>>>>> a187488f
         )
 
         # create the agent object
@@ -1599,7 +1527,7 @@
                 date=get_utc_time(),
                 status="error",
                 function_return=error_msg,
-                stdout=[''],
+                stdout=[""],
                 stderr=[traceback.format_exc()],
             )
 
