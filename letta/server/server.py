# inspecting tools
import os
import traceback
import warnings
from abc import abstractmethod
from asyncio import Lock
from datetime import datetime
from typing import Callable, Dict, List, Optional, Tuple, Union

from fastapi import HTTPException

import letta.constants as constants
import letta.server.utils as server_utils
import letta.system as system
from letta.agent import Agent, save_agent
from letta.agent_store.db import attach_base
from letta.agent_store.storage import StorageConnector, TableType
from letta.credentials import LettaCredentials
from letta.data_sources.connectors import DataConnector, load_data

# TODO use custom interface
from letta.interface import AgentInterface  # abstract
from letta.interface import CLIInterface  # for printing to terminal
from letta.log import get_logger
from letta.metadata import MetadataStore
from letta.o1_agent import O1Agent
from letta.orm import Base
from letta.orm.errors import NoResultFound
from letta.prompts import gpt_system
from letta.providers import (
    AnthropicProvider,
    AzureProvider,
    GoogleAIProvider,
    GroqProvider,
    LettaProvider,
    OllamaProvider,
    OpenAIProvider,
    Provider,
    TogetherProvider,
    VLLMChatCompletionsProvider,
    VLLMCompletionsProvider,
)
from letta.schemas.agent import (
    AgentState,
    AgentType,
    CreateAgent,
    PersistedAgentState,
    UpdateAgentState,
)
from letta.schemas.api_key import APIKey, APIKeyCreate
from letta.schemas.block import Block, BlockUpdate
from letta.schemas.embedding_config import EmbeddingConfig

# openai schemas
from letta.schemas.enums import JobStatus
from letta.schemas.job import Job
from letta.schemas.letta_message import LettaMessage
from letta.schemas.llm_config import LLMConfig
from letta.schemas.memory import (
    ArchivalMemorySummary,
    ContextWindowOverview,
    Memory,
    RecallMemorySummary,
)
from letta.schemas.message import Message, MessageCreate, MessageRole, UpdateMessage
from letta.schemas.organization import Organization
from letta.schemas.passage import Passage
from letta.schemas.source import Source
from letta.schemas.tool import Tool, ToolCreate
from letta.schemas.usage import LettaUsageStatistics
from letta.schemas.user import User
from letta.services.agents_tags_manager import AgentsTagsManager
from letta.services.block_manager import BlockManager
from letta.services.blocks_agents_manager import BlocksAgentsManager
from letta.services.organization_manager import OrganizationManager
from letta.services.per_agent_lock_manager import PerAgentLockManager
from letta.services.sandbox_config_manager import SandboxConfigManager
from letta.services.source_manager import SourceManager
from letta.services.tool_manager import ToolManager
from letta.services.user_manager import UserManager
from letta.utils import create_random_username, json_dumps, json_loads

# from letta.data_types import (
#    AgentState,
#    EmbeddingConfig,
#    LLMConfig,
#    Message,
#    Preset,
#    Source,
#    Token,
#    User,
# )


# from letta.llm_api_tools import openai_get_model_list, azure_openai_get_model_list, smart_urljoin


logger = get_logger(__name__)


class Server(object):
    """Abstract server class that supports multi-agent multi-user"""

    @abstractmethod
    def list_agents(self, user_id: str) -> dict:
        """List all available agents to a user"""
        raise NotImplementedError

    @abstractmethod
    def get_agent_messages(self, user_id: str, agent_id: str, start: int, count: int) -> list:
        """Paginated query of in-context messages in agent message queue"""
        raise NotImplementedError

    @abstractmethod
    def get_agent_memory(self, user_id: str, agent_id: str) -> dict:
        """Return the memory of an agent (core memory + non-core statistics)"""
        raise NotImplementedError

    @abstractmethod
    def get_agent_state(self, user_id: str, agent_id: str) -> dict:
        """Return the config of an agent"""
        raise NotImplementedError

    @abstractmethod
    def get_server_config(self, user_id: str) -> dict:
        """Return the base config"""
        raise NotImplementedError

    @abstractmethod
    def update_agent_core_memory(self, user_id: str, agent_id: str, new_memory_contents: dict) -> dict:
        """Update the agents core memory block, return the new state"""
        raise NotImplementedError

    @abstractmethod
    def create_agent(
        self,
        user_id: str,
        agent_config: Union[dict, PersistedAgentState],
        interface: Union[AgentInterface, None],
    ) -> str:
        """Create a new agent using a config"""
        raise NotImplementedError

    @abstractmethod
    def user_message(self, user_id: str, agent_id: str, message: str) -> None:
        """Process a message from the user, internally calls step"""
        raise NotImplementedError

    @abstractmethod
    def system_message(self, user_id: str, agent_id: str, message: str) -> None:
        """Process a message from the system, internally calls step"""
        raise NotImplementedError

    @abstractmethod
    def send_messages(self, user_id: str, agent_id: str, messages: Union[MessageCreate, List[Message]]) -> None:
        """Send a list of messages to the agent"""
        raise NotImplementedError

    @abstractmethod
    def run_command(self, user_id: str, agent_id: str, command: str) -> Union[str, None]:
        """Run a command on the agent, e.g. /memory

        May return a string with a message generated by the command
        """
        raise NotImplementedError


from sqlalchemy import create_engine
from sqlalchemy.orm import sessionmaker

from letta.config import LettaConfig

# NOTE: hack to see if single session management works
from letta.settings import model_settings, settings, tool_settings

config = LettaConfig.load()

attach_base()

if settings.letta_pg_uri_no_default:
    config.recall_storage_type = "postgres"
    config.recall_storage_uri = settings.letta_pg_uri_no_default
    config.archival_storage_type = "postgres"
    config.archival_storage_uri = settings.letta_pg_uri_no_default

    # create engine
    engine = create_engine(settings.letta_pg_uri)
else:
    # TODO: don't rely on config storage
    engine = create_engine("sqlite:///" + os.path.join(config.recall_storage_path, "sqlite.db"))

    Base.metadata.create_all(bind=engine)

SessionLocal = sessionmaker(autocommit=False, autoflush=False, bind=engine)


# Dependency
def get_db():
    db = SessionLocal()
    try:
        yield db
    finally:
        db.close()


from contextlib import contextmanager

db_context = contextmanager(get_db)


class SyncServer(Server):
    """Simple single-threaded / blocking server process"""

    def __init__(
        self,
        chaining: bool = True,
        max_chaining_steps: Optional[bool] = None,
        default_interface_factory: Callable[[], AgentInterface] = lambda: CLIInterface(),
        init_with_default_org_and_user: bool = True,
        # default_interface: AgentInterface = CLIInterface(),
        # default_persistence_manager_cls: PersistenceManager = LocalStateManager,
        # auth_mode: str = "none",  # "none, "jwt", "external"
    ):
        """Server process holds in-memory agents that are being run"""

        # List of {'user_id': user_id, 'agent_id': agent_id, 'agent': agent_obj} dicts
        self.active_agents = []

        # chaining = whether or not to run again if request_heartbeat=true
        self.chaining = chaining

        # if chaining == true, what's the max number of times we'll chain before yielding?
        # none = no limit, can go on forever
        self.max_chaining_steps = max_chaining_steps

        # The default interface that will get assigned to agents ON LOAD
        self.default_interface_factory = default_interface_factory

        self.credentials = LettaCredentials.load()

        # Locks
        self.send_message_lock = Lock()

        # Initialize the metadata store
        config = LettaConfig.load()
        if settings.letta_pg_uri_no_default:
            config.recall_storage_type = "postgres"
            config.recall_storage_uri = settings.letta_pg_uri_no_default
            config.archival_storage_type = "postgres"
            config.archival_storage_uri = settings.letta_pg_uri_no_default
        config.save()
        self.config = config
        self.ms = MetadataStore(self.config)

        # Managers that interface with data models
        self.organization_manager = OrganizationManager()
        self.user_manager = UserManager()
        self.tool_manager = ToolManager()
        self.block_manager = BlockManager()
        self.source_manager = SourceManager()
        self.agents_tags_manager = AgentsTagsManager()
        self.sandbox_config_manager = SandboxConfigManager(tool_settings)
        self.blocks_agents_manager = BlocksAgentsManager()

        # Managers that interface with parallelism
        self.per_agent_lock_manager = PerAgentLockManager()

        # Make default user and org
        if init_with_default_org_and_user:
            self.default_org = self.organization_manager.create_default_organization()
            self.default_user = self.user_manager.create_default_user()
            self.block_manager.add_default_blocks(actor=self.default_user)
            self.tool_manager.add_base_tools(actor=self.default_user)

            # If there is a default org/user
            # This logic may have to change in the future
            if settings.load_default_external_tools:
                self.add_default_external_tools(actor=self.default_user)

        # collect providers (always has Letta as a default)
        self._enabled_providers: List[Provider] = [LettaProvider()]
        if model_settings.openai_api_key:
            self._enabled_providers.append(
                OpenAIProvider(
                    api_key=model_settings.openai_api_key,
                    base_url=model_settings.openai_api_base,
                )
            )
        if model_settings.anthropic_api_key:
            self._enabled_providers.append(
                AnthropicProvider(
                    api_key=model_settings.anthropic_api_key,
                )
            )
        if model_settings.ollama_base_url:
            self._enabled_providers.append(
                OllamaProvider(
                    base_url=model_settings.ollama_base_url,
                    api_key=None,
                    default_prompt_formatter=model_settings.default_prompt_formatter,
                )
            )
        if model_settings.gemini_api_key:
            self._enabled_providers.append(
                GoogleAIProvider(
                    api_key=model_settings.gemini_api_key,
                )
            )
        if model_settings.azure_api_key and model_settings.azure_base_url:
            assert model_settings.azure_api_version, "AZURE_API_VERSION is required"
            self._enabled_providers.append(
                AzureProvider(
                    api_key=model_settings.azure_api_key,
                    base_url=model_settings.azure_base_url,
                    api_version=model_settings.azure_api_version,
                )
            )
        if model_settings.groq_api_key:
            self._enabled_providers.append(
                GroqProvider(
                    api_key=model_settings.groq_api_key,
                )
            )
        if model_settings.together_api_key:
            self._enabled_providers.append(
                TogetherProvider(
                    api_key=model_settings.together_api_key,
                    default_prompt_formatter=model_settings.default_prompt_formatter,
                )
            )
        if model_settings.vllm_api_base:
            # vLLM exposes both a /chat/completions and a /completions endpoint
            self._enabled_providers.append(
                VLLMCompletionsProvider(
                    base_url=model_settings.vllm_api_base,
                    default_prompt_formatter=model_settings.default_prompt_formatter,
                )
            )
            # NOTE: to use the /chat/completions endpoint, you need to specify extra flags on vLLM startup
            # see: https://docs.vllm.ai/en/latest/getting_started/examples/openai_chat_completion_client_with_tools.html
            # e.g. "... --enable-auto-tool-choice --tool-call-parser hermes"
            self._enabled_providers.append(
                VLLMChatCompletionsProvider(
                    base_url=model_settings.vllm_api_base,
                )
            )

    def save_agents(self):
        """Saves all the agents that are in the in-memory object store"""
        for agent_d in self.active_agents:
            try:
                save_agent(agent_d["agent"], self.ms)
                logger.info(f"Saved agent {agent_d['agent_id']}")
            except Exception as e:
                logger.exception(f"Error occurred while trying to save agent {agent_d['agent_id']}:\n{e}")

    def _get_agent(self, user_id: str, agent_id: str) -> Union[Agent, None]:
        """Get the agent object from the in-memory object store"""
        for d in self.active_agents:
            if d["user_id"] == str(user_id) and d["agent_id"] == str(agent_id):
                return d["agent"]
        return None

    def _add_agent(self, user_id: str, agent_id: str, agent_obj: Agent) -> None:
        """Put an agent object inside the in-memory object store"""
        # Make sure the agent doesn't already exist
        if self._get_agent(user_id=user_id, agent_id=agent_id) is not None:
            # Can be triggered on concucrent request, so don't throw a full error
            logger.exception(f"Agent (user={user_id}, agent={agent_id}) is already loaded")
            return
        # Add Agent instance to the in-memory list
        self.active_agents.append(
            {
                "user_id": str(user_id),
                "agent_id": str(agent_id),
                "agent": agent_obj,
            }
        )

    # def _initialize_agent(
    #    self, agent_id: str, actor: User, initial_message_sequence: List[Message], interface: Union[AgentInterface, None] = None
    # ) -> Agent:
    #    """Initialize an agent object with a sequence of messages"""

    #    agent_state = self.get_agent(agent_id=agent_id)
    #    if agent_state.agent_type == AgentType.memgpt_agent:
    #        agent = Agent(
    #            interface=interface,
    #            agent_state=agent_state,
    #            user=actor,
    #            initial_message_sequence=initial_message_sequence,
    #        )
    #    elif agent_state.agent_type == AgentType.o1_agent:
    #        agent = O1Agent(
    #            interface=interface,
    #            agent_state=agent_state,
    #            user=actor,
    #        )
    #    return agent

    def load_agent(self, agent_id: str, interface: Union[AgentInterface, None] = None) -> Agent:
        """Updated method to load agents from persisted storage"""
        agent_state = self.get_agent(agent_id=agent_id)
        actor = self.user_manager.get_user_by_id(user_id=agent_state.user_id)

        interface = interface or self.default_interface_factory()
        if agent_state.agent_type == AgentType.memgpt_agent:
            return Agent(agent_state=agent_state, interface=interface, user=actor)
        else:
            return O1Agent(agent_state=agent_state, interface=interface, user=actor)

    # def _load_agent(self, agent_id: str, actor: User, interface: Union[AgentInterface, None] = None) -> Agent:
    #    """Loads a saved agent into memory (if it doesn't exist, throw an error)"""
    #    assert isinstance(agent_id, str), agent_id
    #    user_id = actor.id

    #    # If an interface isn't specified, use the default
    #    if interface is None:
    #        interface = self.default_interface_factory()

    #    try:
    #        logger.debug(f"Grabbing agent user_id={user_id} agent_id={agent_id} from database")
    #        agent_state = self.ms.get_agent(agent_id=agent_id, user_id=user_id)
    #        if not agent_state:
    #            logger.exception(f"agent_id {agent_id} does not exist")
    #            raise ValueError(f"agent_id {agent_id} does not exist")

    #        # Instantiate an agent object using the state retrieved
    #        logger.debug(f"Creating an agent object")
    #        tool_objs = []
    #        for name in agent_state.tools:
    #            # TODO: This should be a hard failure, but for migration reasons, we patch it for now
    #            tool_obj = self.tool_manager.get_tool_by_name(tool_name=name, actor=actor)
    #            if tool_obj:
    #                tool_obj = self.tool_manager.get_tool_by_name(tool_name=name, actor=actor)
    #                tool_objs.append(tool_obj)
    #            else:
    #                warnings.warn(f"Tried to retrieve a tool with name {name} from the agent_state, but does not exist in tool db.")

    #        # set agent_state tools to only the names of the available tools
    #        agent_state.tools = [t.name for t in tool_objs]

    #        # Make sure the memory is a memory object
    #        assert isinstance(agent_state.memory, Memory)

    #        if agent_state.agent_type == AgentType.memgpt_agent:
    #            letta_agent = Agent(agent_state=agent_state, interface=interface, tools=tool_objs, user=actor, block_manager=self.block_manager)
    #        elif agent_state.agent_type == AgentType.o1_agent:
    #            letta_agent = O1Agent(agent_state=agent_state, interface=interface, tools=tool_objs, user=actor, block_manager=self.block_manager)
    #        else:
    #            raise NotImplementedError("Not a supported agent type")

    #        # Add the agent to the in-memory store and return its reference
    #        logger.debug(f"Adding agent to the agent cache: user_id={user_id}, agent_id={agent_id}")
    #        self._add_agent(user_id=user_id, agent_id=agent_id, agent_obj=letta_agent)
    #        return letta_agent

    #    except Exception as e:
    #        logger.exception(f"Error occurred while trying to get agent {agent_id}:\n{e}")
    #        raise

    # def _get_or_load_agent(self, agent_id: str, caching: bool = True) -> Agent:
    #    """Check if the agent is in-memory, then load"""

    #    # Gets the agent state
    #    agent_state = self.ms.get_agent(agent_id=agent_id)
    #    if not agent_state:
    #        raise ValueError(f"Agent does not exist")
    #    user_id = agent_state.user_id
    #    actor = self.user_manager.get_user_by_id(user_id)

    #    logger.debug(f"Checking for agent user_id={user_id} agent_id={agent_id}")
    #    if caching:
    #        # TODO: consider disabling loading cached agents due to potential concurrency issues
    #        letta_agent = self._get_agent(user_id=user_id, agent_id=agent_id)
    #        if not letta_agent:
    #            logger.debug(f"Agent not loaded, loading agent user_id={user_id} agent_id={agent_id}")
    #            letta_agent = self._load_agent(agent_id=agent_id, actor=actor)
    #    else:
    #        # This breaks unit tests in test_local_client.py
    #        letta_agent = self._load_agent(agent_id=agent_id, actor=actor)

    #    # letta_agent = self._get_agent(user_id=user_id, agent_id=agent_id)
    #    # if not letta_agent:
    #    # logger.debug(f"Agent not loaded, loading agent user_id={user_id} agent_id={agent_id}")

    #    # NOTE: no longer caching, always forcing a lot from the database
    #    # Loads the agent objects
    #    # letta_agent = self._load_agent(agent_id=agent_id, actor=actor)

    #    return letta_agent

    def _step(
        self,
        user_id: str,
        agent_id: str,
        input_messages: Union[Message, List[Message]],
        interface: Union[AgentInterface, None] = None,  # needed to getting responses
        # timestamp: Optional[datetime],
    ) -> LettaUsageStatistics:
        """Send the input message through the agent"""

        # Input validation
        if isinstance(input_messages, Message):
            input_messages = [input_messages]
        if not all(isinstance(m, Message) for m in input_messages):
            raise ValueError(f"messages should be a Message or a list of Message, got {type(input_messages)}")

        logger.debug(f"Got input messages: {input_messages}")
        letta_agent = None
        try:

            # Get the agent object (loaded in memory)
            # letta_agent = self._get_or_load_agent(agent_id=agent_id)
            letta_agent = self.load_agent(agent_id=agent_id, interface=interface)
            if letta_agent is None:
                raise KeyError(f"Agent (user={user_id}, agent={agent_id}) is not loaded")

            # Determine whether or not to token stream based on the capability of the interface
            token_streaming = letta_agent.interface.streaming_mode if hasattr(letta_agent.interface, "streaming_mode") else False

            logger.debug(f"Starting agent step")
            usage_stats = letta_agent.step(
                messages=input_messages,
                chaining=self.chaining,
                max_chaining_steps=self.max_chaining_steps,
                stream=token_streaming,
                ms=self.ms,
                skip_verify=True,
            )

            # save agent after step
            save_agent(letta_agent, self.ms)

        except Exception as e:
            logger.error(f"Error in server._step: {e}")
            print(traceback.print_exc())
            raise
        finally:
            logger.debug("Calling step_yield()")
            if letta_agent:
                letta_agent.interface.step_yield()

        return usage_stats

    def _command(self, user_id: str, agent_id: str, command: str) -> LettaUsageStatistics:
        """Process a CLI command"""

        logger.debug(f"Got command: {command}")

        # Get the agent object (loaded in memory)
        letta_agent = self.load_agent(agent_id=agent_id)
        usage = None

        if command.lower() == "exit":
            # exit not supported on server.py
            raise ValueError(command)

        elif command.lower() == "save" or command.lower() == "savechat":
            save_agent(letta_agent, self.ms)

        elif command.lower() == "attach":
            # Different from CLI, we extract the data source name from the command
            command = command.strip().split()
            try:
                data_source = int(command[1])
            except:
                raise ValueError(command)

            # attach data to agent from source
            source_connector = StorageConnector.get_storage_connector(TableType.PASSAGES, self.config, user_id=user_id)
            letta_agent.attach_source(data_source, source_connector, self.ms)

        elif command.lower() == "dump" or command.lower().startswith("dump "):
            # Check if there's an additional argument that's an integer
            command = command.strip().split()
            amount = int(command[1]) if len(command) > 1 and command[1].isdigit() else 0
            if amount == 0:
                letta_agent.interface.print_messages(letta_agent.messages, dump=True)
            else:
                letta_agent.interface.print_messages(letta_agent.messages[-min(amount, len(letta_agent.messages)) :], dump=True)

        elif command.lower() == "dumpraw":
            letta_agent.interface.print_messages_raw(letta_agent.messages)

        elif command.lower() == "memory":
            ret_str = (
                f"\nDumping memory contents:\n"
                + f"\n{str(letta_agent.agent_state.memory)}"
                + f"\n{str(letta_agent.persistence_manager.archival_memory)}"
                + f"\n{str(letta_agent.persistence_manager.recall_memory)}"
            )
            return ret_str

        elif command.lower() == "pop" or command.lower().startswith("pop "):
            # Check if there's an additional argument that's an integer
            command = command.strip().split()
            pop_amount = int(command[1]) if len(command) > 1 and command[1].isdigit() else 3
            n_messages = len(letta_agent.messages)
            MIN_MESSAGES = 2
            if n_messages <= MIN_MESSAGES:
                logger.debug(f"Agent only has {n_messages} messages in stack, none left to pop")
            elif n_messages - pop_amount < MIN_MESSAGES:
                logger.debug(f"Agent only has {n_messages} messages in stack, cannot pop more than {n_messages - MIN_MESSAGES}")
            else:
                logger.debug(f"Popping last {pop_amount} messages from stack")
                for _ in range(min(pop_amount, len(letta_agent.messages))):
                    letta_agent.messages.pop()

        elif command.lower() == "retry":
            # TODO this needs to also modify the persistence manager
            logger.debug(f"Retrying for another answer")
            while len(letta_agent.messages) > 0:
                if letta_agent.messages[-1].get("role") == "user":
                    # we want to pop up to the last user message and send it again
                    letta_agent.messages[-1].get("content")
                    letta_agent.messages.pop()
                    break
                letta_agent.messages.pop()

        elif command.lower() == "rethink" or command.lower().startswith("rethink "):
            # TODO this needs to also modify the persistence manager
            if len(command) < len("rethink "):
                logger.warning("Missing text after the command")
            else:
                for x in range(len(letta_agent.messages) - 1, 0, -1):
                    if letta_agent.messages[x].get("role") == "assistant":
                        text = command[len("rethink ") :].strip()
                        letta_agent.messages[x].update({"content": text})
                        break

        elif command.lower() == "rewrite" or command.lower().startswith("rewrite "):
            # TODO this needs to also modify the persistence manager
            if len(command) < len("rewrite "):
                logger.warning("Missing text after the command")
            else:
                for x in range(len(letta_agent.messages) - 1, 0, -1):
                    if letta_agent.messages[x].get("role") == "assistant":
                        text = command[len("rewrite ") :].strip()
                        args = json_loads(letta_agent.messages[x].get("function_call").get("arguments"))
                        args["message"] = text
                        letta_agent.messages[x].get("function_call").update({"arguments": json_dumps(args)})
                        break

        # No skip options
        elif command.lower() == "wipe":
            # exit not supported on server.py
            raise ValueError(command)

        elif command.lower() == "heartbeat":
            input_message = system.get_heartbeat()
            usage = self._step(user_id=user_id, agent_id=agent_id, input_message=input_message)

        elif command.lower() == "memorywarning":
            input_message = system.get_token_limit_warning()
            usage = self._step(user_id=user_id, agent_id=agent_id, input_message=input_message)

        if not usage:
            usage = LettaUsageStatistics()

        return usage

    def user_message(
        self,
        user_id: str,
        agent_id: str,
        message: Union[str, Message],
        timestamp: Optional[datetime] = None,
    ) -> LettaUsageStatistics:
        """Process an incoming user message and feed it through the Letta agent"""
        if self.user_manager.get_user_by_id(user_id=user_id) is None:
            raise ValueError(f"User user_id={user_id} does not exist")
        if self.ms.get_agent(agent_id=agent_id, user_id=user_id) is None:
            raise ValueError(f"Agent agent_id={agent_id} does not exist")

        # Basic input sanitization
        if isinstance(message, str):
            if len(message) == 0:
                raise ValueError(f"Invalid input: '{message}'")

            # If the input begins with a command prefix, reject
            elif message.startswith("/"):
                raise ValueError(f"Invalid input: '{message}'")

            packaged_user_message = system.package_user_message(
                user_message=message,
                time=timestamp.isoformat() if timestamp else None,
            )

            # NOTE: eventually deprecate and only allow passing Message types
            # Convert to a Message object
            if timestamp:
                message = Message(
                    user_id=user_id,
                    agent_id=agent_id,
                    role="user",
                    text=packaged_user_message,
                    created_at=timestamp,
                )
            else:
                message = Message(
                    user_id=user_id,
                    agent_id=agent_id,
                    role="user",
                    text=packaged_user_message,
                )

        # Run the agent state forward
        usage = self._step(user_id=user_id, agent_id=agent_id, input_messages=message)
        return usage

    def system_message(
        self,
        user_id: str,
        agent_id: str,
        message: Union[str, Message],
        timestamp: Optional[datetime] = None,
    ) -> LettaUsageStatistics:
        """Process an incoming system message and feed it through the Letta agent"""
        if self.user_manager.get_user_by_id(user_id=user_id) is None:
            raise ValueError(f"User user_id={user_id} does not exist")
        if self.ms.get_agent(agent_id=agent_id, user_id=user_id) is None:
            raise ValueError(f"Agent agent_id={agent_id} does not exist")

        # Basic input sanitization
        if isinstance(message, str):
            if len(message) == 0:
                raise ValueError(f"Invalid input: '{message}'")

            # If the input begins with a command prefix, reject
            elif message.startswith("/"):
                raise ValueError(f"Invalid input: '{message}'")

            packaged_system_message = system.package_system_message(system_message=message)

            # NOTE: eventually deprecate and only allow passing Message types
            # Convert to a Message object

            if timestamp:
                message = Message(
                    user_id=user_id,
                    agent_id=agent_id,
                    role="system",
                    text=packaged_system_message,
                    created_at=timestamp,
                )
            else:
                message = Message(
                    user_id=user_id,
                    agent_id=agent_id,
                    role="system",
                    text=packaged_system_message,
                )

        if isinstance(message, Message):
            # Can't have a null text field
            if message.text is None or len(message.text) == 0:
                raise ValueError(f"Invalid input: '{message.text}'")
            # If the input begins with a command prefix, reject
            elif message.text.startswith("/"):
                raise ValueError(f"Invalid input: '{message.text}'")

        else:
            raise TypeError(f"Invalid input: '{message}' - type {type(message)}")

        if timestamp:
            # Override the timestamp with what the caller provided
            message.created_at = timestamp

        # Run the agent state forward
        return self._step(user_id=user_id, agent_id=agent_id, input_messages=message)

    def send_messages(
        self,
        user_id: str,
        agent_id: str,
        messages: Union[List[MessageCreate], List[Message]],
        # whether or not to wrap user and system message as MemGPT-style stringified JSON
        wrap_user_message: bool = True,
        wrap_system_message: bool = True,
        interface: Union[AgentInterface, None] = None,  # needed to getting responses
    ) -> LettaUsageStatistics:
        """Send a list of messages to the agent

        If the messages are of type MessageCreate, we need to turn them into
        Message objects first before sending them through step.

        Otherwise, we can pass them in directly.
        """
        if self.user_manager.get_user_by_id(user_id=user_id) is None:
            raise ValueError(f"User user_id={user_id} does not exist")
        if self.ms.get_agent(agent_id=agent_id, user_id=user_id) is None:
            raise ValueError(f"Agent agent_id={agent_id} does not exist")

        message_objects: List[Message] = []

        if all(isinstance(m, MessageCreate) for m in messages):
            for message in messages:
                assert isinstance(message, MessageCreate)

                # If wrapping is eanbled, wrap with metadata before placing content inside the Message object
                if message.role == MessageRole.user and wrap_user_message:
                    message.text = system.package_user_message(user_message=message.text)
                elif message.role == MessageRole.system and wrap_system_message:
                    message.text = system.package_system_message(system_message=message.text)
                else:
                    raise ValueError(f"Invalid message role: {message.role}")

                # Create the Message object
                message_objects.append(
                    Message(
                        user_id=user_id,
                        agent_id=agent_id,
                        role=message.role,
                        text=message.text,
                        name=message.name,
                        # assigned later?
                        model=None,
                        # irrelevant
                        tool_calls=None,
                        tool_call_id=None,
                    )
                )

        elif all(isinstance(m, Message) for m in messages):
            for message in messages:
                assert isinstance(message, Message)
                message_objects.append(message)

        else:
            raise ValueError(f"All messages must be of type Message or MessageCreate, got {[type(message) for message in messages]}")

        # Run the agent state forward
        return self._step(user_id=user_id, agent_id=agent_id, input_messages=message_objects, interface=interface)

    # @LockingServer.agent_lock_decorator
    def run_command(self, user_id: str, agent_id: str, command: str) -> LettaUsageStatistics:
        """Run a command on the agent"""
        if self.user_manager.get_user_by_id(user_id=user_id) is None:
            raise ValueError(f"User user_id={user_id} does not exist")
        if self.ms.get_agent(agent_id=agent_id, user_id=user_id) is None:
            raise ValueError(f"Agent agent_id={agent_id} does not exist")

        # If the input begins with a command prefix, attempt to process it as a command
        if command.startswith("/"):
            if len(command) > 1:
                command = command[1:]  # strip the prefix
        return self._command(user_id=user_id, agent_id=agent_id, command=command)

    def create_agent(
        self,
        request: CreateAgent,
        actor: User,
        # interface
        interface: Union[AgentInterface, None] = None,
    ) -> PersistedAgentState:
        """Create a new agent using a config"""
        user_id = actor.id
        if self.user_manager.get_user_by_id(user_id=user_id) is None:
            raise ValueError(f"User user_id={user_id} does not exist")

        if interface is None:
            interface = self.default_interface_factory()

        # create agent name
        if request.name is None:
            request.name = create_random_username()

        if request.agent_type is None:
            request.agent_type = AgentType.memgpt_agent

        # system debug
        if request.system is None:
            # TODO: don't hardcode
            if request.agent_type == AgentType.memgpt_agent:
                request.system = gpt_system.get_system_text("memgpt_chat")
            elif request.agent_type == AgentType.o1_agent:
                request.system = gpt_system.get_system_text("memgpt_modified_o1")
            else:
                raise ValueError(f"Invalid agent type: {request.agent_type}")

        # create blocks (note: cannot be linked into the agent_id is created)
        blocks = []
        for create_block in request.memory_blocks:
            block = self.block_manager.create_or_update_block(Block(**create_block.model_dump()), actor=actor)
            blocks.append(block)

        # get tools + only add if they exist
        tool_objs = []
        if request.tools:
            for tool_name in request.tools:
                tool_obj = self.tool_manager.get_tool_by_name(tool_name=tool_name, actor=actor)
                if tool_obj:
                    tool_objs.append(tool_obj)
                else:
                    warnings.warn(f"Attempted to add a nonexistent tool {tool_name} to agent {request.name}, skipping.")
        # reset the request.tools to only valid tools
        request.tools = [t.name for t in tool_objs]

        # get the user
        logger.debug(f"Attempting to find user: {user_id}")
        user = self.user_manager.get_user_by_id(user_id=user_id)
        if not user:
            raise ValueError(f"cannot find user with associated client id: {user_id}")

        # TODO: create the message objects (NOTE: do this after we migrate to `CreateMessage`)

        # created and persist the agent state in the DB
        agent_state = PersistedAgentState(
            name=request.name,
            user_id=user_id,
            tool_names=request.tools if request.tools else [],
            tool_rules=request.tool_rules,
            agent_type=request.agent_type or AgentType.memgpt_agent,
            llm_config=request.llm_config,
            embedding_config=request.embedding_config,
            system=request.system,
            # other metadata
            description=request.description,
            metadata_=request.metadata_,
        )
        # TODO: move this to agent ORM
        # this saves the agent ID and state into the DB
        self.ms.create_agent(agent_state)

        # Note: mappings (e.g. tags, blocks) are created after the agent is persisted
        # TODO: add source mappings here as well

        # create the tags
        if request.tags:
            for tag in request.tags:
                self.agents_tags_manager.add_tag_to_agent(agent_id=agent_state.id, tag=tag, actor=actor)

        # create block mappins (now that agent is persisted)
        for block in blocks:
            # this links the created block to the agent
            self.blocks_agents_manager.add_block_to_agent(block_id=block.id, agent_id=agent_state.id, block_label=block.label)

        in_memory_agent_state = self.get_agent(agent_state.id)
        return in_memory_agent_state

    def get_agent(self, agent_id: str) -> AgentState:
        """
        Retrieve the full agent state from the DB.
        This gathers data accross multiple tables to provide the full state of an agent, which is passed into the `Agent` object for creation.
        """

        # get data persisted from the DB
        agent_state = self.ms.get_agent(agent_id=agent_id)
        if agent_state is None:
            # agent does not exist
            return None
        user = self.user_manager.get_user_by_id(user_id=agent_state.user_id)

        # construct the in-memory, full agent state - this gather data stored in different tables but that needs to be passed to `Agent`
        # we also return this data to the user to provide all the state related to an agent

        # get `Memory` object by getting the linked block IDs and fetching the blocks, then putting that into a `Memory` object
        # this is the "in memory" representation of the in-context memory
        block_ids = self.blocks_agents_manager.list_block_ids_for_agent(agent_id=agent_id)
        memory = Memory(blocks=[self.block_manager.get_block_by_id(block_id=block_id, actor=user) for block_id in block_ids])

        # get `Tool` objects
        tools = [self.tool_manager.get_tool_by_name(tool_name=tool_name, actor=user) for tool_name in agent_state.tool_names]

        # get `Source` objects
        sources = self.list_attached_sources(agent_id=agent_id)

        # get the tags
        tags = self.agents_tags_manager.get_tags_for_agent(agent_id=agent_id, actor=user)

        # return the full agent state - this contains all data needed to recreate the agent
        return AgentState(**agent_state.model_dump(), memory=memory, tools=tools, sources=sources, tags=tags)

    def update_agent(
        self,
        request: UpdateAgentState,
        actor: User,
    ) -> AgentState:
        """Update the agents core memory block, return the new state"""
        try:
            self.user_manager.get_user_by_id(user_id=actor.id)
        except Exception:
            raise ValueError(f"User user_id={actor.id} does not exist")

        if self.ms.get_agent(agent_id=request.id) is None:
            raise ValueError(f"Agent agent_id={request.id} does not exist")

        # Get the agent object (loaded in memory)
        letta_agent = self.load_agent(agent_id=request.id)

        # update the system prompt
        if request.system:
            letta_agent.update_system_prompt(request.system)

        # update in-context messages
        if request.message_ids:
            # This means the user is trying to change what messages are in the message buffer
            # Internally this requires (1) pulling from recall,
            # then (2) setting the attributes ._messages and .state.message_ids
            letta_agent.set_message_buffer(message_ids=request.message_ids)

        # tools
        if request.tool_names:
            # Replace tools and also re-link

            # (1) get tools + make sure they exist
            # Current and target tools as sets of tool names
            current_tools = set(letta_agent.agent_state.tool_names)
            target_tools = set(request.tool_names)

            # Calculate tools to add and remove
            tools_to_add = target_tools - current_tools
            tools_to_remove = current_tools - target_tools

            # Fetch tool objects for those to add and remove
            tools_to_add = [self.tool_manager.get_tool_by_name(tool_name=tool, actor=actor) for tool in tools_to_add]
            tools_to_remove = [self.tool_manager.get_tool_by_name(tool_name=tool, actor=actor) for tool in tools_to_remove]

            # update agent tool list
            for tool in tools_to_remove:
                self.remove_tool_from_agent(agent_id=request.id, tool_id=tool.id, user_id=actor.id)
            for tool in tools_to_add:
                self.add_tool_to_agent(agent_id=request.id, tool_id=tool.id, user_id=actor.id)

            # reload agent
            letta_agent = self.load_agent(agent_id=request.id)

        # configs
        if request.llm_config:
            letta_agent.agent_state.llm_config = request.llm_config
        if request.embedding_config:
            letta_agent.agent_state.embedding_config = request.embedding_config

        # other minor updates
        if request.name:
            letta_agent.agent_state.name = request.name
        if request.metadata_:
            letta_agent.agent_state.metadata_ = request.metadata_

        # Manage tag state
        if request.tags is not None:
            current_tags = set(self.agents_tags_manager.get_tags_for_agent(agent_id=letta_agent.agent_state.id, actor=actor))
            target_tags = set(request.tags)

            tags_to_add = target_tags - current_tags
            tags_to_remove = current_tags - target_tags

            for tag in tags_to_add:
                self.agents_tags_manager.add_tag_to_agent(agent_id=letta_agent.agent_state.id, tag=tag, actor=actor)
            for tag in tags_to_remove:
                self.agents_tags_manager.delete_tag_from_agent(agent_id=letta_agent.agent_state.id, tag=tag, actor=actor)

        # save the agent
        save_agent(letta_agent, self.ms)
        # TODO: probably reload the agent somehow?
        return letta_agent.agent_state

    def get_tools_from_agent(self, agent_id: str, user_id: Optional[str]) -> List[Tool]:
        """Get tools from an existing agent"""
        if self.user_manager.get_user_by_id(user_id=user_id) is None:
            raise ValueError(f"User user_id={user_id} does not exist")
        if self.ms.get_agent(agent_id=agent_id) is None:
            raise ValueError(f"Agent agent_id={agent_id} does not exist")

        # Get the agent object (loaded in memory)
        letta_agent = self.load_agent(agent_id=agent_id)
        return letta_agent.agent_state.tools

    def add_tool_to_agent(
        self,
        agent_id: str,
        tool_id: str,
        user_id: str,
    ):
        """Add tools from an existing agent"""
        try:
            user = self.user_manager.get_user_by_id(user_id=user_id)
        except NoResultFound:
            raise ValueError(f"User user_id={user_id} does not exist")

        if self.ms.get_agent(agent_id=agent_id) is None:
            raise ValueError(f"Agent agent_id={agent_id} does not exist")

        # Get the agent object (loaded in memory)
        letta_agent = self.load_agent(agent_id=agent_id)

        # Get all the tool objects from the request
        tool_objs = []
        tool_obj = self.tool_manager.get_tool_by_id(tool_id=tool_id, actor=user)
        assert tool_obj, f"Tool with id={tool_id} does not exist"
        tool_objs.append(tool_obj)

        for tool in letta_agent.agent_state.tools:
            tool_obj = self.tool_manager.get_tool_by_id(tool_id=tool.id, actor=user)
            assert tool_obj, f"Tool with id={tool.id} does not exist"

            # If it's not the already added tool
            if tool_obj.id != tool_id:
                tool_objs.append(tool_obj)

        # replace the list of tool names ("ids") inside the agent state
        letta_agent.agent_state.tool_names = [tool.name for tool in tool_objs]

        # then attempt to link the tools modules
        letta_agent.link_tools(tool_objs)

        # save the agent
        save_agent(letta_agent, self.ms)
        return letta_agent.agent_state

    def remove_tool_from_agent(
        self,
        agent_id: str,
        tool_id: str,
        user_id: str,
    ):
        """Remove tools from an existing agent"""
        try:
            user = self.user_manager.get_user_by_id(user_id=user_id)
        except NoResultFound:
            raise ValueError(f"User user_id={user_id} does not exist")

        if self.ms.get_agent(agent_id=agent_id) is None:
            raise ValueError(f"Agent agent_id={agent_id} does not exist")

        # Get the agent object (loaded in memory)
        letta_agent = self.load_agent(agent_id=agent_id)

        # Get all the tool_objs
        tool_objs = []
        for tool in letta_agent.agent_state.tools:
            tool_obj = self.tool_manager.get_tool_by_id(tool_id=tool.id, actor=user)
            assert tool_obj, f"Tool with id={tool.id} does not exist"

            # If it's not the tool we want to remove
            if tool_obj.id != tool_id:
                tool_objs.append(tool_obj)

        # replace the list of tool names ("ids") inside the agent state
        letta_agent.agent_state.tool_names = [tool.name for tool in tool_objs]

        # then attempt to link the tools modules
        letta_agent.link_tools(tool_objs)

        # save the agent
        save_agent(letta_agent, self.ms)
        return letta_agent.agent_state

    def get_agent_state(self, user_id: str, agent_id: str) -> AgentState:
        # TODO: duplicate, remove
        return self.get_agent(agent_id=agent_id)

    def list_agents(self, user_id: str, tags: Optional[List[str]] = None) -> List[AgentState]:
        """List all available agents to a user"""
        user = self.user_manager.get_user_by_id(user_id=user_id)

        if tags is None:
            agents_states = self.ms.list_agents(user_id=user_id)
            agent_ids = [agent.id for agent in agents_states]
        else:
            agent_ids = []
            for tag in tags:
                agent_ids += self.agents_tags_manager.get_agents_by_tag(tag=tag, actor=user)

        return [self.get_agent(agent_id=agent_id) for agent_id in agent_ids]

    # convert name->id

    def get_agent_id(self, name: str, user_id: str):
        agent_state = self.ms.get_agent(agent_name=name, user_id=user_id)
        if not agent_state:
            return None
        return agent_state.id

    def get_source(self, source_id: str, user_id: str) -> Source:
        existing_source = self.ms.get_source(source_id=source_id, user_id=user_id)
        if not existing_source:
            raise ValueError("Source does not exist")
        return existing_source

    def get_source_id(self, source_name: str, user_id: str) -> str:
        existing_source = self.ms.get_source(source_name=source_name, user_id=user_id)
        if not existing_source:
            raise ValueError("Source does not exist")
        return existing_source.id

    def get_agent_memory(self, agent_id: str) -> Memory:
        """Return the memory of an agent (core memory)"""
        agent = self.load_agent(agent_id=agent_id)
        return agent.agent_state.memory

    def get_archival_memory_summary(self, agent_id: str) -> ArchivalMemorySummary:
        agent = self.load_agent(agent_id=agent_id)
        return ArchivalMemorySummary(size=len(agent.persistence_manager.archival_memory))

    def get_recall_memory_summary(self, agent_id: str) -> RecallMemorySummary:
        agent = self.load_agent(agent_id=agent_id)
        return RecallMemorySummary(size=len(agent.persistence_manager.recall_memory))

    def get_in_context_message_ids(self, agent_id: str) -> List[str]:
        """Get the message ids of the in-context messages in the agent's memory"""
        # Get the agent object (loaded in memory)
        agent = self.load_agent(agent_id=agent_id)
        return [m.id for m in agent._messages]

    def get_in_context_messages(self, agent_id: str) -> List[Message]:
        """Get the in-context messages in the agent's memory"""
        # Get the agent object (loaded in memory)
        agent = self.load_agent(agent_id=agent_id)
        return agent._messages

    def get_agent_message(self, agent_id: str, message_id: str) -> Message:
        """Get a single message from the agent's memory"""
        # Get the agent object (loaded in memory)
        agent = self.load_agent(agent_id=agent_id)
        message = agent.persistence_manager.recall_memory.storage.get(id=message_id)
        return message

    def get_agent_messages(
        self,
        agent_id: str,
        start: int,
        count: int,
    ) -> Union[List[Message], List[LettaMessage]]:
        """Paginated query of all messages in agent message queue"""
        # Get the agent object (loaded in memory)
        letta_agent = self.load_agent(agent_id=agent_id)

        if start < 0 or count < 0:
            raise ValueError("Start and count values should be non-negative")

        if start + count < len(letta_agent._messages):  # messages can be returned from whats in memory
            # Reverse the list to make it in reverse chronological order
            reversed_messages = letta_agent._messages[::-1]
            # Check if start is within the range of the list
            if start >= len(reversed_messages):
                raise IndexError("Start index is out of range")

            # Calculate the end index, ensuring it does not exceed the list length
            end_index = min(start + count, len(reversed_messages))

            # Slice the list for pagination
            messages = reversed_messages[start:end_index]

        else:
            # need to access persistence manager for additional messages
            db_iterator = letta_agent.persistence_manager.recall_memory.storage.get_all_paginated(page_size=count, offset=start)

            # get a single page of messages
            # TODO: handle stop iteration
            page = next(db_iterator, [])

            # return messages in reverse chronological order
            messages = sorted(page, key=lambda x: x.created_at, reverse=True)
            assert all(isinstance(m, Message) for m in messages)

<<<<<<< HEAD
        if not return_message_object:
            messages = [msg for m in messages for msg in m.to_letta_message()]
=======
            ## Convert to json
            ## Add a tag indicating in-context or not
            # json_messages = [record.to_json() for record in messages]
            # in_context_message_ids = [str(m.id) for m in letta_agent._messages]
            # for d in json_messages:
            #    d["in_context"] = True if str(d["id"]) in in_context_message_ids else False
>>>>>>> f23d436e

        return messages

    def get_agent_archival(self, user_id: str, agent_id: str, start: int, count: int) -> List[Passage]:
        """Paginated query of all messages in agent archival memory"""
        if self.user_manager.get_user_by_id(user_id=user_id) is None:
            raise ValueError(f"User user_id={user_id} does not exist")
        if self.ms.get_agent(agent_id=agent_id, user_id=user_id) is None:
            raise ValueError(f"Agent agent_id={agent_id} does not exist")

        # Get the agent object (loaded in memory)
        letta_agent = self.load_agent(agent_id=agent_id)

        # iterate over records
        db_iterator = letta_agent.persistence_manager.archival_memory.storage.get_all_paginated(page_size=count, offset=start)

        # get a single page of messages
        page = next(db_iterator, [])
        return page

    def get_agent_archival_cursor(
        self,
        user_id: str,
        agent_id: str,
        after: Optional[str] = None,
        before: Optional[str] = None,
        limit: Optional[int] = 100,
        order_by: Optional[str] = "created_at",
        reverse: Optional[bool] = False,
    ) -> List[Passage]:
        if self.user_manager.get_user_by_id(user_id=user_id) is None:
            raise ValueError(f"User user_id={user_id} does not exist")
        if self.ms.get_agent(agent_id=agent_id, user_id=user_id) is None:
            raise ValueError(f"Agent agent_id={agent_id} does not exist")

        # Get the agent object (loaded in memory)
        letta_agent = self.load_agent(agent_id=agent_id)

        # iterate over recorde
        cursor, records = letta_agent.persistence_manager.archival_memory.storage.get_all_cursor(
            after=after, before=before, limit=limit, order_by=order_by, reverse=reverse
        )
        return records

    def insert_archival_memory(self, user_id: str, agent_id: str, memory_contents: str) -> List[Passage]:
        if self.user_manager.get_user_by_id(user_id=user_id) is None:
            raise ValueError(f"User user_id={user_id} does not exist")
        if self.ms.get_agent(agent_id=agent_id, user_id=user_id) is None:
            raise ValueError(f"Agent agent_id={agent_id} does not exist")

        # Get the agent object (loaded in memory)
        letta_agent = self.load_agent(agent_id=agent_id)

        # Insert into archival memory
        passage_ids = letta_agent.persistence_manager.archival_memory.insert(memory_string=memory_contents, return_ids=True)

        # Update the agent
        # TODO: should this update the system prompt?
        save_agent(letta_agent, self.ms)

        # TODO: this is gross, fix
        return [letta_agent.persistence_manager.archival_memory.storage.get(id=passage_id) for passage_id in passage_ids]

    def delete_archival_memory(self, user_id: str, agent_id: str, memory_id: str):
        if self.user_manager.get_user_by_id(user_id=user_id) is None:
            raise ValueError(f"User user_id={user_id} does not exist")
        if self.ms.get_agent(agent_id=agent_id, user_id=user_id) is None:
            raise ValueError(f"Agent agent_id={agent_id} does not exist")

        # TODO: should return a passage

        # Get the agent object (loaded in memory)
        letta_agent = self.load_agent(agent_id=agent_id)

        # Delete by ID
        # TODO check if it exists first, and throw error if not
        letta_agent.persistence_manager.archival_memory.storage.delete({"id": memory_id})

        # TODO: return archival memory

    def get_agent_recall_cursor(
        self,
        user_id: str,
        agent_id: str,
        after: Optional[str] = None,
        before: Optional[str] = None,
        limit: Optional[int] = 100,
        order_by: Optional[str] = "created_at",
        order: Optional[str] = "asc",
        reverse: Optional[bool] = False,
        return_message_object: bool = True,
        assistant_message_tool_name: str = constants.DEFAULT_MESSAGE_TOOL,
        assistant_message_tool_kwarg: str = constants.DEFAULT_MESSAGE_TOOL_KWARG,
    ) -> Union[List[Message], List[LettaMessage]]:
        if self.user_manager.get_user_by_id(user_id=user_id) is None:
            raise ValueError(f"User user_id={user_id} does not exist")
        if self.ms.get_agent(agent_id=agent_id, user_id=user_id) is None:
            raise ValueError(f"Agent agent_id={agent_id} does not exist")

        # Get the agent object (loaded in memory)
        letta_agent = self.load_agent(agent_id=agent_id)

        # iterate over records
        cursor, records = letta_agent.persistence_manager.recall_memory.storage.get_all_cursor(
            after=after, before=before, limit=limit, order_by=order_by, reverse=reverse
        )

        assert all(isinstance(m, Message) for m in records)

        if not return_message_object:
            # If we're GETing messages in reverse, we need to reverse the inner list (generated by to_letta_message)
            records = [
                msg
                for m in records
                for msg in m.to_letta_message(
                    assistant_message_tool_name=assistant_message_tool_name,
                    assistant_message_tool_kwarg=assistant_message_tool_kwarg,
                )
            ]

        if reverse:
            records = records[::-1]

        return records

    def get_server_config(self, include_defaults: bool = False) -> dict:
        """Return the base config"""

        def clean_keys(config):
            config_copy = config.copy()
            for k, v in config.items():
                if k == "key" or "_key" in k:
                    config_copy[k] = server_utils.shorten_key_middle(v, chars_each_side=5)
            return config_copy

        # TODO: do we need a seperate server config?
        base_config = vars(self.config)
        clean_base_config = clean_keys(base_config)

        response = {"config": clean_base_config}

        if include_defaults:
            default_config = vars(LettaConfig())
            clean_default_config = clean_keys(default_config)
            response["defaults"] = clean_default_config

        return response

    def update_agent_core_memory(self, user_id: str, agent_id: str, label: str, value: str) -> Memory:
        """Update the value of a block in the agent's memory"""

        # get the block id
        block = self.get_agent_block_by_label(user_id=user_id, agent_id=agent_id, label=label)
        block_id = block.id

        # update the block
        self.block_manager.update_block(
            block_id=block_id, block_update=BlockUpdate(value=value), actor=self.user_manager.get_user_by_id(user_id=user_id)
        )

        # load agent
        letta_agent = self.load_agent(agent_id=agent_id)
        return letta_agent.agent_state.memory

    def rename_agent(self, user_id: str, agent_id: str, new_agent_name: str) -> PersistedAgentState:
        """Update the name of the agent in the database"""
        if self.user_manager.get_user_by_id(user_id=user_id) is None:
            raise ValueError(f"User user_id={user_id} does not exist")
        if self.ms.get_agent(agent_id=agent_id, user_id=user_id) is None:
            raise ValueError(f"Agent agent_id={agent_id} does not exist")

        # Get the agent object (loaded in memory)
        letta_agent = self.load_agent(agent_id=agent_id)

        current_name = letta_agent.agent_state.name
        if current_name == new_agent_name:
            raise ValueError(f"New name ({new_agent_name}) is the same as the current name")

        try:
            letta_agent.agent_state.name = new_agent_name
            self.ms.update_agent(agent=letta_agent.agent_state)
        except Exception as e:
            logger.exception(f"Failed to update agent name with:\n{str(e)}")
            raise ValueError(f"Failed to update agent name in database")

        assert isinstance(letta_agent.agent_state.id, str)
        return letta_agent.agent_state

    def delete_agent(self, user_id: str, agent_id: str):
        """Delete an agent in the database"""
        actor = self.user_manager.get_user_by_id(user_id=user_id)
        # TODO: REMOVE THIS ONCE WE MIGRATE AGENTMODEL TO ORM MODEL
        # TODO: EVENTUALLY WE GET AUTO-DELETES WHEN WE SPECIFY RELATIONSHIPS IN THE ORM
        self.agents_tags_manager.delete_all_tags_from_agent(agent_id=agent_id, actor=actor)
        self.blocks_agents_manager.remove_all_agent_blocks(agent_id=agent_id)

        if self.ms.get_agent(agent_id=agent_id, user_id=user_id) is None:
            raise ValueError(f"Agent agent_id={agent_id} does not exist")

        # Verify that the agent exists and belongs to the org of the user
        agent_state = self.ms.get_agent(agent_id=agent_id, user_id=user_id)
        if not agent_state:
            raise ValueError(f"Could not find agent_id={agent_id} under user_id={user_id}")

        agent_state_user = self.user_manager.get_user_by_id(user_id=agent_state.user_id)
        if agent_state_user.organization_id != actor.organization_id:
            raise ValueError(
                f"Could not authorize agent_id={agent_id} with user_id={user_id} because of differing organizations; agent_id was created in {agent_state_user.organization_id} while user belongs to {actor.organization_id}. How did they get the agent id?"
            )

        # First, if the agent is in the in-memory cache we should remove it
        # List of {'user_id': user_id, 'agent_id': agent_id, 'agent': agent_obj} dicts
        try:
            self.active_agents = [d for d in self.active_agents if str(d["agent_id"]) != str(agent_id)]
        except Exception as e:
            logger.exception(f"Failed to delete agent {agent_id} from cache via ID with:\n{str(e)}")
            raise ValueError(f"Failed to delete agent {agent_id} from cache")

        # Next, attempt to delete it from the actual database
        try:
            self.ms.delete_agent(agent_id=agent_id, per_agent_lock_manager=self.per_agent_lock_manager)
        except Exception as e:
            logger.exception(f"Failed to delete agent {agent_id} via ID with:\n{str(e)}")
            raise ValueError(f"Failed to delete agent {agent_id} in database")

    def api_key_to_user(self, api_key: str) -> str:
        """Decode an API key to a user"""
        token = self.ms.get_api_key(api_key=api_key)
        user = self.user_manager.get_user_by_id(token.user_id)
        if user is None:
            raise HTTPException(status_code=403, detail="Invalid credentials")
        else:
            return user.id

    def create_api_key(self, request: APIKeyCreate) -> APIKey:  # TODO: add other fields
        """Create a new API key for a user"""
        if request.name is None:
            request.name = f"API Key {datetime.now().strftime('%Y-%m-%d %H:%M:%S')}"
        token = self.ms.create_api_key(user_id=request.user_id, name=request.name)
        return token

    def list_api_keys(self, user_id: str) -> List[APIKey]:
        """List all API keys for a user"""
        return self.ms.get_all_api_keys_for_user(user_id=user_id)

    def delete_api_key(self, api_key: str) -> APIKey:
        api_key_obj = self.ms.get_api_key(api_key=api_key)
        if api_key_obj is None:
            raise ValueError("API key does not exist")
        self.ms.delete_api_key(api_key=api_key)
        return api_key_obj

    def delete_source(self, source_id: str, actor: User):
        """Delete a data source"""
        self.source_manager.delete_source(source_id=source_id, actor=actor)

        # delete data from passage store
        passage_store = StorageConnector.get_storage_connector(TableType.PASSAGES, self.config, user_id=actor.id)
        passage_store.delete({"source_id": source_id})

        # TODO: delete data from agent passage stores (?)

    def create_job(self, user_id: str, metadata: Optional[Dict] = None) -> Job:
        """Create a new job"""
        job = Job(
            user_id=user_id,
            status=JobStatus.created,
            metadata_=metadata,
        )
        self.ms.create_job(job)
        return job

    def delete_job(self, job_id: str):
        """Delete a job"""
        self.ms.delete_job(job_id)

    def get_job(self, job_id: str) -> Job:
        """Get a job"""
        return self.ms.get_job(job_id)

    def list_jobs(self, user_id: str) -> List[Job]:
        """List all jobs for a user"""
        return self.ms.list_jobs(user_id=user_id)

    def list_active_jobs(self, user_id: str) -> List[Job]:
        """List all active jobs for a user"""
        jobs = self.ms.list_jobs(user_id=user_id)
        return [job for job in jobs if job.status in [JobStatus.created, JobStatus.running]]

    def load_file_to_source(self, source_id: str, file_path: str, job_id: str) -> Job:

        # update job
        job = self.ms.get_job(job_id)
        job.status = JobStatus.running
        self.ms.update_job(job)

        # try:
        from letta.data_sources.connectors import DirectoryConnector

        source = self.source_manager.get_source_by_id(source_id=source_id)
        connector = DirectoryConnector(input_files=[file_path])
        num_passages, num_documents = self.load_data(user_id=source.created_by_id, source_name=source.name, connector=connector)
        # except Exception as e:
        #    # job failed with error
        #    error = str(e)
        #    print(error)
        #    job.status = JobStatus.failed
        #    job.metadata_["error"] = error
        #    self.ms.update_job(job)
        #    # TODO: delete any associated passages/files?

        #    # return failed job
        #    return job

        # update job status
        job.status = JobStatus.completed
        job.metadata_["num_passages"] = num_passages
        job.metadata_["num_documents"] = num_documents
        self.ms.update_job(job)

        return job

    def load_data(
        self,
        user_id: str,
        connector: DataConnector,
        source_name: str,
    ) -> Tuple[int, int]:
        """Load data from a DataConnector into a source for a specified user_id"""
        # TODO: this should be implemented as a batch job or at least async, since it may take a long time

        # load data from a data source into the document store
        user = self.user_manager.get_user_by_id(user_id=user_id)
        source = self.source_manager.get_source_by_name(source_name=source_name, actor=user)
        if source is None:
            raise ValueError(f"Data source {source_name} does not exist for user {user_id}")

        # get the data connectors
        passage_store = StorageConnector.get_storage_connector(TableType.PASSAGES, self.config, user_id=user_id)

        # load data into the document store
        passage_count, document_count = load_data(connector, source, passage_store, self.source_manager, actor=user)
        return passage_count, document_count

    def attach_source_to_agent(
        self,
        user_id: str,
        agent_id: str,
        # source_id: str,
        source_id: Optional[str] = None,
        source_name: Optional[str] = None,
    ) -> Source:
        # attach a data source to an agent
        user = self.user_manager.get_user_by_id(user_id=user_id)
        if source_id:
            data_source = self.source_manager.get_source_by_id(source_id=source_id, actor=user)
        elif source_name:
            data_source = self.source_manager.get_source_by_name(source_name=source_name, actor=user)
        else:
            raise ValueError(f"Need to provide at least source_id or source_name to find the source.")
        # get connection to data source storage
        source_connector = StorageConnector.get_storage_connector(TableType.PASSAGES, self.config, user_id=user_id)
        assert data_source, f"Data source with id={source_id} or name={source_name} does not exist"

        # load agent
        agent = self.load_agent(agent_id=agent_id)

        # attach source to agent
        agent.attach_source(data_source.id, source_connector, self.ms)

        return data_source

    def detach_source_from_agent(
        self,
        user_id: str,
        agent_id: str,
        # source_id: str,
        source_id: Optional[str] = None,
        source_name: Optional[str] = None,
    ) -> Source:
        user = self.user_manager.get_user_by_id(user_id=user_id)
        if source_id:
            source = self.source_manager.get_source_by_id(source_id=source_id, actor=user)
        elif source_name:
            source = self.source_manager.get_source_by_name(source_name=source_name, actor=user)
        else:
            raise ValueError(f"Need to provide at least source_id or source_name to find the source.")
        source_id = source.id

        # delete all Passage objects with source_id==source_id from agent's archival memory
        agent = self.load_agent(agent_id=agent_id)
        archival_memory = agent.persistence_manager.archival_memory
        archival_memory.storage.delete({"source_id": source_id})

        # delete agent-source mapping
        self.ms.detach_source(agent_id=agent_id, source_id=source_id)

        # return back source data
        return source

    def list_attached_sources(self, agent_id: str) -> List[Source]:
        # list all attached sources to an agent
        source_ids = self.ms.list_attached_source_ids(agent_id)

        return [self.source_manager.get_source_by_id(source_id=id) for id in source_ids]

    def list_data_source_passages(self, user_id: str, source_id: str) -> List[Passage]:
        warnings.warn("list_data_source_passages is not yet implemented, returning empty list.", category=UserWarning)
        return []

    def list_all_sources(self, actor: User) -> List[Source]:
        """List all sources (w/ extra metadata) belonging to a user"""

        sources = self.source_manager.list_sources(actor=actor)

        # Add extra metadata to the sources
        sources_with_metadata = []
        for source in sources:

            # count number of passages
            passage_conn = StorageConnector.get_storage_connector(TableType.PASSAGES, self.config, user_id=actor.id)
            num_passages = passage_conn.size({"source_id": source.id})

            # TODO: add when files table implemented
            ## count number of files
            # document_conn = StorageConnector.get_storage_connector(TableType.FILES, self.config, user_id=user_id)
            # num_documents = document_conn.size({"data_source": source.name})
            num_documents = 0

            agent_ids = self.ms.list_attached_agents(source_id=source.id)
            # add the agent name information
            attached_agents = [
                {
                    "id": str(a_id),
                    "name": self.ms.get_agent(user_id=actor.id, agent_id=a_id).name,
                }
                for a_id in agent_ids
            ]

            # Overwrite metadata field, should be empty anyways
            source.metadata_ = dict(
                num_documents=num_documents,
                num_passages=num_passages,
                attached_agents=attached_agents,
            )

            sources_with_metadata.append(source)

        return sources_with_metadata

    def add_default_external_tools(self, actor: User) -> bool:
        """Add default langchain tools. Return true if successful, false otherwise."""
        success = True
        tool_creates = ToolCreate.load_default_langchain_tools()
        if tool_settings.composio_api_key:
            tool_creates += ToolCreate.load_default_composio_tools()
        for tool_create in tool_creates:
            try:
                self.tool_manager.create_or_update_tool(Tool(**tool_create.model_dump()), actor=actor)
            except Exception as e:
                warnings.warn(f"An error occurred while creating tool {tool_create}: {e}")
                warnings.warn(traceback.format_exc())
                success = False

        return success

    def get_agent_message(self, agent_id: str, message_id: str) -> Optional[Message]:
        """Get a single message from the agent's memory"""
        # Get the agent object (loaded in memory)
        letta_agent = self.load_agent(agent_id=agent_id)
        message = letta_agent.persistence_manager.recall_memory.storage.get(id=message_id)
        save_agent(letta_agent, self.ms)
        return message

    def update_agent_message(self, agent_id: str, request: UpdateMessage) -> Message:
        """Update the details of a message associated with an agent"""

        # Get the current message
        letta_agent = self.load_agent(agent_id=agent_id)
        response = letta_agent.update_message(request=request)
        save_agent(letta_agent, self.ms)
        return response

    def rewrite_agent_message(self, agent_id: str, new_text: str) -> Message:

        # Get the current message
        letta_agent = self.load_agent(agent_id=agent_id)
        response = letta_agent.rewrite_message(new_text=new_text)
        save_agent(letta_agent, self.ms)
        return response

    def rethink_agent_message(self, agent_id: str, new_thought: str) -> Message:

        # Get the current message
        letta_agent = self.load_agent(agent_id=agent_id)
        response = letta_agent.rethink_message(new_thought=new_thought)
        save_agent(letta_agent, self.ms)
        return response

    def retry_agent_message(self, agent_id: str) -> List[Message]:

        # Get the current message
        letta_agent = self.load_agent(agent_id=agent_id)
        response = letta_agent.retry_message()
        save_agent(letta_agent, self.ms)
        return response

    def get_user_or_default(self, user_id: Optional[str]) -> User:
        """Get the user object for user_id if it exists, otherwise return the default user object"""
        if user_id is None:
            user_id = self.user_manager.DEFAULT_USER_ID

        try:
            return self.user_manager.get_user_by_id(user_id=user_id)
        except ValueError:
            raise HTTPException(status_code=404, detail=f"User with id {user_id} not found")

    def get_organization_or_default(self, org_id: Optional[str]) -> Organization:
        """Get the organization object for org_id if it exists, otherwise return the default organization object"""
        if org_id is None:
            org_id = self.organization_manager.DEFAULT_ORG_ID

        try:
            return self.organization_manager.get_organization_by_id(org_id=org_id)
        except ValueError:
            raise HTTPException(status_code=404, detail=f"Organization with id {org_id} not found")

    def list_llm_models(self) -> List[LLMConfig]:
        """List available models"""

        llm_models = []
        for provider in self._enabled_providers:
            llm_models.extend(provider.list_llm_models())
        return llm_models

    def list_embedding_models(self) -> List[EmbeddingConfig]:
        """List available embedding models"""
        embedding_models = []
        for provider in self._enabled_providers:
            embedding_models.extend(provider.list_embedding_models())
        return embedding_models

    def add_llm_model(self, request: LLMConfig) -> LLMConfig:
        """Add a new LLM model"""

    def add_embedding_model(self, request: EmbeddingConfig) -> EmbeddingConfig:
        """Add a new embedding model"""

    def get_agent_context_window(
        self,
        user_id: str,
        agent_id: str,
    ) -> ContextWindowOverview:
        # Get the current message
        letta_agent = self.load_agent(agent_id=agent_id)
        return letta_agent.get_context_window()

    def link_block_to_agent_memory(self, user_id: str, agent_id: str, block_id: str) -> Memory:
        """Link a block to an agent's memory"""
        block = self.block_manager.get_block_by_id(block_id=block_id, actor=self.user_manager.get_user_by_id(user_id=user_id))
        if block is None:
            raise ValueError(f"Block with id {block_id} not found")
        self.blocks_agents_manager.add_block_to_agent(agent_id, block_id, block_label=block.label)

        # get agent memory
        memory = self.load_agent(agent_id=agent_id).agent_state.memory
        return memory

    def unlink_block_from_agent_memory(self, user_id: str, agent_id: str, block_label: str, delete_if_no_ref: bool = True) -> Memory:
        """Unlink a block from an agent's memory. If the block is not linked to any agent, delete it."""
        self.blocks_agents_manager.remove_block_with_label_from_agent(agent_id=agent_id, block_label=block_label)

        # get agent memory
        memory = self.load_agent(agent_id=agent_id).agent_state.memory
        return memory

    def update_agent_memory_limit(self, user_id: str, agent_id: str, block_label: str, limit: int) -> Memory:
        """Update the limit of a block in an agent's memory"""
        block = self.get_agent_block_by_label(user_id=user_id, agent_id=agent_id, label=block_label)
        self.block_manager.update_block(
            block_id=block.id, block_update=BlockUpdate(limit=limit), actor=self.user_manager.get_user_by_id(user_id=user_id)
        )
        # get agent memory
        memory = self.load_agent(agent_id=agent_id).agent_state.memory
        return memory

    def upate_block(self, user_id: str, block_id: str, block_update: BlockUpdate) -> Block:
        """Update a block"""
        return self.block_manager.update_block(
            block_id=block_id, block_update=block_update, actor=self.user_manager.get_user_by_id(user_id=user_id)
        )

    def get_agent_block_by_label(self, user_id: str, agent_id: str, label: str) -> Block:
        """Get a block by label"""
        # TODO: implement at ORM?
        for block_id in self.blocks_agents_manager.list_block_ids_for_agent(agent_id=agent_id):
            block = self.block_manager.get_block_by_id(block_id=block_id, actor=self.user_manager.get_user_by_id(user_id=user_id))
            if block.label == label:
                return block
        return None<|MERGE_RESOLUTION|>--- conflicted
+++ resolved
@@ -1255,17 +1255,12 @@
             messages = sorted(page, key=lambda x: x.created_at, reverse=True)
             assert all(isinstance(m, Message) for m in messages)
 
-<<<<<<< HEAD
-        if not return_message_object:
-            messages = [msg for m in messages for msg in m.to_letta_message()]
-=======
             ## Convert to json
             ## Add a tag indicating in-context or not
             # json_messages = [record.to_json() for record in messages]
             # in_context_message_ids = [str(m.id) for m in letta_agent._messages]
             # for d in json_messages:
             #    d["in_context"] = True if str(d["id"]) in in_context_message_ids else False
->>>>>>> f23d436e
 
         return messages
 
