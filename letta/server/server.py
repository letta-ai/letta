--- conflicted
+++ resolved
@@ -1620,11 +1620,7 @@
             raise ValueError(f"Data source {source_name} does not exist for user {user_id}")
 
         # load data into the document store
-<<<<<<< HEAD
-        passage_count, document_count = load_data(connector, source, passage_store, self.source_manager, actor=user)
-=======
         passage_count, document_count = load_data(connector, source, self.passage_manager, self.source_manager, actor=user, agent_id=agent_id)
->>>>>>> 5c7354be
         return passage_count, document_count
 
     def attach_source_to_agent(
