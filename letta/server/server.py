--- conflicted
+++ resolved
@@ -71,7 +71,6 @@
 from letta.schemas.user import User
 from letta.services.agents_tags_manager import AgentsTagsManager
 from letta.services.block_manager import BlockManager
-from letta.services.blocks_agents_manager import BlocksAgentsManager
 from letta.services.organization_manager import OrganizationManager
 from letta.services.per_agent_lock_manager import PerAgentLockManager
 from letta.services.sandbox_config_manager import SandboxConfigManager
@@ -260,7 +259,6 @@
         self.source_manager = SourceManager()
         self.agents_tags_manager = AgentsTagsManager()
         self.sandbox_config_manager = SandboxConfigManager(tool_settings)
-        self.blocks_agents_manager = BlocksAgentsManager()
 
         # Managers that interface with parallelism
         self.per_agent_lock_manager = PerAgentLockManager()
@@ -903,106 +901,7 @@
         if not user:
             raise ValueError(f"cannot find user with associated client id: {user_id}")
 
-<<<<<<< HEAD
         # TODO: create the message objects (NOTE: do this after we migrate to `CreateMessage`)
-=======
-        try:
-            # model configuration
-            llm_config = request.llm_config
-            embedding_config = request.embedding_config
-
-            # get tools + only add if they exist
-            tool_objs = []
-            if request.tools:
-                for tool_name in request.tools:
-                    tool_obj = self.tool_manager.get_tool_by_name(tool_name=tool_name, actor=actor)
-                    if tool_obj:
-                        tool_objs.append(tool_obj)
-                    else:
-                        warnings.warn(f"Attempted to add a nonexistent tool {tool_name} to agent {request.name}, skipping.")
-            # reset the request.tools to only valid tools
-            request.tools = [t.name for t in tool_objs]
-
-            assert request.memory is not None
-            memory_functions = get_memory_functions(request.memory)
-            for func_name, func in memory_functions.items():
-
-                if request.tools and func_name in request.tools:
-                    # tool already added
-                    continue
-                source_code = parse_source_code(func)
-                # memory functions are not terminal
-                json_schema = generate_schema(func, name=func_name)
-                source_type = "python"
-                tags = ["memory", "memgpt-base"]
-                tool = self.tool_manager.create_or_update_tool(
-                    Tool(
-                        source_code=source_code,
-                        source_type=source_type,
-                        tags=tags,
-                        json_schema=json_schema,
-                    ),
-                    actor=actor,
-                )
-                tool_objs.append(tool)
-                if not request.tools:
-                    request.tools = []
-                request.tools.append(tool.name)
-
-            # TODO: save the agent state
-            agent_state = AgentState(
-                name=request.name,
-                user_id=user_id,
-                tools=request.tools if request.tools else [],
-                tool_rules=request.tool_rules if request.tool_rules else [],
-                agent_type=request.agent_type or AgentType.memgpt_agent,
-                llm_config=llm_config,
-                embedding_config=embedding_config,
-                system=request.system,
-                memory=request.memory,
-                description=request.description,
-                metadata_=request.metadata_,
-                tags=request.tags,
-            )
-            if request.agent_type == AgentType.memgpt_agent:
-                agent = Agent(
-                    interface=interface,
-                    agent_state=agent_state,
-                    tools=tool_objs,
-                    # gpt-3.5-turbo tends to omit inner monologue, relax this requirement for now
-                    first_message_verify_mono=(
-                        True if (llm_config and llm_config.model is not None and "gpt-4" in llm_config.model) else False
-                    ),
-                    user=actor,
-                    initial_message_sequence=request.initial_message_sequence,
-                )
-            elif request.agent_type == AgentType.o1_agent:
-                agent = O1Agent(
-                    interface=interface,
-                    agent_state=agent_state,
-                    tools=tool_objs,
-                    # gpt-3.5-turbo tends to omit inner monologue, relax this requirement for now
-                    first_message_verify_mono=(
-                        True if (llm_config and llm_config.model is not None and "gpt-4" in llm_config.model) else False
-                    ),
-                    user=actor,
-                )
-            # rebuilding agent memory on agent create in case shared memory blocks
-            # were specified in the new agent's memory config. we're doing this for two reasons:
-            # 1. if only the ID of the shared memory block was specified, we can fetch its most recent value
-            # 2. if the shared block state changed since this agent initialization started, we can be sure to have the latest value
-            agent.rebuild_memory(force=True, ms=self.ms)
-            # FIXME: this is a hacky way to get the system prompts injected into agent into the DB
-            # self.ms.update_agent(agent.agent_state)
-        except Exception as e:
-            logger.exception(e)
-            try:
-                if agent:
-                    self.ms.delete_agent(agent_id=agent.agent_state.id, per_agent_lock_manager=self.per_agent_lock_manager)
-            except Exception as delete_e:
-                logger.exception(f"Failed to delete_agent:\n{delete_e}")
-            raise e
->>>>>>> c2ee91c9
 
         # created and persist the agent state in the DB
         agent_state = PersistedAgentState(
