from datetime import datetime
from typing import List, Literal, Optional

from fastapi import APIRouter, Body, Depends, Header, HTTPException, Query
from pydantic import BaseModel, Field

from letta.orm.errors import NoResultFound
from letta.schemas.provider_trace import ProviderTrace
from letta.schemas.step import Step
from letta.schemas.step_metrics import StepMetrics
from letta.server.rest_api.dependencies import HeaderParams, get_headers, get_letta_server
from letta.server.server import SyncServer
from letta.services.step_manager import FeedbackType
from letta.settings import settings

router = APIRouter(prefix="/steps", tags=["steps"])


@router.get("/", response_model=List[Step], operation_id="list_steps")
async def list_steps(
    before: Optional[str] = Query(None, description="Return steps before this step ID"),
    after: Optional[str] = Query(None, description="Return steps after this step ID"),
    limit: Optional[int] = Query(50, description="Maximum number of steps to return"),
    order: Literal["asc", "desc"] = Query(
        "desc", description="Sort order for steps by creation time. 'asc' for oldest first, 'desc' for newest first"
    ),
    order_by: Literal["created_at"] = Query("created_at", description="Field to sort by"),
    start_date: Optional[str] = Query(None, description='Return steps after this ISO datetime (e.g. "2025-01-29T15:01:19-08:00")'),
    end_date: Optional[str] = Query(None, description='Return steps before this ISO datetime (e.g. "2025-01-29T15:01:19-08:00")'),
    model: Optional[str] = Query(None, description="Filter by the name of the model used for the step"),
    agent_id: Optional[str] = Query(None, description="Filter by the ID of the agent that performed the step"),
    trace_ids: Optional[list[str]] = Query(None, description="Filter by trace ids returned by the server"),
    feedback: Optional[Literal["positive", "negative"]] = Query(None, description="Filter by feedback"),
    has_feedback: Optional[bool] = Query(None, description="Filter by whether steps have feedback (true) or not (false)"),
    tags: Optional[list[str]] = Query(None, description="Filter by tags"),
    project_id: Optional[str] = Query(None, description="Filter by the project ID that is associated with the step (cloud only)."),
    server: SyncServer = Depends(get_letta_server),
    headers: HeaderParams = Depends(get_headers),
    x_project: Optional[str] = Header(
        None, alias="X-Project", description="Filter by project slug to associate with the group (cloud only)."
    ),  # Only handled by next js middleware
):
    """
    List steps with optional pagination and date filters.
    """
    actor = await server.user_manager.get_actor_or_default_async(actor_id=headers.actor_id)

    # Convert ISO strings to datetime objects if provided
    start_dt = datetime.fromisoformat(start_date) if start_date else None
    end_dt = datetime.fromisoformat(end_date) if end_date else None

    return await server.step_manager.list_steps_async(
        actor=actor,
        before=before,
        after=after,
        start_date=start_dt,
        end_date=end_dt,
        limit=limit,
        order=(order == "asc"),
        model=model,
        agent_id=agent_id,
        trace_ids=trace_ids,
        feedback=feedback,
        has_feedback=has_feedback,
        project_id=project_id,
    )


@router.get("/{step_id}", response_model=Step, operation_id="retrieve_step")
async def retrieve_step(
    step_id: str,
    headers: HeaderParams = Depends(get_headers),
    server: SyncServer = Depends(get_letta_server),
):
    """
    Get a step by ID.
    """
    try:
        actor = await server.user_manager.get_actor_or_default_async(actor_id=headers.actor_id)
        return await server.step_manager.get_step_async(step_id=step_id, actor=actor)
    except NoResultFound:
        raise HTTPException(status_code=404, detail="Step not found")


<<<<<<< HEAD
@router.get("/{step_id}/metrics", response_model=StepMetrics, operation_id="retrieve_step_metrics")
async def retrieve_step_metrics(
=======
@router.get("/{step_id}/metrics", response_model=StepMetrics, operation_id="retrieve_metrics_for_step")
async def retrieve_metrics_for_step(
>>>>>>> 7546a25f
    step_id: str,
    headers: HeaderParams = Depends(get_headers),
    server: SyncServer = Depends(get_letta_server),
):
    """
    Get step metrics by step ID.
    """
    try:
        actor = await server.user_manager.get_actor_or_default_async(actor_id=headers.actor_id)
        return await server.step_manager.get_step_metrics_async(step_id=step_id, actor=actor)
    except NoResultFound:
        raise HTTPException(status_code=404, detail="Step metrics not found")


<<<<<<< HEAD
@router.get("/{step_id}/trace", response_model=Optional[ProviderTrace], operation_id="retrieve_step_trace")
async def retrieve_step_trace(
=======
@router.get("/{step_id}/trace", response_model=Optional[ProviderTrace], operation_id="retrieve_trace_for_step")
async def retrieve_trace_for_step(
>>>>>>> 7546a25f
    step_id: str,
    server: SyncServer = Depends(get_letta_server),
    headers: HeaderParams = Depends(get_headers),
):
    provider_trace = None
    if settings.track_provider_trace:
        try:
            provider_trace = await server.telemetry_manager.get_provider_trace_by_step_id_async(
                step_id=step_id, actor=await server.user_manager.get_actor_or_default_async(actor_id=headers.actor_id)
            )
        except:
            pass

    return provider_trace


<<<<<<< HEAD
class AddFeedbackRequest(BaseModel):
=======
class ModifyFeedbackRequest(BaseModel):
>>>>>>> 7546a25f
    feedback: FeedbackType | None = Field(None, description="Whether this feedback is positive or negative")
    tags: list[str] | None = Field(None, description="Feedback tags to add to the step")


<<<<<<< HEAD
@router.patch("/{step_id}/feedback", response_model=Step, operation_id="add_feedback")
async def add_feedback(
    step_id: str,
    request: AddFeedbackRequest = Body(...),
=======
@router.patch("/{step_id}/feedback", response_model=Step, operation_id="modify_feedback_for_step")
async def modify_feedback_for_step(
    step_id: str,
    request: ModifyFeedbackRequest = Body(...),
>>>>>>> 7546a25f
    headers: HeaderParams = Depends(get_headers),
    server: SyncServer = Depends(get_letta_server),
):
    """
<<<<<<< HEAD
    Add feedback to a step.
=======
    Modify feedback for a given step.
>>>>>>> 7546a25f
    """
    try:
        actor = await server.user_manager.get_actor_or_default_async(actor_id=headers.actor_id)
        return await server.step_manager.add_feedback_async(step_id=step_id, feedback=request.feedback, tags=request.tags, actor=actor)
    except NoResultFound:
        raise HTTPException(status_code=404, detail="Step not found")


@router.patch("/{step_id}/transaction/{transaction_id}", response_model=Step, operation_id="update_step_transaction_id")
async def update_step_transaction_id(
    step_id: str,
    transaction_id: str,
    headers: HeaderParams = Depends(get_headers),
    server: SyncServer = Depends(get_letta_server),
):
    """
    Update the transaction ID for a step.
    """
    actor = server.user_manager.get_user_or_default(user_id=headers.actor_id)

    try:
        return await server.step_manager.update_step_transaction_id(actor=actor, step_id=step_id, transaction_id=transaction_id)
    except NoResultFound:
        raise HTTPException(status_code=404, detail="Step not found")<|MERGE_RESOLUTION|>--- conflicted
+++ resolved
@@ -82,13 +82,8 @@
         raise HTTPException(status_code=404, detail="Step not found")
 
 
-<<<<<<< HEAD
-@router.get("/{step_id}/metrics", response_model=StepMetrics, operation_id="retrieve_step_metrics")
-async def retrieve_step_metrics(
-=======
 @router.get("/{step_id}/metrics", response_model=StepMetrics, operation_id="retrieve_metrics_for_step")
 async def retrieve_metrics_for_step(
->>>>>>> 7546a25f
     step_id: str,
     headers: HeaderParams = Depends(get_headers),
     server: SyncServer = Depends(get_letta_server),
@@ -103,13 +98,8 @@
         raise HTTPException(status_code=404, detail="Step metrics not found")
 
 
-<<<<<<< HEAD
-@router.get("/{step_id}/trace", response_model=Optional[ProviderTrace], operation_id="retrieve_step_trace")
-async def retrieve_step_trace(
-=======
 @router.get("/{step_id}/trace", response_model=Optional[ProviderTrace], operation_id="retrieve_trace_for_step")
 async def retrieve_trace_for_step(
->>>>>>> 7546a25f
     step_id: str,
     server: SyncServer = Depends(get_letta_server),
     headers: HeaderParams = Depends(get_headers),
@@ -126,35 +116,20 @@
     return provider_trace
 
 
-<<<<<<< HEAD
-class AddFeedbackRequest(BaseModel):
-=======
 class ModifyFeedbackRequest(BaseModel):
->>>>>>> 7546a25f
     feedback: FeedbackType | None = Field(None, description="Whether this feedback is positive or negative")
     tags: list[str] | None = Field(None, description="Feedback tags to add to the step")
 
 
-<<<<<<< HEAD
-@router.patch("/{step_id}/feedback", response_model=Step, operation_id="add_feedback")
-async def add_feedback(
-    step_id: str,
-    request: AddFeedbackRequest = Body(...),
-=======
 @router.patch("/{step_id}/feedback", response_model=Step, operation_id="modify_feedback_for_step")
 async def modify_feedback_for_step(
     step_id: str,
     request: ModifyFeedbackRequest = Body(...),
->>>>>>> 7546a25f
     headers: HeaderParams = Depends(get_headers),
     server: SyncServer = Depends(get_letta_server),
 ):
     """
-<<<<<<< HEAD
-    Add feedback to a step.
-=======
     Modify feedback for a given step.
->>>>>>> 7546a25f
     """
     try:
         actor = await server.user_manager.get_actor_or_default_async(actor_id=headers.actor_id)
