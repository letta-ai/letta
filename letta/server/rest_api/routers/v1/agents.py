from datetime import datetime
from typing import Annotated, List, Optional, Union

from fastapi import APIRouter, BackgroundTasks, Body, Depends, Header, HTTPException, Query, status
from fastapi.responses import JSONResponse
from pydantic import Field

from letta.constants import DEFAULT_MESSAGE_TOOL, DEFAULT_MESSAGE_TOOL_KWARG
from letta.log import get_logger
from letta.orm.errors import NoResultFound
from letta.schemas.agent import AgentState, CreateAgent, UpdateAgent
from letta.schemas.block import Block, BlockUpdate, CreateBlock  # , BlockLabelUpdate, BlockLimitUpdate
from letta.schemas.job import JobStatus, JobUpdate
from letta.schemas.letta_message import LettaMessageUnion
from letta.schemas.letta_request import LettaRequest, LettaStreamingRequest
from letta.schemas.letta_response import LettaResponse
from letta.schemas.memory import ArchivalMemorySummary, ContextWindowOverview, CreateArchivalMemory, Memory, RecallMemorySummary
from letta.schemas.message import Message, MessageUpdate
from letta.schemas.passage import Passage
from letta.schemas.run import Run
from letta.schemas.source import Source
from letta.schemas.tool import Tool
from letta.schemas.user import User
from letta.server.rest_api.utils import get_letta_server
from letta.server.server import SyncServer

# These can be forward refs, but because Fastapi needs them at runtime the must be imported normally


router = APIRouter(prefix="/agents", tags=["agents"])

logger = get_logger(__name__)


# TODO: This should be paginated
@router.get("/", response_model=List[AgentState], operation_id="list_agents")
def list_agents(
    name: Optional[str] = Query(None, description="Name of the agent"),
    tags: Optional[List[str]] = Query(None, description="List of tags to filter agents by"),
    match_all_tags: bool = Query(
        False,
        description="If True, only returns agents that match ALL given tags. Otherwise, return agents that have ANY of the passed in tags.",
    ),
    server: "SyncServer" = Depends(get_letta_server),
    user_id: Optional[str] = Header(None, alias="user_id"),
    cursor: Optional[str] = Query(None, description="Cursor for pagination"),
    limit: Optional[int] = Query(None, description="Limit for pagination"),
    query_text: Optional[str] = Query(None, description="Search agents by name"),
):
    """
    List all agents associated with a given user.
    This endpoint retrieves a list of all agents and their configurations associated with the specified user ID.
    """
    actor = server.user_manager.get_user_or_default(user_id=user_id)

    # Use dictionary comprehension to build kwargs dynamically
    kwargs = {
        key: value
        for key, value in {
            "tags": tags,
            "match_all_tags": match_all_tags,
            "name": name,
            "query_text": query_text,
        }.items()
        if value is not None
    }

    # Call list_agents with the dynamic kwargs
    agents = server.agent_manager.list_agents(actor=actor, cursor=cursor, limit=limit, **kwargs)
    return agents


@router.get("/{agent_id}/context", response_model=ContextWindowOverview, operation_id="get_agent_context_window")
def get_agent_context_window(
    agent_id: str,
    server: "SyncServer" = Depends(get_letta_server),
    user_id: Optional[str] = Header(None, alias="user_id"),  # Extract user_id from header, default to None if not present
):
    """
    Retrieve the context window of a specific agent.
    """
    actor = server.user_manager.get_user_or_default(user_id=user_id)

    return server.get_agent_context_window(agent_id=agent_id, actor=actor)


class CreateAgentRequest(CreateAgent):
    """
    CreateAgent model specifically for POST request body, excluding user_id which comes from headers
    """

    # Override the user_id field to exclude it from the request body validation
    user_id: Optional[str] = Field(None, exclude=True)


@router.post("/", response_model=AgentState, operation_id="create_agent")
def create_agent(
    agent: CreateAgentRequest = Body(...),
    server: "SyncServer" = Depends(get_letta_server),
    user_id: Optional[str] = Header(None, alias="user_id"),  # Extract user_id from header, default to None if not present
):
    """
    Create a new agent with the specified configuration.
    """
    actor = server.user_manager.get_user_or_default(user_id=user_id)
    return server.create_agent(agent, actor=actor)


@router.patch("/{agent_id}", response_model=AgentState, operation_id="update_agent")
def update_agent(
    agent_id: str,
    update_agent: UpdateAgent = Body(...),
    server: "SyncServer" = Depends(get_letta_server),
    user_id: Optional[str] = Header(None, alias="user_id"),  # Extract user_id from header, default to None if not present
):
    """Update an exsiting agent"""
    actor = server.user_manager.get_user_or_default(user_id=user_id)
    return server.agent_manager.update_agent(agent_id=agent_id, agent_update=update_agent, actor=actor)


@router.get("/{agent_id}/tools", response_model=List[Tool], operation_id="get_tools_from_agent")
def get_tools_from_agent(
    agent_id: str,
    server: "SyncServer" = Depends(get_letta_server),
    user_id: Optional[str] = Header(None, alias="user_id"),  # Extract user_id from header, default to None if not present
):
    """Get tools from an existing agent"""
    actor = server.user_manager.get_user_or_default(user_id=user_id)
    return server.agent_manager.get_agent_by_id(agent_id=agent_id, actor=actor).tools


@router.patch("/{agent_id}/add-tool/{tool_id}", response_model=AgentState, operation_id="add_tool_to_agent")
def add_tool_to_agent(
    agent_id: str,
    tool_id: str,
    server: "SyncServer" = Depends(get_letta_server),
    user_id: Optional[str] = Header(None, alias="user_id"),  # Extract user_id from header, default to None if not present
):
    """Add tools to an existing agent"""
    actor = server.user_manager.get_user_or_default(user_id=user_id)
    return server.agent_manager.attach_tool(agent_id=agent_id, tool_id=tool_id, actor=actor)


@router.patch("/{agent_id}/remove-tool/{tool_id}", response_model=AgentState, operation_id="remove_tool_from_agent")
def remove_tool_from_agent(
    agent_id: str,
    tool_id: str,
    server: "SyncServer" = Depends(get_letta_server),
    user_id: Optional[str] = Header(None, alias="user_id"),  # Extract user_id from header, default to None if not present
):
    """Add tools to an existing agent"""
    actor = server.user_manager.get_user_or_default(user_id=user_id)
    return server.agent_manager.detach_tool(agent_id=agent_id, tool_id=tool_id, actor=actor)


@router.patch("/{agent_id}/reset-messages", response_model=AgentState, operation_id="reset_messages")
def reset_messages(
    agent_id: str,
    add_default_initial_messages: bool = Query(default=False, description="If true, adds the default initial messages after resetting."),
    server: "SyncServer" = Depends(get_letta_server),
    user_id: Optional[str] = Header(None, alias="user_id"),  # Extract user_id from header, default to None if not present
):
    """Resets the messages for an agent"""
    actor = server.user_manager.get_user_or_default(user_id=user_id)
    return server.agent_manager.reset_messages(agent_id=agent_id, actor=actor, add_default_initial_messages=add_default_initial_messages)


@router.get("/{agent_id}", response_model=AgentState, operation_id="get_agent")
def get_agent_state(
    agent_id: str,
    server: "SyncServer" = Depends(get_letta_server),
    user_id: Optional[str] = Header(None, alias="user_id"),  # Extract user_id from header, default to None if not present
):
    """
    Get the state of the agent.
    """
    actor = server.user_manager.get_user_or_default(user_id=user_id)

    try:
        return server.agent_manager.get_agent_by_id(agent_id=agent_id, actor=actor)
    except NoResultFound as e:
        raise HTTPException(status_code=404, detail=str(e))


@router.delete("/{agent_id}", response_model=None, operation_id="delete_agent")
def delete_agent(
    agent_id: str,
    server: "SyncServer" = Depends(get_letta_server),
    user_id: Optional[str] = Header(None, alias="user_id"),  # Extract user_id from header, default to None if not present
):
    """
    Delete an agent.
    """
    actor = server.user_manager.get_user_or_default(user_id=user_id)
    try:
        server.agent_manager.delete_agent(agent_id=agent_id, actor=actor)
        return JSONResponse(status_code=status.HTTP_200_OK, content={"message": f"Agent id={agent_id} successfully deleted"})
    except NoResultFound:
        raise HTTPException(status_code=404, detail=f"Agent agent_id={agent_id} not found for user_id={actor.id}.")


@router.get("/{agent_id}/sources", response_model=List[Source], operation_id="get_agent_sources")
def get_agent_sources(
    agent_id: str,
    server: "SyncServer" = Depends(get_letta_server),
    user_id: Optional[str] = Header(None, alias="user_id"),  # Extract user_id from header, default to None if not present
):
    """
    Get the sources associated with an agent.
    """
    actor = server.user_manager.get_user_or_default(user_id=user_id)
    return server.agent_manager.list_attached_sources(agent_id=agent_id, actor=actor)


@router.get("/{agent_id}/memory/messages", response_model=List[Message], operation_id="list_agent_in_context_messages")
def get_agent_in_context_messages(
    agent_id: str,
    server: "SyncServer" = Depends(get_letta_server),
    user_id: Optional[str] = Header(None, alias="user_id"),  # Extract user_id from header, default to None if not present
):
    """
    Retrieve the messages in the context of a specific agent.
    """
    actor = server.user_manager.get_user_or_default(user_id=user_id)
    return server.agent_manager.get_in_context_messages(agent_id=agent_id, actor=actor)


# TODO: remove? can also get with agent blocks
@router.get("/{agent_id}/memory", response_model=Memory, operation_id="get_agent_memory")
def get_agent_memory(
    agent_id: str,
    server: "SyncServer" = Depends(get_letta_server),
    user_id: Optional[str] = Header(None, alias="user_id"),  # Extract user_id from header, default to None if not present
):
    """
    Retrieve the memory state of a specific agent.
    This endpoint fetches the current memory state of the agent identified by the user ID and agent ID.
    """
    actor = server.user_manager.get_user_or_default(user_id=user_id)

    return server.get_agent_memory(agent_id=agent_id, actor=actor)


@router.get("/{agent_id}/memory/block/{block_label}", response_model=Block, operation_id="get_agent_memory_block")
def get_agent_memory_block(
    agent_id: str,
    block_label: str,
    server: "SyncServer" = Depends(get_letta_server),
    user_id: Optional[str] = Header(None, alias="user_id"),  # Extract user_id from header, default to None if not present
):
    """
    Retrieve a memory block from an agent.
    """
    actor = server.user_manager.get_user_or_default(user_id=user_id)

    try:
        return server.agent_manager.get_block_with_label(agent_id=agent_id, block_label=block_label, actor=actor)
    except NoResultFound as e:
        raise HTTPException(status_code=404, detail=str(e))


@router.get("/{agent_id}/memory/block", response_model=List[Block], operation_id="get_agent_memory_blocks")
def get_agent_memory_blocks(
    agent_id: str,
    server: "SyncServer" = Depends(get_letta_server),
    user_id: Optional[str] = Header(None, alias="user_id"),  # Extract user_id from header, default to None if not present
):
    """
    Retrieve the memory blocks of a specific agent.
    """
    actor = server.user_manager.get_user_or_default(user_id=user_id)
    try:
        agent = server.agent_manager.get_agent_by_id(agent_id, actor=actor)
        return agent.memory.blocks
    except NoResultFound as e:
        raise HTTPException(status_code=404, detail=str(e))


@router.post("/{agent_id}/memory/block", response_model=Memory, operation_id="add_agent_memory_block")
def add_agent_memory_block(
    agent_id: str,
    create_block: CreateBlock = Body(...),
    server: "SyncServer" = Depends(get_letta_server),
    user_id: Optional[str] = Header(None, alias="user_id"),  # Extract user_id from header, default to None if not present
):
    """
    Creates a memory block and links it to the agent.
    """
    actor = server.user_manager.get_user_or_default(user_id=user_id)

    # Copied from POST /blocks
    # TODO: Should have block_manager accept only CreateBlock
    # TODO: This will be possible once we move ID creation to the ORM
    block_req = Block(**create_block.model_dump())
    block = server.block_manager.create_or_update_block(actor=actor, block=block_req)

    # Link the block to the agent
    agent = server.agent_manager.attach_block(agent_id=agent_id, block_id=block.id, actor=actor)
    return agent.memory


@router.delete("/{agent_id}/memory/block/{block_label}", response_model=Memory, operation_id="remove_agent_memory_block_by_label")
def remove_agent_memory_block(
    agent_id: str,
    # TODO should this be block_id, or the label?
    # I think label is OK since it's user-friendly + guaranteed to be unique within a Memory object
    block_label: str,
    server: "SyncServer" = Depends(get_letta_server),
    user_id: Optional[str] = Header(None, alias="user_id"),  # Extract user_id from header, default to None if not present
):
    """
    Removes a memory block from an agent by unlnking it. If the block is not linked to any other agent, it is deleted.
    """
    actor = server.user_manager.get_user_or_default(user_id=user_id)

    # Unlink the block from the agent
    agent = server.agent_manager.detach_block_with_label(agent_id=agent_id, block_label=block_label, actor=actor)

    return agent.memory


@router.patch("/{agent_id}/memory/block/{block_label}", response_model=Block, operation_id="update_agent_memory_block_by_label")
def update_agent_memory_block(
    agent_id: str,
    block_label: str,
    block_update: BlockUpdate = Body(...),
    server: "SyncServer" = Depends(get_letta_server),
    user_id: Optional[str] = Header(None, alias="user_id"),  # Extract user_id from header, default to None if not present
):
    """
    Removes a memory block from an agent by unlnking it. If the block is not linked to any other agent, it is deleted.
    """
    actor = server.user_manager.get_user_or_default(user_id=user_id)

    block = server.agent_manager.get_block_with_label(agent_id=agent_id, block_label=block_label, actor=actor)
    block = server.block_manager.update_block(block.id, block_update=block_update, actor=actor)

    # This should also trigger a system prompt change in the agent
    server.agent_manager.rebuild_system_prompt(agent_id=agent_id, actor=actor, force=True, update_timestamp=False)

    return block


@router.get("/{agent_id}/memory/recall", response_model=RecallMemorySummary, operation_id="get_agent_recall_memory_summary")
def get_agent_recall_memory_summary(
    agent_id: str,
    server: "SyncServer" = Depends(get_letta_server),
    user_id: Optional[str] = Header(None, alias="user_id"),  # Extract user_id from header, default to None if not present
):
    """
    Retrieve the summary of the recall memory of a specific agent.
    """
    actor = server.user_manager.get_user_or_default(user_id=user_id)

    return server.get_recall_memory_summary(agent_id=agent_id, actor=actor)


@router.get("/{agent_id}/memory/archival", response_model=ArchivalMemorySummary, operation_id="get_agent_archival_memory_summary")
def get_agent_archival_memory_summary(
    agent_id: str,
    server: "SyncServer" = Depends(get_letta_server),
    user_id: Optional[str] = Header(None, alias="user_id"),  # Extract user_id from header, default to None if not present
):
    """
    Retrieve the summary of the archival memory of a specific agent.
    """
    actor = server.user_manager.get_user_or_default(user_id=user_id)
    return server.get_archival_memory_summary(agent_id=agent_id, actor=actor)


@router.get("/{agent_id}/archival", response_model=List[Passage], operation_id="list_agent_archival_memory")
def get_agent_archival_memory(
    agent_id: str,
    server: "SyncServer" = Depends(get_letta_server),
    after: Optional[int] = Query(None, description="Unique ID of the memory to start the query range at."),
    before: Optional[int] = Query(None, description="Unique ID of the memory to end the query range at."),
    limit: Optional[int] = Query(None, description="How many results to include in the response."),
    user_id: Optional[str] = Header(None, alias="user_id"),  # Extract user_id from header, default to None if not present
):
    """
    Retrieve the memories in an agent's archival memory store (paginated query).
    """
    actor = server.user_manager.get_user_or_default(user_id=user_id)

    # TODO need to add support for non-postgres here
    # chroma will throw:
    #     raise ValueError("Cannot run get_all_cursor with chroma")

    return server.get_agent_archival_cursor(
        user_id=actor.id,
        agent_id=agent_id,
        cursor=after,  # TODO: deleting before, after. is this expected?
        limit=limit,
    )


@router.post("/{agent_id}/archival", response_model=List[Passage], operation_id="create_agent_archival_memory")
def insert_agent_archival_memory(
    agent_id: str,
    request: CreateArchivalMemory = Body(...),
    server: "SyncServer" = Depends(get_letta_server),
    user_id: Optional[str] = Header(None, alias="user_id"),  # Extract user_id from header, default to None if not present
):
    """
    Insert a memory into an agent's archival memory store.
    """
    actor = server.user_manager.get_user_or_default(user_id=user_id)

    return server.insert_archival_memory(agent_id=agent_id, memory_contents=request.text, actor=actor)


# TODO(ethan): query or path parameter for memory_id?
# @router.delete("/{agent_id}/archival")
@router.delete("/{agent_id}/archival/{memory_id}", response_model=None, operation_id="delete_agent_archival_memory")
def delete_agent_archival_memory(
    agent_id: str,
    memory_id: str,
    # memory_id: str = Query(..., description="Unique ID of the memory to be deleted."),
    server: "SyncServer" = Depends(get_letta_server),
    user_id: Optional[str] = Header(None, alias="user_id"),  # Extract user_id from header, default to None if not present
):
    """
    Delete a memory from an agent's archival memory store.
    """
    actor = server.user_manager.get_user_or_default(user_id=user_id)

    server.delete_archival_memory(memory_id=memory_id, actor=actor)
    return JSONResponse(status_code=status.HTTP_200_OK, content={"message": f"Memory id={memory_id} successfully deleted"})


AgentMessagesResponse = Annotated[
    Union[List[Message], List[LettaMessageUnion]],
    Field(
        json_schema_extra={
            "anyOf": [
                {"type": "array", "items": {"$ref": "#/components/schemas/letta__schemas__message__Message"}},
                {"type": "array", "items": {"$ref": "#/components/schemas/LettaMessageUnion"}},
            ]
        }
    ),
]


@router.get("/{agent_id}/messages", response_model=AgentMessagesResponse, operation_id="list_agent_messages")
def get_agent_messages(
    agent_id: str,
    server: "SyncServer" = Depends(get_letta_server),
    before: Optional[str] = Query(None, description="Message before which to retrieve the returned messages."),
    limit: int = Query(10, description="Maximum number of messages to retrieve."),
    msg_object: bool = Query(False, description="If true, returns Message objects. If false, return LettaMessage objects."),
    # Flags to support the use of AssistantMessage message types
    assistant_message_tool_name: str = Query(
        DEFAULT_MESSAGE_TOOL,
        description="The name of the designated message tool.",
    ),
    assistant_message_tool_kwarg: str = Query(
        DEFAULT_MESSAGE_TOOL_KWARG,
        description="The name of the message argument in the designated message tool.",
    ),
    user_id: Optional[str] = Header(None, alias="user_id"),  # Extract user_id from header, default to None if not present
):
    """
    Retrieve message history for an agent.
    """
    actor = server.user_manager.get_user_or_default(user_id=user_id)

    return server.get_agent_recall_cursor(
        user_id=actor.id,
        agent_id=agent_id,
        before=before,
        limit=limit,
        reverse=True,
        return_message_object=msg_object,
        assistant_message_tool_name=assistant_message_tool_name,
        assistant_message_tool_kwarg=assistant_message_tool_kwarg,
    )


@router.patch("/{agent_id}/messages/{message_id}", response_model=Message, operation_id="update_agent_message")
def update_message(
    agent_id: str,
    message_id: str,
    request: MessageUpdate = Body(...),
    server: "SyncServer" = Depends(get_letta_server),
    user_id: Optional[str] = Header(None, alias="user_id"),  # Extract user_id from header, default to None if not present
):
    """
    Update the details of a message associated with an agent.
    """
    # TODO: Get rid of agent_id here, it's not really relevant
    actor = server.user_manager.get_user_or_default(user_id=user_id)
    return server.message_manager.update_message_by_id(message_id=message_id, message_update=request, actor=actor)


@router.post(
    "/{agent_id}/messages",
    response_model=LettaResponse,
    operation_id="create_agent_message",
)
async def send_message(
    agent_id: str,
    server: SyncServer = Depends(get_letta_server),
    request: LettaRequest = Body(...),
    user_id: Optional[str] = Header(None, alias="user_id"),  # Extract user_id from header, default to None if not present
):
    """
    Process a user message and return the agent's response.
    This endpoint accepts a message from a user and processes it through the agent.
    """
    actor = server.user_manager.get_user_or_default(user_id=user_id)
    result = await server.send_message_to_agent(
        agent_id=agent_id,
        actor=actor,
        messages=request.messages,
        stream_steps=False,
        stream_tokens=False,
        # Support for AssistantMessage
        use_assistant_message=request.config.use_assistant_message,
        assistant_message_tool_name=request.config.assistant_message_tool_name,
        assistant_message_tool_kwarg=request.config.assistant_message_tool_kwarg,
    )
    return result


@router.post(
    "/{agent_id}/messages/stream",
    response_model=None,
    operation_id="create_agent_message_stream",
    responses={
        200: {
            "description": "Successful response",
            "content": {
                "text/event-stream": {"description": "Server-Sent Events stream"},
            },
        }
    },
)
async def send_message_streaming(
    agent_id: str,
    server: SyncServer = Depends(get_letta_server),
    request: LettaStreamingRequest = Body(...),
    user_id: Optional[str] = Header(None, alias="user_id"),  # Extract user_id from header, default to None if not present
):
    """
    Process a user message and return the agent's response.
    This endpoint accepts a message from a user and processes it through the agent.
    It will stream the steps of the response always, and stream the tokens if 'stream_tokens' is set to True.
    """

    actor = server.user_manager.get_user_or_default(user_id=user_id)
    result = await server.send_message_to_agent(
        agent_id=agent_id,
        actor=actor,
        messages=request.messages,
        stream_steps=True,
        stream_tokens=request.stream_tokens,
        # Support for AssistantMessage
        use_assistant_message=request.config.use_assistant_message,
        assistant_message_tool_name=request.config.assistant_message_tool_name,
        assistant_message_tool_kwarg=request.config.assistant_message_tool_kwarg,
    )
    return result


async def process_message_background(
    job_id: str,
    server: SyncServer,
    actor: User,
    agent_id: str,
    messages: list,
    use_assistant_message: bool,
    assistant_message_tool_name: str,
    assistant_message_tool_kwarg: str,
) -> None:
    """Background task to process the message and update job status."""
    try:
<<<<<<< HEAD

        # TODO: move this logic into server.py

        # Get the generator object off of the agent's streaming interface
        # This will be attached to the POST SSE request used under-the-hood
        letta_agent = server.load_agent(agent_id=agent_id)

        # Disable token streaming if not OpenAI
        # TODO: cleanup this logic
        llm_config = letta_agent.agent_state.llm_config
        if stream_tokens and (llm_config.model_endpoint_type != "openai" or "inference.memgpt.ai" in llm_config.model_endpoint):
            warnings.warn(
                "Token streaming is only supported for models with type 'openai' or `inference.memgpt.ai` in the model_endpoint: agent has endpoint type {llm_config.model_endpoint_type} and {llm_config.model_endpoint}. Setting stream_tokens to False."
            )
            stream_tokens = False

        # Create a new interface per request
        letta_agent.interface = StreamingServerInterface()
        streaming_interface = letta_agent.interface
        if not isinstance(streaming_interface, StreamingServerInterface):
            raise ValueError(f"Agent has wrong type of interface: {type(streaming_interface)}")

        # Enable token-streaming within the request if desired
        streaming_interface.streaming_mode = stream_tokens
        # "chatcompletion mode" does some remapping and ignores inner thoughts
        streaming_interface.streaming_chat_completion_mode = chat_completion_mode

        # streaming_interface.allow_assistant_message = stream
        # streaming_interface.function_call_legacy_mode = stream

        # Allow AssistantMessage is desired by client
        streaming_interface.assistant_message_tool_name = assistant_message_tool_name
        streaming_interface.assistant_message_tool_kwarg = assistant_message_tool_kwarg

        # Related to JSON buffer reader
        streaming_interface.inner_thoughts_in_kwargs = (
            llm_config.put_inner_thoughts_in_kwargs if llm_config.put_inner_thoughts_in_kwargs is not None else False
=======
        # TODO(matt) we should probably make this stream_steps and log each step as it progresses, so the job update GET can see the total steps so far + partial usage?
        result = await server.send_message_to_agent(
            agent_id=agent_id,
            actor=actor,
            messages=messages,
            stream_steps=False,  # NOTE(matt)
            stream_tokens=False,
            use_assistant_message=use_assistant_message,
            assistant_message_tool_name=assistant_message_tool_name,
            assistant_message_tool_kwarg=assistant_message_tool_kwarg,
            metadata={"job_id": job_id},  # Pass job_id through metadata
>>>>>>> 13ec1394
        )

        # Update job status to completed
        job_update = JobUpdate(
            status=JobStatus.completed,
            completed_at=datetime.utcnow(),
            metadata_={"result": result.model_dump()},  # Store the result in metadata
        )
        server.job_manager.update_job_by_id(job_id=job_id, job_update=job_update, actor=actor)

        # Add job usage statistics
        server.job_manager.add_job_usage(job_id=job_id, usage=result.usage, actor=actor)

    except Exception as e:
        # Update job status to failed
        job_update = JobUpdate(
            status=JobStatus.failed,
            completed_at=datetime.utcnow(),
            metadata_={"error": str(e)},
        )
        server.job_manager.update_job_by_id(job_id=job_id, job_update=job_update, actor=actor)
        raise


@router.post(
    "/{agent_id}/messages/async",
    response_model=Run,
    operation_id="create_agent_message_async",
)
async def send_message_async(
    agent_id: str,
    background_tasks: BackgroundTasks,
    server: SyncServer = Depends(get_letta_server),
    request: LettaRequest = Body(...),
    user_id: Optional[str] = Header(None, alias="user_id"),
):
    """
    Asynchronously process a user message and return a run object.
    The actual processing happens in the background, and the status can be checked using the run ID.
    """
    actor = server.user_manager.get_user_or_default(user_id=user_id)

    # Create a new job
    run = Run(
        user_id=actor.id,
        status=JobStatus.created,
        metadata_={
            "job_type": "send_message_async",
            "agent_id": agent_id,
        },
        request_config=request.config,
    )
    run = server.job_manager.create_job(pydantic_job=run, actor=actor)

    # Add the background task
    background_tasks.add_task(
        process_message_background,
        job_id=run.id,
        server=server,
        actor=actor,
        agent_id=agent_id,
        messages=request.messages,
        use_assistant_message=request.config.use_assistant_message,
        assistant_message_tool_name=request.config.assistant_message_tool_name,
        assistant_message_tool_kwarg=request.config.assistant_message_tool_kwarg,
    )

    return run<|MERGE_RESOLUTION|>--- conflicted
+++ resolved
@@ -574,45 +574,6 @@
 ) -> None:
     """Background task to process the message and update job status."""
     try:
-<<<<<<< HEAD
-
-        # TODO: move this logic into server.py
-
-        # Get the generator object off of the agent's streaming interface
-        # This will be attached to the POST SSE request used under-the-hood
-        letta_agent = server.load_agent(agent_id=agent_id)
-
-        # Disable token streaming if not OpenAI
-        # TODO: cleanup this logic
-        llm_config = letta_agent.agent_state.llm_config
-        if stream_tokens and (llm_config.model_endpoint_type != "openai" or "inference.memgpt.ai" in llm_config.model_endpoint):
-            warnings.warn(
-                "Token streaming is only supported for models with type 'openai' or `inference.memgpt.ai` in the model_endpoint: agent has endpoint type {llm_config.model_endpoint_type} and {llm_config.model_endpoint}. Setting stream_tokens to False."
-            )
-            stream_tokens = False
-
-        # Create a new interface per request
-        letta_agent.interface = StreamingServerInterface()
-        streaming_interface = letta_agent.interface
-        if not isinstance(streaming_interface, StreamingServerInterface):
-            raise ValueError(f"Agent has wrong type of interface: {type(streaming_interface)}")
-
-        # Enable token-streaming within the request if desired
-        streaming_interface.streaming_mode = stream_tokens
-        # "chatcompletion mode" does some remapping and ignores inner thoughts
-        streaming_interface.streaming_chat_completion_mode = chat_completion_mode
-
-        # streaming_interface.allow_assistant_message = stream
-        # streaming_interface.function_call_legacy_mode = stream
-
-        # Allow AssistantMessage is desired by client
-        streaming_interface.assistant_message_tool_name = assistant_message_tool_name
-        streaming_interface.assistant_message_tool_kwarg = assistant_message_tool_kwarg
-
-        # Related to JSON buffer reader
-        streaming_interface.inner_thoughts_in_kwargs = (
-            llm_config.put_inner_thoughts_in_kwargs if llm_config.put_inner_thoughts_in_kwargs is not None else False
-=======
         # TODO(matt) we should probably make this stream_steps and log each step as it progresses, so the job update GET can see the total steps so far + partial usage?
         result = await server.send_message_to_agent(
             agent_id=agent_id,
@@ -624,7 +585,6 @@
             assistant_message_tool_name=assistant_message_tool_name,
             assistant_message_tool_kwarg=assistant_message_tool_kwarg,
             metadata={"job_id": job_id},  # Pass job_id through metadata
->>>>>>> 13ec1394
         )
 
         # Update job status to completed
