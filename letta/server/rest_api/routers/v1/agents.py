--- conflicted
+++ resolved
@@ -213,11 +213,7 @@
     """
     actor = await server.user_manager.get_actor_or_default_async(actor_id=actor_id)
     try:
-<<<<<<< HEAD
         return await server.agent_manager.get_context_window(agent_id=agent_id, actor=actor)
-=======
-        return await server.get_agent_context_window_async(agent_id=agent_id, actor=actor)
->>>>>>> b5231dea
     except Exception as e:
         traceback.print_exc()
         raise e
@@ -642,17 +638,12 @@
     actor = await server.user_manager.get_actor_or_default_async(actor_id=actor_id)
     # TODO: This is redundant, remove soon
     agent = await server.agent_manager.get_agent_by_id_async(agent_id, actor)
-<<<<<<< HEAD
     agent_eligible = agent.enable_sleeptime or not agent.multi_agent_group
-=======
-    agent_eligible = not agent.enable_sleeptime and not agent.multi_agent_group and agent.agent_type != AgentType.sleeptime_agent
->>>>>>> b5231dea
     experimental_header = request_obj.headers.get("X-EXPERIMENTAL") or "false"
     feature_enabled = settings.use_experimental or experimental_header.lower() == "true"
     model_compatible = agent.llm_config.model_endpoint_type in ["anthropic", "openai", "together", "google_ai", "google_vertex"]
 
     if agent_eligible and feature_enabled and model_compatible:
-<<<<<<< HEAD
         if agent.enable_sleeptime:
             experimental_agent = SleeptimeMultiAgentV2(
                 agent_id=agent_id,
@@ -676,18 +667,6 @@
                 step_manager=server.step_manager,
                 telemetry_manager=server.telemetry_manager if settings.llm_api_logging else NoopTelemetryManager(),
             )
-=======
-        experimental_agent = LettaAgent(
-            agent_id=agent_id,
-            message_manager=server.message_manager,
-            agent_manager=server.agent_manager,
-            block_manager=server.block_manager,
-            passage_manager=server.passage_manager,
-            actor=actor,
-            step_manager=server.step_manager,
-            telemetry_manager=server.telemetry_manager if settings.llm_api_logging else NoopTelemetryManager(),
-        )
->>>>>>> b5231dea
 
         result = await experimental_agent.step(request.messages, max_steps=10, use_assistant_message=request.use_assistant_message)
     else:
@@ -732,17 +711,12 @@
     actor = await server.user_manager.get_actor_or_default_async(actor_id=actor_id)
     # TODO: This is redundant, remove soon
     agent = await server.agent_manager.get_agent_by_id_async(agent_id, actor)
-<<<<<<< HEAD
     agent_eligible = agent.enable_sleeptime or not agent.multi_agent_group
-=======
-    agent_eligible = not agent.enable_sleeptime and not agent.multi_agent_group and agent.agent_type != AgentType.sleeptime_agent
->>>>>>> b5231dea
     experimental_header = request_obj.headers.get("X-EXPERIMENTAL") or "false"
     feature_enabled = settings.use_experimental or experimental_header.lower() == "true"
     model_compatible = agent.llm_config.model_endpoint_type in ["anthropic", "openai", "together", "google_ai", "google_vertex"]
     model_compatible_token_streaming = agent.llm_config.model_endpoint_type in ["anthropic", "openai"]
 
-<<<<<<< HEAD
     if agent_eligible and feature_enabled and model_compatible:
         if agent.enable_sleeptime:
             experimental_agent = SleeptimeMultiAgentV2(
@@ -769,19 +743,6 @@
                 step_manager=server.step_manager,
                 telemetry_manager=server.telemetry_manager if settings.llm_api_logging else NoopTelemetryManager(),
             )
-=======
-    if agent_eligible and feature_enabled and model_compatible and request.stream_tokens:
-        experimental_agent = LettaAgent(
-            agent_id=agent_id,
-            message_manager=server.message_manager,
-            agent_manager=server.agent_manager,
-            block_manager=server.block_manager,
-            passage_manager=server.passage_manager,
-            actor=actor,
-            step_manager=server.step_manager,
-            telemetry_manager=server.telemetry_manager if settings.llm_api_logging else NoopTelemetryManager(),
-        )
->>>>>>> b5231dea
         from letta.server.rest_api.streaming_response import StreamingResponseWithStatusCode
 
         if request.stream_tokens and model_compatible_token_streaming:
