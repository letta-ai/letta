--- conflicted
+++ resolved
@@ -364,9 +364,6 @@
     return server.update_agent_message(agent_id=agent_id, request=request)
 
 
-<<<<<<< HEAD
-@router.post("/{agent_id}/messages", response_model=LettaResponse, operation_id="create_agent_message")
-=======
 @router.post(
     "/{agent_id}/messages",
     response_model=None,
@@ -381,7 +378,6 @@
         }
     },
 )
->>>>>>> 3c97fb00
 async def send_message(
     agent_id: str,
     server: SyncServer = Depends(get_letta_server),
@@ -394,16 +390,7 @@
     It can optionally stream the response if 'stream_steps' or 'stream_tokens' is set to True.
     """
     actor = server.get_user_or_default(user_id=user_id)
-
-<<<<<<< HEAD
-    # TODO(charles): support sending multiple messages
-    assert len(request.messages) == 1, f"Multiple messages not supported: {request.messages}"
-    request.messages[0]
-
-    return await send_message_to_agent(
-=======
     result = await send_message_to_agent(
->>>>>>> 3c97fb00
         server=server,
         agent_id=agent_id,
         user_id=actor.id,
