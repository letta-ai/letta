--- conflicted
+++ resolved
@@ -373,12 +373,6 @@
     """
     actor = server.get_user_or_default(user_id=user_id)
 
-<<<<<<< HEAD
-    # TODO(charles): support sending multiple messages
-    assert len(request.messages) == 1, f"Multiple messages not supported: {request.messages}"
-
-=======
->>>>>>> 85d72284
     return await send_message_to_agent(
         server=server,
         agent_id=agent_id,
