--- conflicted
+++ resolved
@@ -1,13 +1,7 @@
 #!/bin/sh
-<<<<<<< HEAD
 echo "Starting Letta server at http://localhost:8283"
-=======
-echo "Starting MEMGPT server..."
-
 alembic upgrade head
-
->>>>>>> a5e9f7da
-if [ "$MEMGPT_ENVIRONMENT" = "DEVELOPMENT" ] ; then
+if [ "$LETTA_ENVIRONMENT" = "DEVELOPMENT" ] ; then
     echo "Starting in development mode!"
     uvicorn letta.server.rest_api.app:app --reload --reload-dir /letta --host 0.0.0.0 --port 8283
 else
