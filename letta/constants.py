--- conflicted
+++ resolved
@@ -51,12 +51,9 @@
 BASE_MEMORY_TOOLS = ["core_memory_append", "core_memory_replace"]
 # Multi agent tools
 MULTI_AGENT_TOOLS = ["send_message_to_agent_and_wait_for_reply", "send_message_to_agents_matching_all_tags", "send_message_to_agent_async"]
-<<<<<<< HEAD
-=======
 MULTI_AGENT_SEND_MESSAGE_MAX_RETRIES = 3
 MULTI_AGENT_SEND_MESSAGE_TIMEOUT = 20 * 60
 MULTI_AGENT_CONCURRENT_SENDS = 15
->>>>>>> 74844123
 
 # The name of the tool used to send message to the user
 # May not be relevant in cases where the agent has multiple ways to message to user (send_imessage, send_discord_mesasge, ...)
