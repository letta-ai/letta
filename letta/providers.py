from typing import List, Optional

from pydantic import BaseModel, Field, model_validator

from letta.constants import LLM_MAX_TOKENS
from letta.llm_api.azure_openai import (
    get_azure_chat_completions_endpoint,
    get_azure_embeddings_endpoint,
)
from letta.llm_api.azure_openai_constants import AZURE_MODEL_TO_CONTEXT_LENGTH
from letta.schemas.embedding_config import EmbeddingConfig
from letta.schemas.llm_config import LLMConfig


class Provider(BaseModel):

    def list_llm_models(self):
        return []

    def list_embedding_models(self):
        return []

    def get_model_context_window(self, model_name: str):
        pass


class LettaProvider(Provider):

    name: str = "letta"

    def list_llm_models(self) -> List[LLMConfig]:
        return [
            LLMConfig(
<<<<<<< HEAD
                model="memgpt-openai",
=======
                model="letta-free",  # NOTE: renamed
>>>>>>> dba25c3c
                model_endpoint_type="openai",
                model_endpoint="https://inference.memgpt.ai",
                context_window=16384,
            )
        ]

    def list_embedding_models(self):
        return [
            EmbeddingConfig(
<<<<<<< HEAD
                embedding_model="BAAI/bge-large-en-v1.5",
=======
                embedding_model="letta-free",  # NOTE: renamed
>>>>>>> dba25c3c
                embedding_endpoint_type="hugging-face",
                embedding_endpoint="https://embeddings.memgpt.ai",
                embedding_dim=1024,
                embedding_chunk_size=300,
            )
        ]


class OpenAIProvider(Provider):
    name: str = "openai"
    api_key: str = Field(..., description="API key for the OpenAI API.")
    base_url: str = Field(..., description="Base URL for the OpenAI API.")

    def list_llm_models(self) -> List[LLMConfig]:
        from letta.llm_api.openai import openai_get_model_list

        # Some hardcoded support for OpenRouter (so that we only get models with tool calling support)...
        # See: https://openrouter.ai/docs/requests
        extra_params = {"supported_parameters": "tools"} if "openrouter.ai" in self.base_url else None
        response = openai_get_model_list(self.base_url, api_key=self.api_key, extra_params=extra_params)

        assert "data" in response, f"OpenAI model query response missing 'data' field: {response}"

        configs = []
        for model in response["data"]:
            assert "id" in model, f"OpenAI model missing 'id' field: {model}"
            model_name = model["id"]

            if "context_length" in model:
                # Context length is returned in OpenRouter as "context_length"
                context_window_size = model["context_length"]
            else:
                context_window_size = self.get_model_context_window_size(model_name)

            if not context_window_size:
                continue
            configs.append(
                LLMConfig(model=model_name, model_endpoint_type="openai", model_endpoint=self.base_url, context_window=context_window_size)
            )
        return configs

    def list_embedding_models(self) -> List[EmbeddingConfig]:

        # TODO: actually automatically list models
        return [
            EmbeddingConfig(
                embedding_model="text-embedding-ada-002",
                embedding_endpoint_type="openai",
                embedding_endpoint="https://api.openai.com/v1",
                embedding_dim=1536,
                embedding_chunk_size=300,
            )
        ]

    def get_model_context_window_size(self, model_name: str):
        if model_name in LLM_MAX_TOKENS:
            return LLM_MAX_TOKENS[model_name]
        else:
            return None


class AnthropicProvider(Provider):
    name: str = "anthropic"
    api_key: str = Field(..., description="API key for the Anthropic API.")
    base_url: str = "https://api.anthropic.com/v1"

    def list_llm_models(self) -> List[LLMConfig]:
        from letta.llm_api.anthropic import anthropic_get_model_list

        models = anthropic_get_model_list(self.base_url, api_key=self.api_key)

        configs = []
        for model in models:
            configs.append(
                LLMConfig(
                    model=model["name"],
                    model_endpoint_type="anthropic",
                    model_endpoint=self.base_url,
                    context_window=model["context_window"],
                )
            )
        return configs

    def list_embedding_models(self) -> List[EmbeddingConfig]:
        return []


class OllamaProvider(OpenAIProvider):
    name: str = "ollama"
    base_url: str = Field(..., description="Base URL for the Ollama API.")
    api_key: Optional[str] = Field(None, description="API key for the Ollama API (default: `None`).")

    def list_llm_models(self) -> List[LLMConfig]:
        # https://github.com/ollama/ollama/blob/main/docs/api.md#list-local-models
        import requests

        response = requests.get(f"{self.base_url}/api/tags")
        if response.status_code != 200:
            raise Exception(f"Failed to list Ollama models: {response.text}")
        response_json = response.json()

        configs = []
        for model in response_json["models"]:
            context_window = self.get_model_context_window(model["name"])
            configs.append(
                LLMConfig(
                    model=model["name"],
                    model_endpoint_type="ollama",
                    model_endpoint=self.base_url,
                    context_window=context_window,
                )
            )
        return configs

    def get_model_context_window(self, model_name: str):

        import requests

        response = requests.post(f"{self.base_url}/api/show", json={"name": model_name, "verbose": True})
        response_json = response.json()

        ## thank you vLLM: https://github.com/vllm-project/vllm/blob/main/vllm/config.py#L1675
        # possible_keys = [
        #    # OPT
        #    "max_position_embeddings",
        #    # GPT-2
        #    "n_positions",
        #    # MPT
        #    "max_seq_len",
        #    # ChatGLM2
        #    "seq_length",
        #    # Command-R
        #    "model_max_length",
        #    # Others
        #    "max_sequence_length",
        #    "max_seq_length",
        #    "seq_len",
        # ]
        # max_position_embeddings
        # parse model cards: nous, dolphon, llama
        for key, value in response_json["model_info"].items():
            if "context_length" in key:
                return value
        return None

    def get_model_embedding_dim(self, model_name: str):
        import requests

        response = requests.post(f"{self.base_url}/api/show", json={"name": model_name, "verbose": True})
        response_json = response.json()
        for key, value in response_json["model_info"].items():
            if "embedding_length" in key:
                return value
        return None

    def list_embedding_models(self) -> List[EmbeddingConfig]:
        # https://github.com/ollama/ollama/blob/main/docs/api.md#list-local-models
        import requests

        response = requests.get(f"{self.base_url}/api/tags")
        if response.status_code != 200:
            raise Exception(f"Failed to list Ollama models: {response.text}")
        response_json = response.json()

        configs = []
        for model in response_json["models"]:
            embedding_dim = self.get_model_embedding_dim(model["name"])
            if not embedding_dim:
                continue
            configs.append(
                EmbeddingConfig(
                    embedding_model=model["name"],
                    embedding_endpoint_type="ollama",
                    embedding_endpoint=self.base_url,
                    embedding_dim=embedding_dim,
                    embedding_chunk_size=300,
                )
            )
        return configs


class GroqProvider(OpenAIProvider):
    name: str = "groq"
    base_url: str = "https://api.groq.com/openai/v1"
    api_key: str = Field(..., description="API key for the Groq API.")

    def list_llm_models(self) -> List[LLMConfig]:
        from letta.llm_api.openai import openai_get_model_list

        response = openai_get_model_list(self.base_url, api_key=self.api_key)
        configs = []
        for model in response["data"]:
            if not "context_window" in model:
                continue
            configs.append(
                LLMConfig(
                    model=model["id"], model_endpoint_type="openai", model_endpoint=self.base_url, context_window=model["context_window"]
                )
            )
        return configs

    def list_embedding_models(self) -> List[EmbeddingConfig]:
        return []

    def get_model_context_window_size(self, model_name: str):
        raise NotImplementedError


class GoogleAIProvider(Provider):
    # gemini
    api_key: str = Field(..., description="API key for the Google AI API.")
    base_url: str = "https://generativelanguage.googleapis.com"

    def list_llm_models(self):
        from letta.llm_api.google_ai import google_ai_get_model_list

        model_options = google_ai_get_model_list(base_url=self.base_url, api_key=self.api_key)
        # filter by 'generateContent' models
        model_options = [mo for mo in model_options if "generateContent" in mo["supportedGenerationMethods"]]
        model_options = [str(m["name"]) for m in model_options]

        # filter by model names
        model_options = [mo[len("models/") :] if mo.startswith("models/") else mo for mo in model_options]

        # TODO remove manual filtering for gemini-pro
        model_options = [mo for mo in model_options if str(mo).startswith("gemini") and "-pro" in str(mo)]

        configs = []
        for model in model_options:
            configs.append(
                LLMConfig(
                    model=model,
                    model_endpoint_type="google_ai",
                    model_endpoint=self.base_url,
                    context_window=self.get_model_context_window(model),
                )
            )
        return configs

    def list_embedding_models(self):
        from letta.llm_api.google_ai import google_ai_get_model_list

        # TODO: use base_url instead
        model_options = google_ai_get_model_list(base_url=self.base_url, api_key=self.api_key)
        # filter by 'generateContent' models
        model_options = [mo for mo in model_options if "embedContent" in mo["supportedGenerationMethods"]]
        model_options = [str(m["name"]) for m in model_options]
        model_options = [mo[len("models/") :] if mo.startswith("models/") else mo for mo in model_options]

        configs = []
        for model in model_options:
            configs.append(
                EmbeddingConfig(
                    embedding_model=model,
                    embedding_endpoint_type="google_ai",
                    embedding_endpoint=self.base_url,
                    embedding_dim=768,
                    embedding_chunk_size=300,  # NOTE: max is 2048
                )
            )
        return configs

    def get_model_context_window(self, model_name: str):
        from letta.llm_api.google_ai import google_ai_get_model_context_window

        return google_ai_get_model_context_window(self.base_url, self.api_key, model_name)


class AzureProvider(Provider):
    name: str = "azure"
    latest_api_version: str = "2024-09-01-preview"  # https://learn.microsoft.com/en-us/azure/ai-services/openai/api-version-deprecation
    base_url: str = Field(
        ..., description="Base URL for the Azure API endpoint. This should be specific to your org, e.g. `https://letta.openai.azure.com`."
    )
    api_key: str = Field(..., description="API key for the Azure API.")
    api_version: str = Field(latest_api_version, description="API version for the Azure API")

    @model_validator(mode="before")
    def set_default_api_version(cls, values):
        """
        This ensures that api_version is always set to the default if None is passed in.
        """
        if values.get("api_version") is None:
            values["api_version"] = cls.model_fields["latest_api_version"].default
        return values

    def list_llm_models(self) -> List[LLMConfig]:
        from letta.llm_api.azure_openai import (
            azure_openai_get_chat_completion_model_list,
        )

        model_options = azure_openai_get_chat_completion_model_list(self.base_url, api_key=self.api_key, api_version=self.api_version)
        configs = []
        for model_option in model_options:
            model_name = model_option["id"]
            context_window_size = self.get_model_context_window(model_name)
            model_endpoint = get_azure_chat_completions_endpoint(self.base_url, model_name, self.api_version)
            configs.append(
                LLMConfig(model=model_name, model_endpoint_type="azure", model_endpoint=model_endpoint, context_window=context_window_size)
            )
        return configs

    def list_embedding_models(self) -> List[EmbeddingConfig]:
        from letta.llm_api.azure_openai import azure_openai_get_embeddings_model_list

        model_options = azure_openai_get_embeddings_model_list(
            self.base_url, api_key=self.api_key, api_version=self.api_version, require_embedding_in_name=True
        )
        configs = []
        for model_option in model_options:
            model_name = model_option["id"]
            model_endpoint = get_azure_embeddings_endpoint(self.base_url, model_name, self.api_version)
            configs.append(
                EmbeddingConfig(
                    embedding_model=model_name,
                    embedding_endpoint_type="azure",
                    embedding_endpoint=model_endpoint,
                    embedding_dim=768,
                    embedding_chunk_size=300,  # NOTE: max is 2048
                )
            )
        return configs

    def get_model_context_window(self, model_name: str):
        """
        This is hardcoded for now, since there is no API endpoints to retrieve metadata for a model.
        """
        return AZURE_MODEL_TO_CONTEXT_LENGTH.get(model_name, 4096)


class VLLMProvider(OpenAIProvider):
    # NOTE: vLLM only serves one model at a time (so could configure that through env variables)
    pass


class CohereProvider(OpenAIProvider):
    pass<|MERGE_RESOLUTION|>--- conflicted
+++ resolved
@@ -31,11 +31,7 @@
     def list_llm_models(self) -> List[LLMConfig]:
         return [
             LLMConfig(
-<<<<<<< HEAD
-                model="memgpt-openai",
-=======
                 model="letta-free",  # NOTE: renamed
->>>>>>> dba25c3c
                 model_endpoint_type="openai",
                 model_endpoint="https://inference.memgpt.ai",
                 context_window=16384,
@@ -45,11 +41,7 @@
     def list_embedding_models(self):
         return [
             EmbeddingConfig(
-<<<<<<< HEAD
-                embedding_model="BAAI/bge-large-en-v1.5",
-=======
                 embedding_model="letta-free",  # NOTE: renamed
->>>>>>> dba25c3c
                 embedding_endpoint_type="hugging-face",
                 embedding_endpoint="https://embeddings.memgpt.ai",
                 embedding_dim=1024,
