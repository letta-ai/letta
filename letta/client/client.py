import logging
import time
from typing import Callable, Dict, Generator, List, Optional, Union

import requests

import letta.utils
from letta.constants import ADMIN_PREFIX, BASE_TOOLS, DEFAULT_HUMAN, DEFAULT_PERSONA
from letta.data_sources.connectors import DataConnector
from letta.functions.functions import parse_source_code
from letta.memory import get_memory_functions
from letta.schemas.agent import AgentState, AgentType, CreateAgent, UpdateAgentState
from letta.schemas.block import (
    Block,
    BlockCreate,
    BlockUpdate,
    Human,
    Persona,
    UpdateHuman,
    UpdatePersona,
)
from letta.schemas.embedding_config import EmbeddingConfig

# new schemas
from letta.schemas.enums import JobStatus, MessageRole
from letta.schemas.file import FileMetadata
from letta.schemas.job import Job
from letta.schemas.letta_request import LettaRequest
from letta.schemas.letta_response import LettaResponse, LettaStreamingResponse
from letta.schemas.llm_config import LLMConfig
from letta.schemas.memory import (
    ArchivalMemorySummary,
    ChatMemory,
    CreateArchivalMemory,
    Memory,
    RecallMemorySummary,
)
from letta.schemas.message import Message, MessageCreate, UpdateMessage
from letta.schemas.openai.chat_completions import ToolCall
from letta.schemas.organization import Organization
from letta.schemas.passage import Passage
from letta.schemas.sandbox_config import (
    E2BSandboxConfig,
    LocalSandboxConfig,
    SandboxConfig,
    SandboxConfigCreate,
    SandboxConfigUpdate,
    SandboxEnvironmentVariable,
    SandboxEnvironmentVariableCreate,
    SandboxEnvironmentVariableUpdate,
)
from letta.schemas.source import Source, SourceCreate, SourceUpdate
from letta.schemas.tool import Tool, ToolCreate, ToolUpdate
from letta.schemas.tool_rule import BaseToolRule
from letta.server.rest_api.interface import QueuingInterface
from letta.server.server import SyncServer
from letta.utils import get_human_text, get_persona_text


def create_client(base_url: Optional[str] = None, token: Optional[str] = None):
    if base_url is None:
        return LocalClient()
    else:
        return RESTClient(base_url, token)


class AbstractClient(object):
    def __init__(
        self,
        auto_save: bool = False,
        debug: bool = False,
    ):
        self.auto_save = auto_save
        self.debug = debug

    def agent_exists(self, agent_id: Optional[str] = None, agent_name: Optional[str] = None) -> bool:
        raise NotImplementedError

    def create_agent(
        self,
        name: Optional[str] = None,
        agent_type: Optional[AgentType] = AgentType.memgpt_agent,
        embedding_config: Optional[EmbeddingConfig] = None,
        llm_config: Optional[LLMConfig] = None,
        memory: Memory = ChatMemory(human=get_human_text(DEFAULT_HUMAN), persona=get_persona_text(DEFAULT_PERSONA)),
        system: Optional[str] = None,
        tools: Optional[List[str]] = None,
        tool_rules: Optional[List[BaseToolRule]] = None,
        include_base_tools: Optional[bool] = True,
        metadata: Optional[Dict] = {"human:": DEFAULT_HUMAN, "persona": DEFAULT_PERSONA},
        description: Optional[str] = None,
        tags: Optional[List[str]] = None,
    ) -> AgentState:
        raise NotImplementedError

    def update_agent(
        self,
        agent_id: str,
        name: Optional[str] = None,
        description: Optional[str] = None,
        system: Optional[str] = None,
        tools: Optional[List[str]] = None,
        metadata: Optional[Dict] = None,
        llm_config: Optional[LLMConfig] = None,
        embedding_config: Optional[EmbeddingConfig] = None,
        message_ids: Optional[List[str]] = None,
        memory: Optional[Memory] = None,
        tags: Optional[List[str]] = None,
    ):
        raise NotImplementedError

    def get_tools_from_agent(self, agent_id: str):
        raise NotImplementedError

    def add_tool_to_agent(self, agent_id: str, tool_id: str):
        raise NotImplementedError

    def remove_tool_from_agent(self, agent_id: str, tool_id: str):
        raise NotImplementedError

    def rename_agent(self, agent_id: str, new_name: str):
        raise NotImplementedError

    def delete_agent(self, agent_id: str):
        raise NotImplementedError

    def get_agent(self, agent_id: str) -> AgentState:
        raise NotImplementedError

    def get_agent_id(self, agent_name: str) -> AgentState:
        raise NotImplementedError

    def get_in_context_memory(self, agent_id: str) -> Memory:
        raise NotImplementedError

    def update_in_context_memory(self, agent_id: str, section: str, value: Union[List[str], str]) -> Memory:
        raise NotImplementedError

    def get_archival_memory_summary(self, agent_id: str) -> ArchivalMemorySummary:
        raise NotImplementedError

    def get_recall_memory_summary(self, agent_id: str) -> RecallMemorySummary:
        raise NotImplementedError

    def get_in_context_messages(self, agent_id: str) -> List[Message]:
        raise NotImplementedError

    def send_message(
        self,
        message: str,
        role: str,
        agent_id: Optional[str] = None,
        name: Optional[str] = None,
        stream: Optional[bool] = False,
        stream_steps: bool = False,
        stream_tokens: bool = False,
        include_full_message: Optional[bool] = False,
    ) -> LettaResponse:
        raise NotImplementedError

    def user_message(self, agent_id: str, message: str, include_full_message: Optional[bool] = False) -> LettaResponse:
        raise NotImplementedError

    def create_human(self, name: str, text: str) -> Human:
        raise NotImplementedError

    def create_persona(self, name: str, text: str) -> Persona:
        raise NotImplementedError

    def list_humans(self) -> List[Human]:
        raise NotImplementedError

    def list_personas(self) -> List[Persona]:
        raise NotImplementedError

    def update_human(self, human_id: str, text: str) -> Human:
        raise NotImplementedError

    def update_persona(self, persona_id: str, text: str) -> Persona:
        raise NotImplementedError

    def get_persona(self, id: str) -> Persona:
        raise NotImplementedError

    def get_human(self, id: str) -> Human:
        raise NotImplementedError

    def get_persona_id(self, name: str) -> str:
        raise NotImplementedError

    def get_human_id(self, name: str) -> str:
        raise NotImplementedError

    def delete_persona(self, id: str):
        raise NotImplementedError

    def delete_human(self, id: str):
        raise NotImplementedError

    def load_langchain_tool(self, langchain_tool: "LangChainBaseTool", additional_imports_module_attr_map: dict[str, str] = None) -> Tool:
        raise NotImplementedError

    def load_composio_tool(self, action: "ActionType") -> Tool:
        raise NotImplementedError

    def create_tool(
        self,
        func,
        name: Optional[str] = None,
        tags: Optional[List[str]] = None,
    ) -> Tool:
        raise NotImplementedError

    def update_tool(
        self,
        id: str,
        name: Optional[str] = None,
        description: Optional[str] = None,
        func: Optional[Callable] = None,
        tags: Optional[List[str]] = None,
    ) -> Tool:
        raise NotImplementedError

    def list_tools(self, cursor: Optional[str] = None, limit: Optional[int] = 50) -> List[Tool]:
        raise NotImplementedError

    def get_tool(self, id: str) -> Tool:
        raise NotImplementedError

    def delete_tool(self, id: str):
        raise NotImplementedError

    def get_tool_id(self, name: str) -> Optional[str]:
        raise NotImplementedError

    def add_base_tools(self) -> List[Tool]:
        raise NotImplementedError

    def load_data(self, connector: DataConnector, source_name: str):
        raise NotImplementedError

    def load_file_to_source(self, filename: str, source_id: str, blocking=True) -> Job:
        raise NotImplementedError

    def delete_file_from_source(self, source_id: str, file_id: str) -> None:
        raise NotImplementedError

    def create_source(self, name: str, embedding_config: Optional[EmbeddingConfig] = None) -> Source:
        raise NotImplementedError

    def delete_source(self, source_id: str):
        raise NotImplementedError

    def get_source(self, source_id: str) -> Source:
        raise NotImplementedError

    def get_source_id(self, source_name: str) -> str:
        raise NotImplementedError

    def attach_source_to_agent(self, agent_id: str, source_id: Optional[str] = None, source_name: Optional[str] = None):
        raise NotImplementedError

    def detach_source_from_agent(self, agent_id: str, source_id: Optional[str] = None, source_name: Optional[str] = None):
        raise NotImplementedError

    def list_sources(self) -> List[Source]:
        raise NotImplementedError

    def list_attached_sources(self, agent_id: str) -> List[Source]:
        raise NotImplementedError

    def list_files_from_source(self, source_id: str, limit: int = 1000, cursor: Optional[str] = None) -> List[FileMetadata]:
        raise NotImplementedError

    def update_source(self, source_id: str, name: Optional[str] = None) -> Source:
        raise NotImplementedError

    def insert_archival_memory(self, agent_id: str, memory: str) -> List[Passage]:
        raise NotImplementedError

    def delete_archival_memory(self, agent_id: str, memory_id: str):
        raise NotImplementedError

    def get_archival_memory(
        self, agent_id: str, before: Optional[str] = None, after: Optional[str] = None, limit: Optional[int] = 1000
    ) -> List[Passage]:
        raise NotImplementedError

    def get_messages(
        self, agent_id: str, before: Optional[str] = None, after: Optional[str] = None, limit: Optional[int] = 1000
    ) -> List[Message]:
        raise NotImplementedError

    def list_model_configs(self) -> List[LLMConfig]:
        raise NotImplementedError

    def list_embedding_configs(self) -> List[EmbeddingConfig]:
        raise NotImplementedError

    def create_org(self, name: Optional[str] = None) -> Organization:
        raise NotImplementedError

    def list_orgs(self, cursor: Optional[str] = None, limit: Optional[int] = 50) -> List[Organization]:
        raise NotImplementedError

    def delete_org(self, org_id: str) -> Organization:
        raise NotImplementedError

    def create_sandbox_config(self, config: Union[LocalSandboxConfig, E2BSandboxConfig]) -> SandboxConfig:
        """
        Create a new sandbox configuration.

        Args:
            config (Union[LocalSandboxConfig, E2BSandboxConfig]): The sandbox settings.

        Returns:
            SandboxConfig: The created sandbox configuration.
        """
        raise NotImplementedError

    def update_sandbox_config(self, sandbox_config_id: str, config: Union[LocalSandboxConfig, E2BSandboxConfig]) -> SandboxConfig:
        """
        Update an existing sandbox configuration.

        Args:
            sandbox_config_id (str): The ID of the sandbox configuration to update.
            config (Union[LocalSandboxConfig, E2BSandboxConfig]): The updated sandbox settings.

        Returns:
            SandboxConfig: The updated sandbox configuration.
        """
        raise NotImplementedError

    def delete_sandbox_config(self, sandbox_config_id: str) -> None:
        """
        Delete a sandbox configuration.

        Args:
            sandbox_config_id (str): The ID of the sandbox configuration to delete.
        """
        raise NotImplementedError

    def list_sandbox_configs(self, limit: int = 50, cursor: Optional[str] = None) -> List[SandboxConfig]:
        """
        List all sandbox configurations.

        Args:
            limit (int, optional): The maximum number of sandbox configurations to return. Defaults to 50.
            cursor (Optional[str], optional): The pagination cursor for retrieving the next set of results.

        Returns:
            List[SandboxConfig]: A list of sandbox configurations.
        """
        raise NotImplementedError

    def create_sandbox_env_var(
        self, sandbox_config_id: str, key: str, value: str, description: Optional[str] = None
    ) -> SandboxEnvironmentVariable:
        """
        Create a new environment variable for a sandbox configuration.

        Args:
            sandbox_config_id (str): The ID of the sandbox configuration to associate the environment variable with.
            key (str): The name of the environment variable.
            value (str): The value of the environment variable.
            description (Optional[str], optional): A description of the environment variable. Defaults to None.

        Returns:
            SandboxEnvironmentVariable: The created environment variable.
        """
        raise NotImplementedError

    def update_sandbox_env_var(
        self, env_var_id: str, key: Optional[str] = None, value: Optional[str] = None, description: Optional[str] = None
    ) -> SandboxEnvironmentVariable:
        """
        Update an existing environment variable.

        Args:
            env_var_id (str): The ID of the environment variable to update.
            key (Optional[str], optional): The updated name of the environment variable. Defaults to None.
            value (Optional[str], optional): The updated value of the environment variable. Defaults to None.
            description (Optional[str], optional): The updated description of the environment variable. Defaults to None.

        Returns:
            SandboxEnvironmentVariable: The updated environment variable.
        """
        raise NotImplementedError

    def delete_sandbox_env_var(self, env_var_id: str) -> None:
        """
        Delete an environment variable by its ID.

        Args:
            env_var_id (str): The ID of the environment variable to delete.
        """
        raise NotImplementedError

    def list_sandbox_env_vars(
        self, sandbox_config_id: str, limit: int = 50, cursor: Optional[str] = None
    ) -> List[SandboxEnvironmentVariable]:
        """
        List all environment variables associated with a sandbox configuration.

        Args:
            sandbox_config_id (str): The ID of the sandbox configuration to retrieve environment variables for.
            limit (int, optional): The maximum number of environment variables to return. Defaults to 50.
            cursor (Optional[str], optional): The pagination cursor for retrieving the next set of results.

        Returns:
            List[SandboxEnvironmentVariable]: A list of environment variables.
        """
        raise NotImplementedError


class RESTClient(AbstractClient):
    """
    REST client for Letta

    Attributes:
        base_url (str): Base URL of the REST API
        headers (Dict): Headers for the REST API (includes token)
    """

    def __init__(
        self,
        base_url: str,
        token: str,
        api_prefix: str = "v1",
        debug: bool = False,
        default_llm_config: Optional[LLMConfig] = None,
        default_embedding_config: Optional[EmbeddingConfig] = None,
    ):
        """
        Initializes a new instance of Client class.

        Args:
            auto_save (bool): Whether to automatically save changes.
            user_id (str): The user ID.
            debug (bool): Whether to print debug information.
            default
        """
        super().__init__(debug=debug)
        self.base_url = base_url
        self.api_prefix = api_prefix
        self.headers = {"accept": "application/json", "authorization": f"Bearer {token}"}
        self._default_llm_config = default_llm_config
        self._default_embedding_config = default_embedding_config

    def list_agents(self, tags: Optional[List[str]] = None) -> List[AgentState]:
        params = {}
        if tags:
            params["tags"] = tags

        response = requests.get(f"{self.base_url}/{self.api_prefix}/agents", headers=self.headers, params=params)
        return [AgentState(**agent) for agent in response.json()]

    def agent_exists(self, agent_id: str) -> bool:
        """
        Check if an agent exists

        Args:
            agent_id (str): ID of the agent
            agent_name (str): Name of the agent

        Returns:
            exists (bool): `True` if the agent exists, `False` otherwise
        """

        response = requests.get(f"{self.base_url}/{self.api_prefix}/agents/{agent_id}", headers=self.headers)
        if response.status_code == 404:
            # not found error
            return False
        elif response.status_code == 200:
            return True
        else:
            raise ValueError(f"Failed to check if agent exists: {response.text}")

    def create_agent(
        self,
        name: Optional[str] = None,
        # agent config
        agent_type: Optional[AgentType] = AgentType.memgpt_agent,
        # model configs
        embedding_config: EmbeddingConfig = None,
        llm_config: LLMConfig = None,
        # memory
        memory: Memory = ChatMemory(human=get_human_text(DEFAULT_HUMAN), persona=get_persona_text(DEFAULT_PERSONA)),
        # system
        system: Optional[str] = None,
        # tools
        tools: Optional[List[str]] = None,
        tool_rules: Optional[List[BaseToolRule]] = None,
        include_base_tools: Optional[bool] = True,
        # metadata
        metadata: Optional[Dict] = {"human:": DEFAULT_HUMAN, "persona": DEFAULT_PERSONA},
        description: Optional[str] = None,
        initial_message_sequence: Optional[List[Message]] = None,
        tags: Optional[List[str]] = None,
    ) -> AgentState:
        """Create an agent

        Args:
            name (str): Name of the agent
            embedding_config (EmbeddingConfig): Embedding configuration
            llm_config (LLMConfig): LLM configuration
            memory (Memory): Memory configuration
            system (str): System configuration
            tools (List[str]): List of tools
            include_base_tools (bool): Include base tools
            metadata (Dict): Metadata
            description (str): Description
            tags (List[str]): Tags for filtering agents

        Returns:
            agent_state (AgentState): State of the created agent
        """

        # TODO: implement this check once name lookup works
        # if name:
        #    exist_agent_id = self.get_agent_id(agent_name=name)

        #    raise ValueError(f"Agent with name {name} already exists")

        # construct list of tools
        tool_names = []
        if tools:
            tool_names += tools
        if include_base_tools:
            tool_names += BASE_TOOLS

        # add memory tools
        memory_functions = get_memory_functions(memory)
        for func_name, func in memory_functions.items():
            tool = self.create_tool(func, name=func_name, tags=["memory", "letta-base"])
            tool_names.append(tool.name)

        # check if default configs are provided
        assert embedding_config or self._default_embedding_config, f"Embedding config must be provided"
        assert llm_config or self._default_llm_config, f"LLM config must be provided"

        # create agent
        request = CreateAgent(
            name=name,
            description=description,
            metadata_=metadata,
            memory=memory,
            tools=tool_names,
            tool_rules=tool_rules,
            system=system,
            agent_type=agent_type,
            llm_config=llm_config if llm_config else self._default_llm_config,
            embedding_config=embedding_config if embedding_config else self._default_embedding_config,
            initial_message_sequence=initial_message_sequence,
            tags=tags,
        )

        # Use model_dump_json() instead of model_dump()
        # If we use model_dump(), the datetime objects will not be serialized correctly
        # response = requests.post(f"{self.base_url}/{self.api_prefix}/agents", json=request.model_dump(), headers=self.headers)
        response = requests.post(
            f"{self.base_url}/{self.api_prefix}/agents",
            data=request.model_dump_json(),  # Use model_dump_json() instead of json=model_dump()
            headers={"Content-Type": "application/json", **self.headers},
        )

        if response.status_code != 200:
            raise ValueError(f"Status {response.status_code} - Failed to create agent: {response.text}")
        return AgentState(**response.json())

    def update_message(
        self,
        agent_id: str,
        message_id: str,
        role: Optional[MessageRole] = None,
        text: Optional[str] = None,
        name: Optional[str] = None,
        tool_calls: Optional[List[ToolCall]] = None,
        tool_call_id: Optional[str] = None,
    ) -> Message:
        request = UpdateMessage(
            id=message_id,
            role=role,
            text=text,
            name=name,
            tool_calls=tool_calls,
            tool_call_id=tool_call_id,
        )
        response = requests.patch(
            f"{self.base_url}/{self.api_prefix}/agents/{agent_id}/messages/{message_id}", json=request.model_dump(), headers=self.headers
        )
        if response.status_code != 200:
            raise ValueError(f"Failed to update message: {response.text}")
        return Message(**response.json())

    def update_agent(
        self,
        agent_id: str,
        name: Optional[str] = None,
        description: Optional[str] = None,
        system: Optional[str] = None,
        tools: Optional[List[str]] = None,
        metadata: Optional[Dict] = None,
        llm_config: Optional[LLMConfig] = None,
        embedding_config: Optional[EmbeddingConfig] = None,
        message_ids: Optional[List[str]] = None,
        memory: Optional[Memory] = None,
        tags: Optional[List[str]] = None,
    ):
        """
        Update an existing agent

        Args:
            agent_id (str): ID of the agent
            name (str): Name of the agent
            description (str): Description of the agent
            system (str): System configuration
            tools (List[str]): List of tools
            metadata (Dict): Metadata
            llm_config (LLMConfig): LLM configuration
            embedding_config (EmbeddingConfig): Embedding configuration
            message_ids (List[str]): List of message IDs
            memory (Memory): Memory configuration
            tags (List[str]): Tags for filtering agents

        Returns:
            agent_state (AgentState): State of the updated agent
        """
        request = UpdateAgentState(
            id=agent_id,
            name=name,
            system=system,
            tools=tools,
            tags=tags,
            description=description,
            metadata_=metadata,
            llm_config=llm_config,
            embedding_config=embedding_config,
            message_ids=message_ids,
            memory=memory,
        )
        response = requests.patch(f"{self.base_url}/{self.api_prefix}/agents/{agent_id}", json=request.model_dump(), headers=self.headers)
        if response.status_code != 200:
            raise ValueError(f"Failed to update agent: {response.text}")
        return AgentState(**response.json())

    def get_tools_from_agent(self, agent_id: str) -> List[Tool]:
        """
        Get tools to an existing agent

        Args:
           agent_id (str): ID of the agent

        Returns:
           List[Tool]: A List of Tool objs
        """
        response = requests.get(f"{self.base_url}/{self.api_prefix}/agents/{agent_id}/tools", headers=self.headers)
        if response.status_code != 200:
            raise ValueError(f"Failed to get tools from agents: {response.text}")
        return [Tool(**tool) for tool in response.json()]

    def add_tool_to_agent(self, agent_id: str, tool_id: str):
        """
        Add tool to an existing agent

        Args:
            agent_id (str): ID of the agent
            tool_id (str): A tool id

        Returns:
            agent_state (AgentState): State of the updated agent
        """
        response = requests.patch(f"{self.base_url}/{self.api_prefix}/agents/{agent_id}/add-tool/{tool_id}", headers=self.headers)
        if response.status_code != 200:
            raise ValueError(f"Failed to update agent: {response.text}")
        return AgentState(**response.json())

    def remove_tool_from_agent(self, agent_id: str, tool_id: str):
        """
        Removes tools from an existing agent

        Args:
            agent_id (str): ID of the agent
            tool_id (str): The tool id

        Returns:
            agent_state (AgentState): State of the updated agent
        """

        response = requests.patch(f"{self.base_url}/{self.api_prefix}/agents/{agent_id}/remove-tool/{tool_id}", headers=self.headers)
        if response.status_code != 200:
            raise ValueError(f"Failed to update agent: {response.text}")
        return AgentState(**response.json())

    def rename_agent(self, agent_id: str, new_name: str):
        """
        Rename an agent

        Args:
            agent_id (str): ID of the agent
            new_name (str): New name for the agent

        """
        return self.update_agent(agent_id, name=new_name)

    def delete_agent(self, agent_id: str):
        """
        Delete an agent

        Args:
            agent_id (str): ID of the agent to delete
        """
        response = requests.delete(f"{self.base_url}/{self.api_prefix}/agents/{str(agent_id)}", headers=self.headers)
        assert response.status_code == 200, f"Failed to delete agent: {response.text}"

    def get_agent(self, agent_id: Optional[str] = None, agent_name: Optional[str] = None) -> AgentState:
        """
        Get an agent's state by it's ID.

        Args:
            agent_id (str): ID of the agent

        Returns:
            agent_state (AgentState): State representation of the agent
        """
        response = requests.get(f"{self.base_url}/{self.api_prefix}/agents/{agent_id}", headers=self.headers)
        assert response.status_code == 200, f"Failed to get agent: {response.text}"
        return AgentState(**response.json())

    def get_agent_id(self, agent_name: str) -> AgentState:
        """
        Get the ID of an agent by name (names are unique per user)

        Args:
            agent_name (str): Name of the agent

        Returns:
            agent_id (str): ID of the agent
        """
        # TODO: implement this
        response = requests.get(f"{self.base_url}/{self.api_prefix}/agents", headers=self.headers, params={"name": agent_name})
        agents = [AgentState(**agent) for agent in response.json()]
        if len(agents) == 0:
            return None
        assert len(agents) == 1, f"Multiple agents with the same name: {agents}"
        return agents[0].id

    # memory
    def get_in_context_memory(self, agent_id: str) -> Memory:
        """
        Get the in-contxt (i.e. core) memory of an agent

        Args:
            agent_id (str): ID of the agent

        Returns:
            memory (Memory): In-context memory of the agent
        """
        response = requests.get(f"{self.base_url}/{self.api_prefix}/agents/{agent_id}/memory", headers=self.headers)
        if response.status_code != 200:
            raise ValueError(f"Failed to get in-context memory: {response.text}")
        return Memory(**response.json())

    def get_core_memory(self, agent_id: str) -> Memory:
        return self.get_in_context_memory(agent_id)

    def update_in_context_memory(self, agent_id: str, section: str, value: Union[List[str], str]) -> Memory:
        """
        Update the in-context memory of an agent

        Args:
            agent_id (str): ID of the agent

        Returns:
            memory (Memory): The updated in-context memory of the agent

        """
        memory_update_dict = {section: value}
        response = requests.patch(
            f"{self.base_url}/{self.api_prefix}/agents/{agent_id}/memory", json=memory_update_dict, headers=self.headers
        )
        if response.status_code != 200:
            raise ValueError(f"Failed to update in-context memory: {response.text}")
        return Memory(**response.json())

    def get_archival_memory_summary(self, agent_id: str) -> ArchivalMemorySummary:
        """
        Get a summary of the archival memory of an agent

        Args:
            agent_id (str): ID of the agent

        Returns:
            summary (ArchivalMemorySummary): Summary of the archival memory

        """
        response = requests.get(f"{self.base_url}/{self.api_prefix}/agents/{agent_id}/memory/archival", headers=self.headers)
        if response.status_code != 200:
            raise ValueError(f"Failed to get archival memory summary: {response.text}")
        return ArchivalMemorySummary(**response.json())

    def get_recall_memory_summary(self, agent_id: str) -> RecallMemorySummary:
        """
        Get a summary of the recall memory of an agent

        Args:
            agent_id (str): ID of the agent

        Returns:
            summary (RecallMemorySummary): Summary of the recall memory
        """
        response = requests.get(f"{self.base_url}/{self.api_prefix}/agents/{agent_id}/memory/recall", headers=self.headers)
        if response.status_code != 200:
            raise ValueError(f"Failed to get recall memory summary: {response.text}")
        return RecallMemorySummary(**response.json())

    def get_in_context_messages(self, agent_id: str) -> List[Message]:
        """
        Get in-context messages of an agent

        Args:
            agent_id (str): ID of the agent

        Returns:
            messages (List[Message]): List of in-context messages
        """
        response = requests.get(f"{self.base_url}/{self.api_prefix}/agents/{agent_id}/memory/messages", headers=self.headers)
        if response.status_code != 200:
            raise ValueError(f"Failed to get in-context messages: {response.text}")
        return [Message(**message) for message in response.json()]

    # agent interactions

    def user_message(self, agent_id: str, message: str, include_full_message: Optional[bool] = False) -> LettaResponse:
        """
        Send a message to an agent as a user

        Args:
            agent_id (str): ID of the agent
            message (str): Message to send

        Returns:
            response (LettaResponse): Response from the agent
        """
        return self.send_message(agent_id, message, role="user", include_full_message=include_full_message)

    def save(self):
        raise NotImplementedError

    # archival memory

    def get_archival_memory(
        self, agent_id: str, before: Optional[str] = None, after: Optional[str] = None, limit: Optional[int] = 1000
    ) -> List[Passage]:
        """
        Get archival memory from an agent with pagination.

        Args:
            agent_id (str): ID of the agent
            before (str): Get memories before a certain time
            after (str): Get memories after a certain time
            limit (int): Limit number of memories

        Returns:
            passages (List[Passage]): List of passages
        """
        params = {"limit": limit}
        if before:
            params["before"] = str(before)
        if after:
            params["after"] = str(after)
        response = requests.get(f"{self.base_url}/{self.api_prefix}/agents/{str(agent_id)}/archival", params=params, headers=self.headers)
        assert response.status_code == 200, f"Failed to get archival memory: {response.text}"
        return [Passage(**passage) for passage in response.json()]

    def insert_archival_memory(self, agent_id: str, memory: str) -> List[Passage]:
        """
        Insert archival memory into an agent

        Args:
            agent_id (str): ID of the agent
            memory (str): Memory string to insert

        Returns:
            passages (List[Passage]): List of inserted passages
        """
        request = CreateArchivalMemory(text=memory)
        response = requests.post(
            f"{self.base_url}/{self.api_prefix}/agents/{agent_id}/archival", headers=self.headers, json=request.model_dump()
        )
        if response.status_code != 200:
            raise ValueError(f"Failed to insert archival memory: {response.text}")
        return [Passage(**passage) for passage in response.json()]

    def delete_archival_memory(self, agent_id: str, memory_id: str):
        """
        Delete archival memory from an agent

        Args:
            agent_id (str): ID of the agent
            memory_id (str): ID of the memory
        """
        response = requests.delete(f"{self.base_url}/{self.api_prefix}/agents/{agent_id}/archival/{memory_id}", headers=self.headers)
        assert response.status_code == 200, f"Failed to delete archival memory: {response.text}"

    # messages (recall memory)

    def get_messages(
        self, agent_id: str, before: Optional[str] = None, after: Optional[str] = None, limit: Optional[int] = 1000
    ) -> List[Message]:
        """
        Get messages from an agent with pagination.

        Args:
            agent_id (str): ID of the agent
            before (str): Get messages before a certain time
            after (str): Get messages after a certain time
            limit (int): Limit number of messages

        Returns:
            messages (List[Message]): List of messages
        """

        params = {"before": before, "after": after, "limit": limit, "msg_object": True}
        response = requests.get(f"{self.base_url}/{self.api_prefix}/agents/{agent_id}/messages", params=params, headers=self.headers)
        if response.status_code != 200:
            raise ValueError(f"Failed to get messages: {response.text}")
        return [Message(**message) for message in response.json()]

    def send_message(
        self,
        agent_id: str,
        message: str,
        role: str,
        name: Optional[str] = None,
        stream_steps: bool = False,
        stream_tokens: bool = False,
        include_full_message: bool = False,
    ) -> Union[LettaResponse, Generator[LettaStreamingResponse, None, None]]:
        """
        Send a message to an agent

        Args:
            message (str): Message to send
            role (str): Role of the message
            agent_id (str): ID of the agent
            name(str): Name of the sender
            stream (bool): Stream the response (default: `False`)
            stream_tokens (bool): Stream tokens (default: `False`)

        Returns:
            response (LettaResponse): Response from the agent
        """
        # TODO: implement include_full_message
        messages = [MessageCreate(role=MessageRole(role), text=message, name=name)]
        # TODO: figure out how to handle stream_steps and stream_tokens

        # When streaming steps is True, stream_tokens must be False
        request = LettaRequest(
            messages=messages,
            stream_steps=stream_steps,
            stream_tokens=stream_tokens,
            return_message_object=include_full_message,
        )
        if stream_tokens or stream_steps:
            from letta.client.streaming import _sse_post

            request.return_message_object = False
            return _sse_post(f"{self.base_url}/{self.api_prefix}/agents/{agent_id}/messages", request.model_dump(), self.headers)
        else:
            response = requests.post(
                f"{self.base_url}/{self.api_prefix}/agents/{agent_id}/messages", json=request.model_dump(), headers=self.headers
            )
            if response.status_code != 200:
                raise ValueError(f"Failed to send message: {response.text}")
            response = LettaResponse(**response.json())

            # simplify messages
            # if not include_full_message:
            #     messages = []
            #     for m in response.messages:
            #         assert isinstance(m, Message)
            #         messages += m.to_letta_message()
            #     response.messages = messages

            return response

    # humans / personas

    def list_blocks(self, label: Optional[str] = None, templates_only: Optional[bool] = True) -> List[Block]:
        params = {"label": label, "templates_only": templates_only}
        response = requests.get(f"{self.base_url}/{self.api_prefix}/blocks", params=params, headers=self.headers)
        if response.status_code != 200:
            raise ValueError(f"Failed to list blocks: {response.text}")

        if label == "human":
            return [Human(**human) for human in response.json()]
        elif label == "persona":
            return [Persona(**persona) for persona in response.json()]
        else:
            return [Block(**block) for block in response.json()]

    def create_block(self, label: str, value: str, template_name: Optional[str] = None, is_template: bool = False) -> Block:  #
        request = BlockCreate(label=label, value=value, template=is_template, template_name=template_name)
        response = requests.post(f"{self.base_url}/{self.api_prefix}/blocks", json=request.model_dump(), headers=self.headers)
        if response.status_code != 200:
            raise ValueError(f"Failed to create block: {response.text}")
        if request.label == "human":
            return Human(**response.json())
        elif request.label == "persona":
            return Persona(**response.json())
        else:
            return Block(**response.json())

    def update_block(self, block_id: str, name: Optional[str] = None, text: Optional[str] = None, limit: Optional[int] = None) -> Block:
        request = BlockUpdate(id=block_id, template_name=name, value=text, limit=limit if limit else self.get_block(block_id).limit)
        response = requests.post(f"{self.base_url}/{self.api_prefix}/blocks/{block_id}", json=request.model_dump(), headers=self.headers)
        if response.status_code != 200:
            raise ValueError(f"Failed to update block: {response.text}")
        return Block(**response.json())

    def get_block(self, block_id: str) -> Block:
        response = requests.get(f"{self.base_url}/{self.api_prefix}/blocks/{block_id}", headers=self.headers)
        if response.status_code == 404:
            return None
        elif response.status_code != 200:
            raise ValueError(f"Failed to get block: {response.text}")
        return Block(**response.json())

    def get_block_id(self, name: str, label: str) -> str:
        params = {"name": name, "label": label}
        response = requests.get(f"{self.base_url}/{self.api_prefix}/blocks", params=params, headers=self.headers)
        if response.status_code != 200:
            raise ValueError(f"Failed to get block ID: {response.text}")
        blocks = [Block(**block) for block in response.json()]
        if len(blocks) == 0:
            return None
        elif len(blocks) > 1:
            raise ValueError(f"Multiple blocks found with name {name}")
        return blocks[0].id

    def delete_block(self, id: str) -> Block:
        response = requests.delete(f"{self.base_url}/{self.api_prefix}/blocks/{id}", headers=self.headers)
        assert response.status_code == 200, f"Failed to delete block: {response.text}"
        if response.status_code != 200:
            raise ValueError(f"Failed to delete block: {response.text}")
        return Block(**response.json())

    def list_humans(self):
        """
        List available human block templates

        Returns:
            humans (List[Human]): List of human blocks
        """
        blocks = self.list_blocks(label="human")
        return [Human(**block.model_dump()) for block in blocks]

    def create_human(self, name: str, text: str) -> Human:
        """
        Create a human block template (saved human string to pre-fill `ChatMemory`)

        Args:
            name (str): Name of the human block template
            text (str): Text of the human block template

        Returns:
            human (Human): Human block
        """
        return self.create_block(label="human", template_name=name, value=text, is_template=True)

    def update_human(self, human_id: str, name: Optional[str] = None, text: Optional[str] = None) -> Human:
        """
        Update a human block template

        Args:
            human_id (str): ID of the human block
            text (str): Text of the human block

        Returns:
            human (Human): Updated human block
        """
        request = UpdateHuman(id=human_id, template_name=name, value=text)
        response = requests.post(f"{self.base_url}/{self.api_prefix}/blocks/{human_id}", json=request.model_dump(), headers=self.headers)
        if response.status_code != 200:
            raise ValueError(f"Failed to update human: {response.text}")
        return Human(**response.json())

    def list_personas(self):
        """
        List available persona block templates

        Returns:
            personas (List[Persona]): List of persona blocks
        """
        blocks = self.list_blocks(label="persona")
        return [Persona(**block.model_dump()) for block in blocks]

    def create_persona(self, name: str, text: str) -> Persona:
        """
        Create a persona block template (saved persona string to pre-fill `ChatMemory`)

        Args:
            name (str): Name of the persona block
            text (str): Text of the persona block

        Returns:
            persona (Persona): Persona block
        """
        return self.create_block(label="persona", template_name=name, value=text, is_template=True)

    def update_persona(self, persona_id: str, name: Optional[str] = None, text: Optional[str] = None) -> Persona:
        """
        Update a persona block template

        Args:
            persona_id (str): ID of the persona block
            text (str): Text of the persona block

        Returns:
            persona (Persona): Updated persona block
        """
        request = UpdatePersona(id=persona_id, template_name=name, value=text)
        response = requests.post(f"{self.base_url}/{self.api_prefix}/blocks/{persona_id}", json=request.model_dump(), headers=self.headers)
        if response.status_code != 200:
            raise ValueError(f"Failed to update persona: {response.text}")
        return Persona(**response.json())

    def get_persona(self, persona_id: str) -> Persona:
        """
        Get a persona block template

        Args:
            id (str): ID of the persona block

        Returns:
            persona (Persona): Persona block
        """
        return self.get_block(persona_id)

    def get_persona_id(self, name: str) -> str:
        """
        Get the ID of a persona block template

        Args:
            name (str): Name of the persona block

        Returns:
            id (str): ID of the persona block
        """
        return self.get_block_id(name, "persona")

    def delete_persona(self, persona_id: str) -> Persona:
        """
        Delete a persona block template

        Args:
            id (str): ID of the persona block
        """
        return self.delete_block(persona_id)

    def get_human(self, human_id: str) -> Human:
        """
        Get a human block template

        Args:
            id (str): ID of the human block

        Returns:
            human (Human): Human block
        """
        return self.get_block(human_id)

    def get_human_id(self, name: str) -> str:
        """
        Get the ID of a human block template

        Args:
            name (str): Name of the human block

        Returns:
            id (str): ID of the human block
        """
        return self.get_block_id(name, "human")

    def delete_human(self, human_id: str) -> Human:
        """
        Delete a human block template

        Args:
            id (str): ID of the human block
        """
        return self.delete_block(human_id)

    # sources

    def get_source(self, source_id: str) -> Source:
        """
        Get a source given the ID.

        Args:
            source_id (str): ID of the source

        Returns:
            source (Source): Source
        """
        response = requests.get(f"{self.base_url}/{self.api_prefix}/sources/{source_id}", headers=self.headers)
        if response.status_code != 200:
            raise ValueError(f"Failed to get source: {response.text}")
        return Source(**response.json())

    def get_source_id(self, source_name: str) -> str:
        """
        Get the ID of a source

        Args:
            source_name (str): Name of the source

        Returns:
            source_id (str): ID of the source
        """
        response = requests.get(f"{self.base_url}/{self.api_prefix}/sources/name/{source_name}", headers=self.headers)
        if response.status_code != 200:
            raise ValueError(f"Failed to get source ID: {response.text}")
        return response.json()

    def list_sources(self) -> List[Source]:
        """
        List available sources

        Returns:
            sources (List[Source]): List of sources
        """
        response = requests.get(f"{self.base_url}/{self.api_prefix}/sources", headers=self.headers)
        if response.status_code != 200:
            raise ValueError(f"Failed to list sources: {response.text}")
        return [Source(**source) for source in response.json()]

    def delete_source(self, source_id: str):
        """
        Delete a source

        Args:
            source_id (str): ID of the source
        """
        response = requests.delete(f"{self.base_url}/{self.api_prefix}/sources/{str(source_id)}", headers=self.headers)
        assert response.status_code == 200, f"Failed to delete source: {response.text}"

    def get_job(self, job_id: str) -> Job:
        response = requests.get(f"{self.base_url}/{self.api_prefix}/jobs/{job_id}", headers=self.headers)
        if response.status_code != 200:
            raise ValueError(f"Failed to get job: {response.text}")
        return Job(**response.json())

    def delete_job(self, job_id: str) -> Job:
        response = requests.delete(f"{self.base_url}/{self.api_prefix}/jobs/{job_id}", headers=self.headers)
        if response.status_code != 200:
            raise ValueError(f"Failed to delete job: {response.text}")
        return Job(**response.json())

    def list_jobs(self):
        response = requests.get(f"{self.base_url}/{self.api_prefix}/jobs", headers=self.headers)
        return [Job(**job) for job in response.json()]

    def list_active_jobs(self):
        response = requests.get(f"{self.base_url}/{self.api_prefix}/jobs/active", headers=self.headers)
        return [Job(**job) for job in response.json()]

    def load_data(self, connector: DataConnector, source_name: str):
        raise NotImplementedError

    def load_file_to_source(self, filename: str, source_id: str, blocking=True):
        """
        Load a file into a source

        Args:
            filename (str): Name of the file
            source_id (str): ID of the source
            blocking (bool): Block until the job is complete

        Returns:
            job (Job): Data loading job including job status and metadata
        """
        files = {"file": open(filename, "rb")}

        # create job
        response = requests.post(f"{self.base_url}/{self.api_prefix}/sources/{source_id}/upload", files=files, headers=self.headers)
        if response.status_code != 200:
            raise ValueError(f"Failed to upload file to source: {response.text}")

        job = Job(**response.json())
        if blocking:
            # wait until job is completed
            while True:
                job = self.get_job(job.id)
                if job.status == JobStatus.completed:
                    break
                elif job.status == JobStatus.failed:
                    raise ValueError(f"Job failed: {job.metadata}")
                time.sleep(1)
        return job

    def delete_file_from_source(self, source_id: str, file_id: str) -> None:
        response = requests.delete(f"{self.base_url}/{self.api_prefix}/sources/{source_id}/{file_id}", headers=self.headers)
        if response.status_code not in [200, 204]:
            raise ValueError(f"Failed to delete tool: {response.text}")

    def create_source(self, name: str, embedding_config: Optional[EmbeddingConfig] = None) -> Source:
        """
        Create a source

        Args:
            name (str): Name of the source

        Returns:
            source (Source): Created source
        """
        source_create = SourceCreate(name=name, embedding_config=embedding_config or self._default_embedding_config)
        payload = source_create.model_dump()
        response = requests.post(f"{self.base_url}/{self.api_prefix}/sources", json=payload, headers=self.headers)
        response_json = response.json()
        return Source(**response_json)

    def list_attached_sources(self, agent_id: str) -> List[Source]:
        """
        List sources attached to an agent

        Args:
            agent_id (str): ID of the agent

        Returns:
            sources (List[Source]): List of sources
        """
        response = requests.get(f"{self.base_url}/{self.api_prefix}/agents/{agent_id}/sources", headers=self.headers)
        if response.status_code != 200:
            raise ValueError(f"Failed to list attached sources: {response.text}")
        return [Source(**source) for source in response.json()]

    def list_files_from_source(self, source_id: str, limit: int = 1000, cursor: Optional[str] = None) -> List[FileMetadata]:
        """
        List files from source with pagination support.

        Args:
            source_id (str): ID of the source
            limit (int): Number of files to return
            cursor (Optional[str]): Pagination cursor for fetching the next page

        Returns:
            List[FileMetadata]: List of files
        """
        # Prepare query parameters for pagination
        params = {"limit": limit, "cursor": cursor}

        # Make the request to the FastAPI endpoint
        response = requests.get(f"{self.base_url}/{self.api_prefix}/sources/{source_id}/files", headers=self.headers, params=params)

        if response.status_code != 200:
            raise ValueError(f"Failed to list files with source id {source_id}: [{response.status_code}] {response.text}")

        # Parse the JSON response
        return [FileMetadata(**metadata) for metadata in response.json()]

    def update_source(self, source_id: str, name: Optional[str] = None) -> Source:
        """
        Update a source

        Args:
            source_id (str): ID of the source
            name (str): Name of the source

        Returns:
            source (Source): Updated source
        """
        request = SourceUpdate(name=name)
        response = requests.patch(f"{self.base_url}/{self.api_prefix}/sources/{source_id}", json=request.model_dump(), headers=self.headers)
        if response.status_code != 200:
            raise ValueError(f"Failed to update source: {response.text}")
        return Source(**response.json())

    def attach_source_to_agent(self, source_id: str, agent_id: str):
        """
        Attach a source to an agent

        Args:
            agent_id (str): ID of the agent
            source_id (str): ID of the source
            source_name (str): Name of the source
        """
        params = {"agent_id": agent_id}
        response = requests.post(f"{self.base_url}/{self.api_prefix}/sources/{source_id}/attach", params=params, headers=self.headers)
        assert response.status_code == 200, f"Failed to attach source to agent: {response.text}"

    def detach_source(self, source_id: str, agent_id: str):
        """Detach a source from an agent"""
        params = {"agent_id": str(agent_id)}
        response = requests.post(f"{self.base_url}/{self.api_prefix}/sources/{source_id}/detach", params=params, headers=self.headers)
        assert response.status_code == 200, f"Failed to detach source from agent: {response.text}"
        return Source(**response.json())

    # tools

    def get_tool_id(self, tool_name: str):
        """
        Get the ID of a tool

        Args:
            name (str): Name of the tool

        Returns:
            id (str): ID of the tool (`None` if not found)
        """
        response = requests.get(f"{self.base_url}/{self.api_prefix}/tools/name/{tool_name}", headers=self.headers)
        if response.status_code == 404:
            return None
        elif response.status_code != 200:
            raise ValueError(f"Failed to get tool: {response.text}")
        return response.json()

    def add_base_tools(self) -> List[Tool]:
        response = requests.post(f"{self.base_url}/{self.api_prefix}/tools/add-base-tools/", headers=self.headers)
        if response.status_code != 200:
            raise ValueError(f"Failed to add base tools: {response.text}")

        return [Tool(**tool) for tool in response.json()]

    def create_tool(
        self,
        func: Callable,
        name: Optional[str] = None,
        tags: Optional[List[str]] = None,
    ) -> Tool:
        """
        Create a tool. This stores the source code of function on the server, so that the server can execute the function and generate an OpenAI JSON schemas for it when using with an agent.

        Args:
            func (callable): The function to create a tool for.
            name: (str): Name of the tool (must be unique per-user.)
            tags (Optional[List[str]], optional): Tags for the tool. Defaults to None.

        Returns:
            tool (Tool): The created tool.
        """

        # TODO: check tool update code
        # TODO: check if tool already exists

        # TODO: how to load modules?
        # parse source code/schema
        source_code = parse_source_code(func)
        source_type = "python"

        # call server function
        request = ToolCreate(source_type=source_type, source_code=source_code, name=name, tags=tags)
        response = requests.post(f"{self.base_url}/{self.api_prefix}/tools", json=request.model_dump(), headers=self.headers)
        if response.status_code != 200:
            raise ValueError(f"Failed to create tool: {response.text}")
        return Tool(**response.json())

    def update_tool(
        self,
        id: str,
        name: Optional[str] = None,
        description: Optional[str] = None,
        func: Optional[Callable] = None,
        tags: Optional[List[str]] = None,
    ) -> Tool:
        """
        Update a tool with provided parameters (name, func, tags)

        Args:
            id (str): ID of the tool
            name (str): Name of the tool
            func (callable): Function to wrap in a tool
            tags (List[str]): Tags for the tool

        Returns:
            tool (Tool): Updated tool
        """
        if func:
            source_code = parse_source_code(func)
        else:
            source_code = None

        source_type = "python"

        request = ToolUpdate(description=description, source_type=source_type, source_code=source_code, tags=tags, name=name)
        response = requests.patch(f"{self.base_url}/{self.api_prefix}/tools/{id}", json=request.model_dump(), headers=self.headers)
        if response.status_code != 200:
            raise ValueError(f"Failed to update tool: {response.text}")
        return Tool(**response.json())

    # def create_tool(
    #    self,
    #    func,
    #    name: Optional[str] = None,
    #    update: Optional[bool] = True,  # TODO: actually use this
    #    tags: Optional[List[str]] = None,
    # ):
    #    """Create a tool

    #    Args:
    #        func (callable): The function to create a tool for.
    #        tags (Optional[List[str]], optional): Tags for the tool. Defaults to None.
    #        update (bool, optional): Update the tool if it already exists. Defaults to True.

    #    Returns:
    #        Tool object
    #    """

    #    # TODO: check if tool already exists
    #    # TODO: how to load modules?
    #    # parse source code/schema
    #    source_code = parse_source_code(func)
    #    json_schema = generate_schema(func, name)
    #    source_type = "python"
    #    json_schema["name"]

    #    # create data
    #    data = {"source_code": source_code, "source_type": source_type, "tags": tags, "json_schema": json_schema, "update": update}
    #    try:
    #        CreateToolRequest(**data)  # validate data
    #    except Exception as e:
    #        raise ValueError(f"Failed to create tool: {e}, invalid input {data}")

    #    # make REST request
    #    response = requests.post(f"{self.base_url}/{self.api_prefix}/tools", json=data, headers=self.headers)
    #    if response.status_code != 200:
    #        raise ValueError(f"Failed to create tool: {response.text}")
    #    return ToolModel(**response.json())

    def list_tools(self, cursor: Optional[str] = None, limit: Optional[int] = 50) -> List[Tool]:
        """
        List available tools for the user.

        Returns:
            tools (List[Tool]): List of tools
        """
        params = {}
        if cursor:
            params["cursor"] = str(cursor)
        if limit:
            params["limit"] = limit

        response = requests.get(f"{self.base_url}/{self.api_prefix}/tools", params=params, headers=self.headers)
        if response.status_code != 200:
            raise ValueError(f"Failed to list tools: {response.text}")
        return [Tool(**tool) for tool in response.json()]

    def delete_tool(self, name: str):
        """
        Delete a tool given the ID.

        Args:
            id (str): ID of the tool
        """
        response = requests.delete(f"{self.base_url}/{self.api_prefix}/tools/{name}", headers=self.headers)
        if response.status_code != 200:
            raise ValueError(f"Failed to delete tool: {response.text}")

    def get_tool(self, id: str) -> Optional[Tool]:
        """
        Get a tool give its ID.

        Args:
            id (str): ID of the tool

        Returns:
            tool (Tool): Tool
        """
        response = requests.get(f"{self.base_url}/{self.api_prefix}/tools/{id}", headers=self.headers)
        if response.status_code == 404:
            return None
        elif response.status_code != 200:
            raise ValueError(f"Failed to get tool: {response.text}")
        return Tool(**response.json())

    def get_tool_id(self, name: str) -> Optional[str]:
        """
        Get a tool ID by its name.

        Args:
            id (str): ID of the tool

        Returns:
            tool (Tool): Tool
        """
        response = requests.get(f"{self.base_url}/{self.api_prefix}/tools/name/{name}", headers=self.headers)
        if response.status_code == 404:
            return None
        elif response.status_code != 200:
            raise ValueError(f"Failed to get tool: {response.text}")
        return response.json()

    def set_default_llm_config(self, llm_config: LLMConfig):
        """
        Set the default LLM configuration

        Args:
            llm_config (LLMConfig): LLM configuration
        """
        self._default_llm_config = llm_config

    def set_default_embedding_config(self, embedding_config: EmbeddingConfig):
        """
        Set the default embedding configuration

        Args:
            embedding_config (EmbeddingConfig): Embedding configuration
        """
        self._default_embedding_config = embedding_config

    def list_llm_configs(self) -> List[LLMConfig]:
        """
        List available LLM configurations

        Returns:
            configs (List[LLMConfig]): List of LLM configurations
        """
        response = requests.get(f"{self.base_url}/{self.api_prefix}/models", headers=self.headers)
        if response.status_code != 200:
            raise ValueError(f"Failed to list LLM configs: {response.text}")
        return [LLMConfig(**config) for config in response.json()]

    def list_embedding_configs(self) -> List[EmbeddingConfig]:
        """
        List available embedding configurations

        Returns:
            configs (List[EmbeddingConfig]): List of embedding configurations
        """
        response = requests.get(f"{self.base_url}/{self.api_prefix}/models/embedding", headers=self.headers)
        if response.status_code != 200:
            raise ValueError(f"Failed to list embedding configs: {response.text}")
        return [EmbeddingConfig(**config) for config in response.json()]

    def list_orgs(self, cursor: Optional[str] = None, limit: Optional[int] = 50) -> List[Organization]:
        """
        Retrieves a list of all organizations in the database, with optional pagination.

        @param cursor: the pagination cursor, if any
        @param limit: the maximum number of organizations to retrieve
        @return: a list of Organization objects
        """
        params = {"cursor": cursor, "limit": limit}
        response = requests.get(f"{self.base_url}/{ADMIN_PREFIX}/orgs", headers=self.headers, params=params)
        if response.status_code != 200:
            raise ValueError(f"Failed to retrieve organizations: {response.text}")
        return [Organization(**org_data) for org_data in response.json()]

    def create_org(self, name: Optional[str] = None) -> Organization:
        """
        Creates an organization with the given name. If not provided, we generate a random one.

        @param name: the name of the organization
        @return: the created Organization
        """
        payload = {"name": name}
        response = requests.post(f"{self.base_url}/{ADMIN_PREFIX}/orgs", headers=self.headers, json=payload)
        if response.status_code != 200:
            raise ValueError(f"Failed to create org: {response.text}")
        return Organization(**response.json())

    def delete_org(self, org_id: str) -> Organization:
        """
        Deletes an organization by its ID.

        @param org_id: the ID of the organization to delete
        @return: the deleted Organization object
        """
        # Define query parameters with org_id
        params = {"org_id": org_id}

        # Make the DELETE request with query parameters
        response = requests.delete(f"{self.base_url}/{ADMIN_PREFIX}/orgs", headers=self.headers, params=params)

        if response.status_code == 404:
            raise ValueError(f"Organization with ID '{org_id}' does not exist")
        elif response.status_code != 200:
            raise ValueError(f"Failed to delete organization: {response.text}")

        # Parse and return the deleted organization
        return Organization(**response.json())

<<<<<<< HEAD
    def create_sandbox_config(self, config: Union[LocalSandboxConfig, E2BSandboxConfig]) -> SandboxConfig:
        """
        Create a new sandbox configuration.
        """
        payload = {
            "config": config.model_dump(),
        }
        response = requests.post(f"{self.base_url}/{self.api_prefix}/sandbox-config", headers=self.headers, json=payload)
        if response.status_code != 200:
            raise ValueError(f"Failed to create sandbox config: {response.text}")
        return SandboxConfig(**response.json())

    def update_sandbox_config(self, sandbox_config_id: str, config: Union[LocalSandboxConfig, E2BSandboxConfig]) -> SandboxConfig:
        """
        Update an existing sandbox configuration.
        """
        payload = {
            "config": config.model_dump(),
        }
        response = requests.patch(
            f"{self.base_url}/{self.api_prefix}/sandbox-config/{sandbox_config_id}",
            headers=self.headers,
            json=payload,
        )
        if response.status_code != 200:
            raise ValueError(f"Failed to update sandbox config with ID '{sandbox_config_id}': {response.text}")
        return SandboxConfig(**response.json())

    def delete_sandbox_config(self, sandbox_config_id: str) -> None:
        """
        Delete a sandbox configuration.
        """
        response = requests.delete(f"{self.base_url}/{self.api_prefix}/sandbox-config/{sandbox_config_id}", headers=self.headers)
        if response.status_code == 404:
            raise ValueError(f"Sandbox config with ID '{sandbox_config_id}' does not exist")
        elif response.status_code != 204:
            raise ValueError(f"Failed to delete sandbox config with ID '{sandbox_config_id}': {response.text}")

    def list_sandbox_configs(self, limit: int = 50, cursor: Optional[str] = None) -> List[SandboxConfig]:
        """
        List all sandbox configurations.
        """
        params = {"limit": limit, "cursor": cursor}
        response = requests.get(f"{self.base_url}/{self.api_prefix}/sandbox-config", headers=self.headers, params=params)
        if response.status_code != 200:
            raise ValueError(f"Failed to list sandbox configs: {response.text}")
        return [SandboxConfig(**config_data) for config_data in response.json()]

    def create_sandbox_env_var(
        self, sandbox_config_id: str, key: str, value: str, description: Optional[str] = None
    ) -> SandboxEnvironmentVariable:
        """
        Create a new environment variable for a sandbox configuration.
        """
        payload = {"key": key, "value": value, "description": description}
        response = requests.post(
            f"{self.base_url}/{self.api_prefix}/sandbox-config/{sandbox_config_id}/environment-variable",
            headers=self.headers,
            json=payload,
        )
        if response.status_code != 200:
            raise ValueError(f"Failed to create environment variable for sandbox config ID '{sandbox_config_id}': {response.text}")
        return SandboxEnvironmentVariable(**response.json())

    def update_sandbox_env_var(
        self, env_var_id: str, key: Optional[str] = None, value: Optional[str] = None, description: Optional[str] = None
    ) -> SandboxEnvironmentVariable:
        """
        Update an existing environment variable.
        """
        payload = {k: v for k, v in {"key": key, "value": value, "description": description}.items() if v is not None}
        response = requests.patch(
            f"{self.base_url}/{self.api_prefix}/sandbox-config/environment-variable/{env_var_id}",
            headers=self.headers,
            json=payload,
        )
        if response.status_code != 200:
            raise ValueError(f"Failed to update environment variable with ID '{env_var_id}': {response.text}")
        return SandboxEnvironmentVariable(**response.json())

    def delete_sandbox_env_var(self, env_var_id: str) -> None:
        """
        Delete an environment variable by its ID.
        """
        response = requests.delete(
            f"{self.base_url}/{self.api_prefix}/sandbox-config/environment-variable/{env_var_id}", headers=self.headers
        )
        if response.status_code == 404:
            raise ValueError(f"Environment variable with ID '{env_var_id}' does not exist")
        elif response.status_code != 204:
            raise ValueError(f"Failed to delete environment variable with ID '{env_var_id}': {response.text}")

    def list_sandbox_env_vars(
        self, sandbox_config_id: str, limit: int = 50, cursor: Optional[str] = None
    ) -> List[SandboxEnvironmentVariable]:
        """
        List all environment variables associated with a sandbox configuration.
        """
        params = {"limit": limit, "cursor": cursor}
        response = requests.get(
            f"{self.base_url}/{self.api_prefix}/sandbox-config/{sandbox_config_id}/environment-variable",
            headers=self.headers,
            params=params,
        )
        if response.status_code != 200:
            raise ValueError(f"Failed to list environment variables for sandbox config ID '{sandbox_config_id}': {response.text}")
        return [SandboxEnvironmentVariable(**var_data) for var_data in response.json()]
=======
    def update_agent_memory_label(self, agent_id: str, current_label: str, new_label: str) -> Memory:

        # @router.patch("/{agent_id}/memory/label", response_model=Memory, operation_id="update_agent_memory_label")
        response = requests.patch(
            f"{self.base_url}/{self.api_prefix}/agents/{agent_id}/memory/label",
            headers=self.headers,
            json={"current_label": current_label, "new_label": new_label},
        )
        if response.status_code != 200:
            raise ValueError(f"Failed to update agent memory label: {response.text}")
        return Memory(**response.json())

    def add_agent_memory_block(self, agent_id: str, create_block: BlockCreate) -> Memory:

        # @router.post("/{agent_id}/memory/block", response_model=Memory, operation_id="add_agent_memory_block")
        response = requests.post(
            f"{self.base_url}/{self.api_prefix}/agents/{agent_id}/memory/block",
            headers=self.headers,
            json=create_block.model_dump(),
        )
        if response.status_code != 200:
            raise ValueError(f"Failed to add agent memory block: {response.text}")
        return Memory(**response.json())

    def remove_agent_memory_block(self, agent_id: str, block_label: str) -> Memory:

        # @router.delete("/{agent_id}/memory/block/{block_label}", response_model=Memory, operation_id="remove_agent_memory_block")
        response = requests.delete(
            f"{self.base_url}/{self.api_prefix}/agents/{agent_id}/memory/block/{block_label}",
            headers=self.headers,
        )
        if response.status_code != 200:
            raise ValueError(f"Failed to remove agent memory block: {response.text}")
        return Memory(**response.json())

    def update_agent_memory_limit(self, agent_id: str, block_label: str, limit: int) -> Memory:

        # @router.patch("/{agent_id}/memory/limit", response_model=Memory, operation_id="update_agent_memory_limit")
        response = requests.patch(
            f"{self.base_url}/{self.api_prefix}/agents/{agent_id}/memory/limit",
            headers=self.headers,
            json={"label": block_label, "limit": limit},
        )
        if response.status_code != 200:
            raise ValueError(f"Failed to update agent memory limit: {response.text}")
        return Memory(**response.json())
>>>>>>> 355fe1b4


class LocalClient(AbstractClient):
    """
    A local client for Letta, which corresponds to a single user.

    Attributes:
        auto_save (bool): Whether to automatically save changes.
        user_id (str): The user ID.
        debug (bool): Whether to print debug information.
        interface (QueuingInterface): The interface for the client.
        server (SyncServer): The server for the client.
    """

    def __init__(
        self,
        auto_save: bool = False,
        user_id: Optional[str] = None,
        org_id: Optional[str] = None,
        debug: bool = False,
        default_llm_config: Optional[LLMConfig] = None,
        default_embedding_config: Optional[EmbeddingConfig] = None,
    ):
        """
        Initializes a new instance of Client class.

        Args:
            auto_save (bool): Whether to automatically save changes.
            user_id (str): The user ID.
            debug (bool): Whether to print debug information.
        """
        self.auto_save = auto_save

        # set logging levels
        letta.utils.DEBUG = debug
        logging.getLogger().setLevel(logging.CRITICAL)

        # save default model config
        self._default_llm_config = default_llm_config
        self._default_embedding_config = default_embedding_config

        # create server
        self.interface = QueuingInterface(debug=debug)
        self.server = SyncServer(default_interface_factory=lambda: self.interface)

        # save org_id that `LocalClient` is associated with
        if org_id:
            self.org_id = org_id
        else:
            self.org_id = self.server.organization_manager.DEFAULT_ORG_ID
        # save user_id that `LocalClient` is associated with
        if user_id:
            self.user_id = user_id
        else:
            # get default user
            self.user_id = self.server.user_manager.DEFAULT_USER_ID

        self.user = self.server.get_user_or_default(self.user_id)
        self.organization = self.server.get_organization_or_default(self.org_id)

    # agents
    def list_agents(self, tags: Optional[List[str]] = None) -> List[AgentState]:
        self.interface.clear()

        return self.server.list_agents(user_id=self.user_id, tags=tags)

    def agent_exists(self, agent_id: Optional[str] = None, agent_name: Optional[str] = None) -> bool:
        """
        Check if an agent exists

        Args:
            agent_id (str): ID of the agent
            agent_name (str): Name of the agent

        Returns:
            exists (bool): `True` if the agent exists, `False` otherwise
        """

        if not (agent_id or agent_name):
            raise ValueError(f"Either agent_id or agent_name must be provided")
        if agent_id and agent_name:
            raise ValueError(f"Only one of agent_id or agent_name can be provided")
        existing = self.list_agents()
        if agent_id:
            return str(agent_id) in [str(agent.id) for agent in existing]
        else:
            return agent_name in [str(agent.name) for agent in existing]

    def create_agent(
        self,
        name: Optional[str] = None,
        # agent config
        agent_type: Optional[AgentType] = AgentType.memgpt_agent,
        # model configs
        embedding_config: EmbeddingConfig = None,
        llm_config: LLMConfig = None,
        # memory
        memory: Memory = ChatMemory(human=get_human_text(DEFAULT_HUMAN), persona=get_persona_text(DEFAULT_PERSONA)),
        # system
        system: Optional[str] = None,
        # tools
        tools: Optional[List[str]] = None,
        tool_rules: Optional[List[BaseToolRule]] = None,
        include_base_tools: Optional[bool] = True,
        # metadata
        metadata: Optional[Dict] = {"human:": DEFAULT_HUMAN, "persona": DEFAULT_PERSONA},
        description: Optional[str] = None,
        initial_message_sequence: Optional[List[Message]] = None,
        tags: Optional[List[str]] = None,
    ) -> AgentState:
        """Create an agent

        Args:
            name (str): Name of the agent
            embedding_config (EmbeddingConfig): Embedding configuration
            llm_config (LLMConfig): LLM configuration
            memory (Memory): Memory configuration
            system (str): System configuration
            tools (List[str]): List of tools
            tool_rules (Optional[List[BaseToolRule]]): List of tool rules
            include_base_tools (bool): Include base tools
            metadata (Dict): Metadata
            description (str): Description
            tags (List[str]): Tags for filtering agents

        Returns:
            agent_state (AgentState): State of the created agent
        """

        if name and self.agent_exists(agent_name=name):
            raise ValueError(f"Agent with name {name} already exists (user_id={self.user_id})")

        # construct list of tools
        tool_names = []
        if tools:
            tool_names += tools
        if include_base_tools:
            tool_names += BASE_TOOLS

        # add memory tools
        memory_functions = get_memory_functions(memory)
        for func_name, func in memory_functions.items():
            tool = self.create_tool(func, name=func_name, tags=["memory", "letta-base"])
            tool_names.append(tool.name)

        self.interface.clear()

        # check if default configs are provided
        assert embedding_config or self._default_embedding_config, f"Embedding config must be provided"
        assert llm_config or self._default_llm_config, f"LLM config must be provided"

        # create agent
        agent_state = self.server.create_agent(
            CreateAgent(
                name=name,
                description=description,
                metadata_=metadata,
                memory=memory,
                tools=tool_names,
                tool_rules=tool_rules,
                system=system,
                agent_type=agent_type,
                llm_config=llm_config if llm_config else self._default_llm_config,
                embedding_config=embedding_config if embedding_config else self._default_embedding_config,
                initial_message_sequence=initial_message_sequence,
                tags=tags,
            ),
            actor=self.user,
        )
        return agent_state

    def update_message(
        self,
        agent_id: str,
        message_id: str,
        role: Optional[MessageRole] = None,
        text: Optional[str] = None,
        name: Optional[str] = None,
        tool_calls: Optional[List[ToolCall]] = None,
        tool_call_id: Optional[str] = None,
    ) -> Message:
        message = self.server.update_agent_message(
            agent_id=agent_id,
            request=UpdateMessage(
                id=message_id,
                role=role,
                text=text,
                name=name,
                tool_calls=tool_calls,
                tool_call_id=tool_call_id,
            ),
        )
        return message

    def update_agent(
        self,
        agent_id: str,
        name: Optional[str] = None,
        description: Optional[str] = None,
        system: Optional[str] = None,
        tools: Optional[List[str]] = None,
        tags: Optional[List[str]] = None,
        metadata: Optional[Dict] = None,
        llm_config: Optional[LLMConfig] = None,
        embedding_config: Optional[EmbeddingConfig] = None,
        message_ids: Optional[List[str]] = None,
        memory: Optional[Memory] = None,
    ):
        """
        Update an existing agent

        Args:
            agent_id (str): ID of the agent
            name (str): Name of the agent
            description (str): Description of the agent
            system (str): System configuration
            tools (List[str]): List of tools
            metadata (Dict): Metadata
            llm_config (LLMConfig): LLM configuration
            embedding_config (EmbeddingConfig): Embedding configuration
            message_ids (List[str]): List of message IDs
            memory (Memory): Memory configuration
            tags (List[str]): Tags for filtering agents

        Returns:
            agent_state (AgentState): State of the updated agent
        """
        self.interface.clear()
        agent_state = self.server.update_agent(
            UpdateAgentState(
                id=agent_id,
                name=name,
                system=system,
                tools=tools,
                tags=tags,
                description=description,
                metadata_=metadata,
                llm_config=llm_config,
                embedding_config=embedding_config,
                message_ids=message_ids,
                memory=memory,
            ),
            actor=self.user,
        )
        return agent_state

    def get_tools_from_agent(self, agent_id: str) -> List[Tool]:
        """
        Get tools from an existing agent.

        Args:
            agent_id (str): ID of the agent

        Returns:
            List[Tool]: A list of Tool objs
        """
        self.interface.clear()
        return self.server.get_tools_from_agent(agent_id=agent_id, user_id=self.user_id)

    def add_tool_to_agent(self, agent_id: str, tool_id: str):
        """
        Add tool to an existing agent

        Args:
            agent_id (str): ID of the agent
            tool_id (str): A tool id

        Returns:
            agent_state (AgentState): State of the updated agent
        """
        self.interface.clear()
        agent_state = self.server.add_tool_to_agent(agent_id=agent_id, tool_id=tool_id, user_id=self.user_id)
        return agent_state

    def remove_tool_from_agent(self, agent_id: str, tool_id: str):
        """
        Removes tools from an existing agent

        Args:
            agent_id (str): ID of the agent
            tool_id (str): The tool id

        Returns:
            agent_state (AgentState): State of the updated agent
        """
        self.interface.clear()
        agent_state = self.server.remove_tool_from_agent(agent_id=agent_id, tool_id=tool_id, user_id=self.user_id)
        return agent_state

    def rename_agent(self, agent_id: str, new_name: str):
        """
        Rename an agent

        Args:
            agent_id (str): ID of the agent
            new_name (str): New name for the agent
        """
        self.update_agent(agent_id, name=new_name)

    def delete_agent(self, agent_id: str):
        """
        Delete an agent

        Args:
            agent_id (str): ID of the agent to delete
        """
        self.server.delete_agent(user_id=self.user_id, agent_id=agent_id)

    def get_agent_by_name(self, agent_name: str) -> AgentState:
        """
        Get an agent by its name

        Args:
            agent_name (str): Name of the agent

        Returns:
            agent_state (AgentState): State of the agent
        """
        self.interface.clear()
        return self.server.get_agent_state(agent_name=agent_name, user_id=self.user_id, agent_id=None)

    def get_agent(self, agent_id: str) -> AgentState:
        """
        Get an agent's state by its ID.

        Args:
            agent_id (str): ID of the agent

        Returns:
            agent_state (AgentState): State representation of the agent
        """
        # TODO: include agent_name
        self.interface.clear()
        return self.server.get_agent_state(user_id=self.user_id, agent_id=agent_id)

    def get_agent_id(self, agent_name: str) -> Optional[str]:
        """
        Get the ID of an agent by name (names are unique per user)

        Args:
            agent_name (str): Name of the agent

        Returns:
            agent_id (str): ID of the agent
        """

        self.interface.clear()
        assert agent_name, f"Agent name must be provided"
        return self.server.get_agent_id(name=agent_name, user_id=self.user_id)

    # memory
    def get_in_context_memory(self, agent_id: str) -> Memory:
        """
        Get the in-context (i.e. core) memory of an agent

        Args:
            agent_id (str): ID of the agent

        Returns:
            memory (Memory): In-context memory of the agent
        """
        memory = self.server.get_agent_memory(agent_id=agent_id)
        return memory

    def get_core_memory(self, agent_id: str) -> Memory:
        return self.get_in_context_memory(agent_id)

    def update_in_context_memory(self, agent_id: str, section: str, value: Union[List[str], str]) -> Memory:
        """
        Update the in-context memory of an agent

        Args:
            agent_id (str): ID of the agent

        Returns:
            memory (Memory): The updated in-context memory of the agent

        """
        # TODO: implement this (not sure what it should look like)
        memory = self.server.update_agent_core_memory(user_id=self.user_id, agent_id=agent_id, new_memory_contents={section: value})
        return memory

    def get_archival_memory_summary(self, agent_id: str) -> ArchivalMemorySummary:
        """
        Get a summary of the archival memory of an agent

        Args:
            agent_id (str): ID of the agent

        Returns:
            summary (ArchivalMemorySummary): Summary of the archival memory

        """
        return self.server.get_archival_memory_summary(agent_id=agent_id)

    def get_recall_memory_summary(self, agent_id: str) -> RecallMemorySummary:
        """
        Get a summary of the recall memory of an agent

        Args:
            agent_id (str): ID of the agent

        Returns:
            summary (RecallMemorySummary): Summary of the recall memory
        """
        return self.server.get_recall_memory_summary(agent_id=agent_id)

    def get_in_context_messages(self, agent_id: str) -> List[Message]:
        """
        Get in-context messages of an agent

        Args:
            agent_id (str): ID of the agent

        Returns:
            messages (List[Message]): List of in-context messages
        """
        return self.server.get_in_context_messages(agent_id=agent_id)

    # agent interactions

    def send_messages(
        self,
        agent_id: str,
        messages: List[Union[Message | MessageCreate]],
        include_full_message: Optional[bool] = False,
    ):
        """
        Send pre-packed messages to an agent.

        Args:
            agent_id (str): ID of the agent
            messages (List[Union[Message | MessageCreate]]): List of messages to send

        Returns:
            response (LettaResponse): Response from the agent
        """
        self.interface.clear()
        usage = self.server.send_messages(user_id=self.user_id, agent_id=agent_id, messages=messages)

        # auto-save
        if self.auto_save:
            self.save()

        # format messages
        messages = self.interface.to_list()
        if include_full_message:
            letta_messages = messages
        else:
            letta_messages = []
            for m in messages:
                letta_messages += m.to_letta_message()

        return LettaResponse(messages=letta_messages, usage=usage)

    def send_message(
        self,
        message: str,
        role: str,
        name: Optional[str] = None,
        agent_id: Optional[str] = None,
        agent_name: Optional[str] = None,
        stream_steps: bool = False,
        stream_tokens: bool = False,
        include_full_message: Optional[bool] = False,
    ) -> LettaResponse:
        """
        Send a message to an agent

        Args:
            message (str): Message to send
            role (str): Role of the message
            agent_id (str): ID of the agent
            name(str): Name of the sender
            stream (bool): Stream the response (default: `False`)

        Returns:
            response (LettaResponse): Response from the agent
        """
        if not agent_id:
            # lookup agent by name
            assert agent_name, f"Either agent_id or agent_name must be provided"
            agent_id = self.get_agent_id(agent_name=agent_name)
            assert agent_id, f"Agent with name {agent_name} not found"

        if stream_steps or stream_tokens:
            # TODO: implement streaming with stream=True/False
            raise NotImplementedError
        self.interface.clear()

        usage = self.server.send_messages(
            user_id=self.user_id,
            agent_id=agent_id,
            messages=[MessageCreate(role=MessageRole(role), text=message, name=name)],
        )

        # auto-save
        if self.auto_save:
            self.save()

        ## TODO: need to make sure date/timestamp is propely passed
        ## TODO: update self.interface.to_list() to return actual Message objects
        ##       here, the message objects will have faulty created_by timestamps
        # messages = self.interface.to_list()
        # for m in messages:
        #    assert isinstance(m, Message), f"Expected Message object, got {type(m)}"
        # letta_messages = []
        # for m in messages:
        #    letta_messages += m.to_letta_message()
        # return LettaResponse(messages=letta_messages, usage=usage)

        # format messages
        messages = self.interface.to_list()
        if include_full_message:
            letta_messages = messages
        else:
            letta_messages = []
            for m in messages:
                letta_messages += m.to_letta_message()

        return LettaResponse(messages=letta_messages, usage=usage)

    def user_message(self, agent_id: str, message: str, include_full_message: Optional[bool] = False) -> LettaResponse:
        """
        Send a message to an agent as a user

        Args:
            agent_id (str): ID of the agent
            message (str): Message to send

        Returns:
            response (LettaResponse): Response from the agent
        """
        self.interface.clear()
        return self.send_message(role="user", agent_id=agent_id, message=message, include_full_message=include_full_message)

    def run_command(self, agent_id: str, command: str) -> LettaResponse:
        """
        Run a command on the agent

        Args:
            agent_id (str): The agent ID
            command (str): The command to run

        Returns:
            LettaResponse: The response from the agent

        """
        self.interface.clear()
        usage = self.server.run_command(user_id=self.user_id, agent_id=agent_id, command=command)

        # auto-save
        if self.auto_save:
            self.save()

        # NOTE: messages/usage may be empty, depending on the command
        return LettaResponse(messages=self.interface.to_list(), usage=usage)

    def save(self):
        self.server.save_agents()

    # archival memory

    # humans / personas

    def get_block_id(self, name: str, label: str) -> str:
        block = self.server.block_manager.get_blocks(actor=self.user, template_name=name, label=label, is_template=True)
        if not block:
            return None
        return block[0].id

    def create_human(self, name: str, text: str):
        """
        Create a human block template (saved human string to pre-fill `ChatMemory`)

        Args:
            name (str): Name of the human block
            text (str): Text of the human block

        Returns:
            human (Human): Human block
        """
        return self.server.block_manager.create_or_update_block(Human(template_name=name, value=text), actor=self.user)

    def create_persona(self, name: str, text: str):
        """
        Create a persona block template (saved persona string to pre-fill `ChatMemory`)

        Args:
            name (str): Name of the persona block
            text (str): Text of the persona block

        Returns:
            persona (Persona): Persona block
        """
        return self.server.block_manager.create_or_update_block(Persona(template_name=name, value=text), actor=self.user)

    def list_humans(self):
        """
        List available human block templates

        Returns:
            humans (List[Human]): List of human blocks
        """
        return self.server.block_manager.get_blocks(actor=self.user, label="human", is_template=True)

    def list_personas(self) -> List[Persona]:
        """
        List available persona block templates

        Returns:
            personas (List[Persona]): List of persona blocks
        """
        return self.server.block_manager.get_blocks(actor=self.user, label="persona", is_template=True)

    def update_human(self, human_id: str, text: str):
        """
        Update a human block template

        Args:
            human_id (str): ID of the human block
            text (str): Text of the human block

        Returns:
            human (Human): Updated human block
        """
        return self.server.block_manager.update_block(
            block_id=human_id, block_update=UpdateHuman(value=text, is_template=True), actor=self.user
        )

    def update_persona(self, persona_id: str, text: str):
        """
        Update a persona block template

        Args:
            persona_id (str): ID of the persona block
            text (str): Text of the persona block

        Returns:
            persona (Persona): Updated persona block
        """
        return self.server.block_manager.update_block(
            block_id=persona_id, block_update=UpdatePersona(value=text, is_template=True), actor=self.user
        )

    def get_persona(self, id: str) -> Persona:
        """
        Get a persona block template

        Args:
            id (str): ID of the persona block

        Returns:
            persona (Persona): Persona block
        """
        assert id, f"Persona ID must be provided"
        return Persona(**self.server.block_manager.get_block_by_id(id, actor=self.user).model_dump())

    def get_human(self, id: str) -> Human:
        """
        Get a human block template

        Args:
            id (str): ID of the human block

        Returns:
            human (Human): Human block
        """
        assert id, f"Human ID must be provided"
        return Human(**self.server.block_manager.get_block_by_id(id, actor=self.user).model_dump())

    def get_persona_id(self, name: str) -> str:
        """
        Get the ID of a persona block template

        Args:
            name (str): Name of the persona block

        Returns:
            id (str): ID of the persona block
        """
        persona = self.server.block_manager.get_blocks(actor=self.user, template_name=name, label="persona", is_template=True)
        if not persona:
            return None
        return persona[0].id

    def get_human_id(self, name: str) -> str:
        """
        Get the ID of a human block template

        Args:
            name (str): Name of the human block

        Returns:
            id (str): ID of the human block
        """
        human = self.server.block_manager.get_blocks(actor=self.user, template_name=name, label="human", is_template=True)
        if not human:
            return None
        return human[0].id

    def delete_persona(self, id: str):
        """
        Delete a persona block template

        Args:
            id (str): ID of the persona block
        """
        self.delete_block(id)

    def delete_human(self, id: str):
        """
        Delete a human block template

        Args:
            id (str): ID of the human block
        """
        self.delete_block(id)

    # tools
    def load_langchain_tool(self, langchain_tool: "LangChainBaseTool", additional_imports_module_attr_map: dict[str, str] = None) -> Tool:
        tool_create = ToolCreate.from_langchain(
            langchain_tool=langchain_tool,
            additional_imports_module_attr_map=additional_imports_module_attr_map,
        )
        return self.server.tool_manager.create_or_update_tool(pydantic_tool=Tool(**tool_create.model_dump()), actor=self.user)

    def load_crewai_tool(self, crewai_tool: "CrewAIBaseTool", additional_imports_module_attr_map: dict[str, str] = None) -> Tool:
        tool_create = ToolCreate.from_crewai(
            crewai_tool=crewai_tool,
            additional_imports_module_attr_map=additional_imports_module_attr_map,
        )
        return self.server.tool_manager.create_or_update_tool(pydantic_tool=Tool(**tool_create.model_dump()), actor=self.user)

    def load_composio_tool(self, action: "ActionType") -> Tool:
        tool_create = ToolCreate.from_composio(action=action)
        return self.server.tool_manager.create_or_update_tool(pydantic_tool=Tool(**tool_create.model_dump()), actor=self.user)

    # TODO: Use the above function `add_tool` here as there is duplicate logic
    def create_tool(
        self,
        func,
        name: Optional[str] = None,
        tags: Optional[List[str]] = None,
        description: Optional[str] = None,
    ) -> Tool:
        """
        Create a tool. This stores the source code of function on the server, so that the server can execute the function and generate an OpenAI JSON schemas for it when using with an agent.

        Args:
            func (callable): The function to create a tool for.
            name: (str): Name of the tool (must be unique per-user.)
            tags (Optional[List[str]], optional): Tags for the tool. Defaults to None.
            description (str, optional): The description.

        Returns:
            tool (Tool): The created tool.
        """
        # TODO: check if tool already exists
        # TODO: how to load modules?
        # parse source code/schema
        source_code = parse_source_code(func)
        source_type = "python"
        if not tags:
            tags = []

        # call server function
        return self.server.tool_manager.create_or_update_tool(
            Tool(
                source_type=source_type,
                source_code=source_code,
                name=name,
                tags=tags,
                description=description,
            ),
            actor=self.user,
        )

    def update_tool(
        self,
        id: str,
        name: Optional[str] = None,
        description: Optional[str] = None,
        func: Optional[callable] = None,
        tags: Optional[List[str]] = None,
    ) -> Tool:
        """
        Update a tool with provided parameters (name, func, tags)

        Args:
            id (str): ID of the tool
            name (str): Name of the tool
            func (callable): Function to wrap in a tool
            tags (List[str]): Tags for the tool

        Returns:
            tool (Tool): Updated tool
        """
        update_data = {
            "source_type": "python",  # Always include source_type
            "source_code": parse_source_code(func) if func else None,
            "tags": tags,
            "name": name,
            "description": description,
        }

        # Filter out any None values from the dictionary
        update_data = {key: value for key, value in update_data.items() if value is not None}

        return self.server.tool_manager.update_tool_by_id(tool_id=id, tool_update=ToolUpdate(**update_data), actor=self.user)

    def list_tools(self, cursor: Optional[str] = None, limit: Optional[int] = 50) -> List[Tool]:
        """
        List available tools for the user.

        Returns:
            tools (List[Tool]): List of tools
        """
        return self.server.tool_manager.list_tools(cursor=cursor, limit=limit, actor=self.user)

    def get_tool(self, id: str) -> Optional[Tool]:
        """
        Get a tool given its ID.

        Args:
            id (str): ID of the tool

        Returns:
            tool (Tool): Tool
        """
        return self.server.tool_manager.get_tool_by_id(id, actor=self.user)

    def delete_tool(self, id: str):
        """
        Delete a tool given the ID.

        Args:
            id (str): ID of the tool
        """
        return self.server.tool_manager.delete_tool_by_id(id, actor=self.user)

    def get_tool_id(self, name: str) -> Optional[str]:
        """
        Get the ID of a tool from its name. The client will use the org_id it is configured with.

        Args:
            name (str): Name of the tool

        Returns:
            id (str): ID of the tool (`None` if not found)
        """
        tool = self.server.tool_manager.get_tool_by_name(tool_name=name, actor=self.user)
        return tool.id

    def load_data(self, connector: DataConnector, source_name: str):
        """
        Load data into a source

        Args:
            connector (DataConnector): Data connector
            source_name (str): Name of the source
        """
        self.server.load_data(user_id=self.user_id, connector=connector, source_name=source_name)

    def load_file_to_source(self, filename: str, source_id: str, blocking=True):
        """
        Load a file into a source

        Args:
            filename (str): Name of the file
            source_id (str): ID of the source
            blocking (bool): Block until the job is complete

        Returns:
            job (Job): Data loading job including job status and metadata
        """
        metadata_ = {"type": "embedding", "filename": filename, "source_id": source_id}
        job = self.server.create_job(user_id=self.user_id, metadata=metadata_)

        # TODO: implement blocking vs. non-blocking
        self.server.load_file_to_source(source_id=source_id, file_path=filename, job_id=job.id)
        return job

    def delete_file_from_source(self, source_id: str, file_id: str):
        self.server.source_manager.delete_file(file_id, actor=self.user)

    def get_job(self, job_id: str):
        return self.server.get_job(job_id=job_id)

    def delete_job(self, job_id: str):
        return self.server.delete_job(job_id)

    def list_jobs(self):
        return self.server.list_jobs(user_id=self.user_id)

    def list_active_jobs(self):
        return self.server.list_active_jobs(user_id=self.user_id)

    def create_source(self, name: str, embedding_config: Optional[EmbeddingConfig] = None) -> Source:
        """
        Create a source

        Args:
            name (str): Name of the source

        Returns:
            source (Source): Created source
        """
        source = Source(
            name=name, embedding_config=embedding_config or self._default_embedding_config, organization_id=self.user.organization_id
        )
        return self.server.source_manager.create_source(source=source, actor=self.user)

    def delete_source(self, source_id: str):
        """
        Delete a source

        Args:
            source_id (str): ID of the source
        """

        # TODO: delete source data
        self.server.delete_source(source_id=source_id, actor=self.user)

    def get_source(self, source_id: str) -> Source:
        """
        Get a source given the ID.

        Args:
            source_id (str): ID of the source

        Returns:
            source (Source): Source
        """
        return self.server.source_manager.get_source_by_id(source_id=source_id, actor=self.user)

    def get_source_id(self, source_name: str) -> str:
        """
        Get the ID of a source

        Args:
            source_name (str): Name of the source

        Returns:
            source_id (str): ID of the source
        """
        return self.server.source_manager.get_source_by_name(source_name=source_name, actor=self.user).id

    def attach_source_to_agent(self, agent_id: str, source_id: Optional[str] = None, source_name: Optional[str] = None):
        """
        Attach a source to an agent

        Args:
            agent_id (str): ID of the agent
            source_id (str): ID of the source
            source_name (str): Name of the source
        """
        self.server.attach_source_to_agent(source_id=source_id, source_name=source_name, agent_id=agent_id, user_id=self.user_id)

    def detach_source_from_agent(self, agent_id: str, source_id: Optional[str] = None, source_name: Optional[str] = None):
        """
        Detach a source from an agent by removing all `Passage` objects that were loaded from the source from archival memory.
        Args:
            agent_id (str): ID of the agent
            source_id (str): ID of the source
            source_name (str): Name of the source
        Returns:
            source (Source): Detached source
        """
        return self.server.detach_source_from_agent(source_id=source_id, source_name=source_name, agent_id=agent_id, user_id=self.user_id)

    def list_sources(self) -> List[Source]:
        """
        List available sources

        Returns:
            sources (List[Source]): List of sources
        """

        return self.server.list_all_sources(actor=self.user)

    def list_attached_sources(self, agent_id: str) -> List[Source]:
        """
        List sources attached to an agent

        Args:
            agent_id (str): ID of the agent

        Returns:
            sources (List[Source]): List of sources
        """
        return self.server.list_attached_sources(agent_id=agent_id)

    def list_files_from_source(self, source_id: str, limit: int = 1000, cursor: Optional[str] = None) -> List[FileMetadata]:
        """
        List files from source.

        Args:
            source_id (str): ID of the source
            limit (int): The # of items to return
            cursor (str): The cursor for fetching the next page

        Returns:
            files (List[FileMetadata]): List of files
        """
        return self.server.source_manager.list_files(source_id=source_id, limit=limit, cursor=cursor, actor=self.user)

    def update_source(self, source_id: str, name: Optional[str] = None) -> Source:
        """
        Update a source

        Args:
            source_id (str): ID of the source
            name (str): Name of the source

        Returns:
            source (Source): Updated source
        """
        # TODO should the arg here just be "source_update: Source"?
        request = SourceUpdate(name=name)
        return self.server.source_manager.update_source(source_id=source_id, source_update=request, actor=self.user)

    # archival memory

    def insert_archival_memory(self, agent_id: str, memory: str) -> List[Passage]:
        """
        Insert archival memory into an agent

        Args:
            agent_id (str): ID of the agent
            memory (str): Memory string to insert

        Returns:
            passages (List[Passage]): List of inserted passages
        """
        return self.server.insert_archival_memory(user_id=self.user_id, agent_id=agent_id, memory_contents=memory)

    def delete_archival_memory(self, agent_id: str, memory_id: str):
        """
        Delete archival memory from an agent

        Args:
            agent_id (str): ID of the agent
            memory_id (str): ID of the memory
        """
        self.server.delete_archival_memory(user_id=self.user_id, agent_id=agent_id, memory_id=memory_id)

    def get_archival_memory(
        self, agent_id: str, before: Optional[str] = None, after: Optional[str] = None, limit: Optional[int] = 1000
    ) -> List[Passage]:
        """
        Get archival memory from an agent with pagination.

        Args:
            agent_id (str): ID of the agent
            before (str): Get memories before a certain time
            after (str): Get memories after a certain time
            limit (int): Limit number of memories

        Returns:
            passages (List[Passage]): List of passages
        """

        return self.server.get_agent_archival_cursor(user_id=self.user_id, agent_id=agent_id, before=before, after=after, limit=limit)

    # recall memory

    def get_messages(
        self, agent_id: str, before: Optional[str] = None, after: Optional[str] = None, limit: Optional[int] = 1000
    ) -> List[Message]:
        """
        Get messages from an agent with pagination.

        Args:
            agent_id (str): ID of the agent
            before (str): Get messages before a certain time
            after (str): Get messages after a certain time
            limit (int): Limit number of messages

        Returns:
            messages (List[Message]): List of messages
        """

        self.interface.clear()
        return self.server.get_agent_recall_cursor(
            user_id=self.user_id,
            agent_id=agent_id,
            before=before,
            after=after,
            limit=limit,
            reverse=True,
            return_message_object=True,
        )

    def list_blocks(self, label: Optional[str] = None, templates_only: Optional[bool] = True) -> List[Block]:
        """
        List available blocks

        Args:
            label (str): Label of the block
            templates_only (bool): List only templates

        Returns:
            blocks (List[Block]): List of blocks
        """
        return self.server.block_manager.get_blocks(actor=self.user, label=label, is_template=templates_only)

    def create_block(self, label: str, value: str, template_name: Optional[str] = None, is_template: bool = False) -> Block:  #
        """
        Create a block

        Args:
            label (str): Label of the block
            name (str): Name of the block
            text (str): Text of the block

        Returns:
            block (Block): Created block
        """
        return self.server.block_manager.create_or_update_block(
            Block(label=label, template_name=template_name, value=value, is_template=is_template), actor=self.user
        )

    def update_block(self, block_id: str, name: Optional[str] = None, text: Optional[str] = None, limit: Optional[int] = None) -> Block:
        """
        Update a block

        Args:
            block_id (str): ID of the block
            name (str): Name of the block
            text (str): Text of the block

        Returns:
            block (Block): Updated block
        """
        return self.server.block_manager.update_block(
            block_id=block_id,
            block_update=BlockUpdate(template_name=name, value=text, limit=limit if limit else self.get_block(block_id).limit),
            actor=self.user,
        )

    def get_block(self, block_id: str) -> Block:
        """
        Get a block

        Args:
            block_id (str): ID of the block

        Returns:
            block (Block): Block
        """
        return self.server.block_manager.get_block_by_id(block_id, actor=self.user)

    def delete_block(self, id: str) -> Block:
        """
        Delete a block

        Args:
            id (str): ID of the block

        Returns:
            block (Block): Deleted block
        """
        return self.server.block_manager.delete_block(id, actor=self.user)

    def set_default_llm_config(self, llm_config: LLMConfig):
        """
        Set the default LLM configuration for agents.

        Args:
            llm_config (LLMConfig): LLM configuration
        """
        self._default_llm_config = llm_config

    def set_default_embedding_config(self, embedding_config: EmbeddingConfig):
        """
        Set the default embedding configuration for agents.

        Args:
            embedding_config (EmbeddingConfig): Embedding configuration
        """
        self._default_embedding_config = embedding_config

    def list_llm_configs(self) -> List[LLMConfig]:
        """
        List available LLM configurations

        Returns:
            configs (List[LLMConfig]): List of LLM configurations
        """
        return self.server.list_llm_models()

    def list_embedding_configs(self) -> List[EmbeddingConfig]:
        """
        List available embedding configurations

        Returns:
            configs (List[EmbeddingConfig]): List of embedding configurations
        """
        return self.server.list_embedding_models()

    def create_org(self, name: Optional[str] = None) -> Organization:
        return self.server.organization_manager.create_organization(pydantic_org=Organization(name=name))

    def list_orgs(self, cursor: Optional[str] = None, limit: Optional[int] = 50) -> List[Organization]:
        return self.server.organization_manager.list_organizations(cursor=cursor, limit=limit)

    def delete_org(self, org_id: str) -> Organization:
        return self.server.organization_manager.delete_organization_by_id(org_id=org_id)

<<<<<<< HEAD
    def create_sandbox_config(self, config: Union[LocalSandboxConfig, E2BSandboxConfig]) -> SandboxConfig:
        """
        Create a new sandbox configuration.
        """
        config_create = SandboxConfigCreate(config=config)
        return self.server.sandbox_config_manager.create_or_update_sandbox_config(sandbox_config_create=config_create, actor=self.user)

    def update_sandbox_config(self, sandbox_config_id: str, config: Union[LocalSandboxConfig, E2BSandboxConfig]) -> SandboxConfig:
        """
        Update an existing sandbox configuration.
        """
        sandbox_update = SandboxConfigUpdate(config=config)
        return self.server.sandbox_config_manager.update_sandbox_config(
            sandbox_config_id=sandbox_config_id, sandbox_update=sandbox_update, actor=self.user
        )

    def delete_sandbox_config(self, sandbox_config_id: str) -> None:
        """
        Delete a sandbox configuration.
        """
        return self.server.sandbox_config_manager.delete_sandbox_config(sandbox_config_id=sandbox_config_id, actor=self.user)

    def list_sandbox_configs(self, limit: int = 50, cursor: Optional[str] = None) -> List[SandboxConfig]:
        """
        List all sandbox configurations.
        """
        return self.server.sandbox_config_manager.list_sandbox_configs(actor=self.user, limit=limit, cursor=cursor)

    def create_sandbox_env_var(
        self, sandbox_config_id: str, key: str, value: str, description: Optional[str] = None
    ) -> SandboxEnvironmentVariable:
        """
        Create a new environment variable for a sandbox configuration.
        """
        env_var_create = SandboxEnvironmentVariableCreate(key=key, value=value, description=description)
        return self.server.sandbox_config_manager.create_sandbox_env_var(
            env_var_create=env_var_create, sandbox_config_id=sandbox_config_id, actor=self.user
        )

    def update_sandbox_env_var(
        self, env_var_id: str, key: Optional[str] = None, value: Optional[str] = None, description: Optional[str] = None
    ) -> SandboxEnvironmentVariable:
        """
        Update an existing environment variable.
        """
        env_var_update = SandboxEnvironmentVariableUpdate(key=key, value=value, description=description)
        return self.server.sandbox_config_manager.update_sandbox_env_var(
            env_var_id=env_var_id, env_var_update=env_var_update, actor=self.user
        )

    def delete_sandbox_env_var(self, env_var_id: str) -> None:
        """
        Delete an environment variable by its ID.
        """
        return self.server.sandbox_config_manager.delete_sandbox_env_var(env_var_id=env_var_id, actor=self.user)

    def list_sandbox_env_vars(
        self, sandbox_config_id: str, limit: int = 50, cursor: Optional[str] = None
    ) -> List[SandboxEnvironmentVariable]:
        """
        List all environment variables associated with a sandbox configuration.
        """
        return self.server.sandbox_config_manager.list_sandbox_env_vars(
            sandbox_config_id=sandbox_config_id, actor=self.user, limit=limit, cursor=cursor
        )
=======
    def update_agent_memory_label(self, agent_id: str, current_label: str, new_label: str) -> Memory:
        return self.server.update_agent_memory_label(
            user_id=self.user_id, agent_id=agent_id, current_block_label=current_label, new_block_label=new_label
        )

    def add_agent_memory_block(self, agent_id: str, create_block: BlockCreate) -> Memory:
        block_req = Block(**create_block.model_dump())
        block = self.server.block_manager.create_or_update_block(actor=self.user, block=block_req)
        # Link the block to the agent
        updated_memory = self.server.link_block_to_agent_memory(user_id=self.user_id, agent_id=agent_id, block_id=block.id)
        return updated_memory

    def remove_agent_memory_block(self, agent_id: str, block_label: str) -> Memory:
        return self.server.unlink_block_from_agent_memory(user_id=self.user_id, agent_id=agent_id, block_label=block_label)

    def update_agent_memory_limit(self, agent_id: str, block_label: str, limit: int) -> Memory:
        return self.server.update_agent_memory_limit(user_id=self.user_id, agent_id=agent_id, block_label=block_label, limit=limit)
>>>>>>> 355fe1b4
<|MERGE_RESOLUTION|>--- conflicted
+++ resolved
@@ -1681,7 +1681,6 @@
         # Parse and return the deleted organization
         return Organization(**response.json())
 
-<<<<<<< HEAD
     def create_sandbox_config(self, config: Union[LocalSandboxConfig, E2BSandboxConfig]) -> SandboxConfig:
         """
         Create a new sandbox configuration.
@@ -1789,7 +1788,7 @@
         if response.status_code != 200:
             raise ValueError(f"Failed to list environment variables for sandbox config ID '{sandbox_config_id}': {response.text}")
         return [SandboxEnvironmentVariable(**var_data) for var_data in response.json()]
-=======
+
     def update_agent_memory_label(self, agent_id: str, current_label: str, new_label: str) -> Memory:
 
         # @router.patch("/{agent_id}/memory/label", response_model=Memory, operation_id="update_agent_memory_label")
@@ -1836,7 +1835,6 @@
         if response.status_code != 200:
             raise ValueError(f"Failed to update agent memory limit: {response.text}")
         return Memory(**response.json())
->>>>>>> 355fe1b4
 
 
 class LocalClient(AbstractClient):
@@ -3047,7 +3045,6 @@
     def delete_org(self, org_id: str) -> Organization:
         return self.server.organization_manager.delete_organization_by_id(org_id=org_id)
 
-<<<<<<< HEAD
     def create_sandbox_config(self, config: Union[LocalSandboxConfig, E2BSandboxConfig]) -> SandboxConfig:
         """
         Create a new sandbox configuration.
@@ -3113,7 +3110,7 @@
         return self.server.sandbox_config_manager.list_sandbox_env_vars(
             sandbox_config_id=sandbox_config_id, actor=self.user, limit=limit, cursor=cursor
         )
-=======
+
     def update_agent_memory_label(self, agent_id: str, current_label: str, new_label: str) -> Memory:
         return self.server.update_agent_memory_label(
             user_id=self.user_id, agent_id=agent_id, current_block_label=current_label, new_block_label=new_label
@@ -3130,5 +3127,4 @@
         return self.server.unlink_block_from_agent_memory(user_id=self.user_id, agent_id=agent_id, block_label=block_label)
 
     def update_agent_memory_limit(self, agent_id: str, block_label: str, limit: int) -> Memory:
-        return self.server.update_agent_memory_limit(user_id=self.user_id, agent_id=agent_id, block_label=block_label, limit=limit)
->>>>>>> 355fe1b4
+        return self.server.update_agent_memory_limit(user_id=self.user_id, agent_id=agent_id, block_label=block_label, limit=limit)