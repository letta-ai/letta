--- conflicted
+++ resolved
@@ -1984,20 +1984,12 @@
             tool_names += BASE_TOOLS
             tool_names += BASE_MEMORY_TOOLS
 
-<<<<<<< HEAD
         # TODO: make sure these are added server-side
         ## add memory tools
         # memory_functions = get_memory_functions(memory)
         # for func_name, func in memory_functions.items():
         #    tool = self.create_tool(func, name=func_name, tags=["memory", "letta-base"])
         #    tool_names.append(tool.name)
-=======
-        # add memory tools
-        memory_functions = get_memory_functions(memory)
-        for func_name, func in memory_functions.items():
-            tool = self.create_or_update_tool(func, name=func_name, tags=["memory", "letta-base"])
-            tool_names.append(tool.name)
->>>>>>> 80d07482
 
         # self.interface.clear()
 
