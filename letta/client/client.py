--- conflicted
+++ resolved
@@ -810,11 +810,8 @@
         Returns:
             memory (Memory): In-context memory of the agent
         """
-<<<<<<< HEAD
+
         response = requests.get(f"{self.base_url}/{self.api_prefix}/agents/{agent_id}/core-memory", headers=self.headers)
-=======
-        response = requests.get(f"{self.base_url}/{self.api_prefix}/agents/{agent_id}/core_memory", headers=self.headers)
->>>>>>> d9a0996c
         if response.status_code != 200:
             raise ValueError(f"Failed to get in-context memory: {response.text}")
         return Memory(**response.json())
@@ -835,11 +832,7 @@
         """
         memory_update_dict = {section: value}
         response = requests.patch(
-<<<<<<< HEAD
             f"{self.base_url}/{self.api_prefix}/agents/{agent_id}/core-memory", json=memory_update_dict, headers=self.headers
-=======
-            f"{self.base_url}/{self.api_prefix}/agents/{agent_id}/core_memory", json=memory_update_dict, headers=self.headers
->>>>>>> d9a0996c
         )
         if response.status_code != 200:
             raise ValueError(f"Failed to update in-context memory: {response.text}")
@@ -932,11 +925,7 @@
         if after:
             params["after"] = str(after)
         response = requests.get(
-<<<<<<< HEAD
             f"{self.base_url}/{self.api_prefix}/agents/{str(agent_id)}/archival-memory", params=params, headers=self.headers
-=======
-            f"{self.base_url}/{self.api_prefix}/agents/{str(agent_id)}/archival_memory", params=params, headers=self.headers
->>>>>>> d9a0996c
         )
         assert response.status_code == 200, f"Failed to get archival memory: {response.text}"
         return [Passage(**passage) for passage in response.json()]
@@ -954,11 +943,7 @@
         """
         request = CreateArchivalMemory(text=memory)
         response = requests.post(
-<<<<<<< HEAD
             f"{self.base_url}/{self.api_prefix}/agents/{agent_id}/archival-memory", headers=self.headers, json=request.model_dump()
-=======
-            f"{self.base_url}/{self.api_prefix}/agents/{agent_id}/archival_memory", headers=self.headers, json=request.model_dump()
->>>>>>> d9a0996c
         )
         if response.status_code != 200:
             raise ValueError(f"Failed to insert archival memory: {response.text}")
@@ -972,11 +957,7 @@
             agent_id (str): ID of the agent
             memory_id (str): ID of the memory
         """
-<<<<<<< HEAD
         response = requests.delete(f"{self.base_url}/{self.api_prefix}/agents/{agent_id}/archival-memory/{memory_id}", headers=self.headers)
-=======
-        response = requests.delete(f"{self.base_url}/{self.api_prefix}/agents/{agent_id}/archival_memory/{memory_id}", headers=self.headers)
->>>>>>> d9a0996c
         assert response.status_code == 200, f"Failed to delete archival memory: {response.text}"
 
     # messages (recall memory)
@@ -1926,11 +1907,7 @@
             block_id (str): ID of the block to attach
         """
         response = requests.patch(
-<<<<<<< HEAD
             f"{self.base_url}/{self.api_prefix}/agents/{agent_id}/core-memory/blocks/attach/{block_id}",
-=======
-            f"{self.base_url}/{self.api_prefix}/agents/{agent_id}/core_memory/blocks/attach/{block_id}",
->>>>>>> d9a0996c
             headers=self.headers,
         )
         if response.status_code != 200:
@@ -1946,11 +1923,7 @@
             block_id (str): ID of the block to detach
         """
         response = requests.patch(
-<<<<<<< HEAD
             f"{self.base_url}/{self.api_prefix}/agents/{agent_id}/core-memory/blocks/detach/{block_id}", headers=self.headers
-=======
-            f"{self.base_url}/{self.api_prefix}/agents/{agent_id}/core_memory/blocks/detach/{block_id}", headers=self.headers
->>>>>>> d9a0996c
         )
         if response.status_code != 200:
             raise ValueError(f"Failed to detach block from agent: {response.text}")
@@ -1966,11 +1939,7 @@
         Returns:
             blocks (List[Block]): The blocks in the agent's core memory
         """
-<<<<<<< HEAD
         response = requests.get(f"{self.base_url}/{self.api_prefix}/agents/{agent_id}/core-memory/blocks", headers=self.headers)
-=======
-        response = requests.get(f"{self.base_url}/{self.api_prefix}/agents/{agent_id}/core_memory/blocks", headers=self.headers)
->>>>>>> d9a0996c
         if response.status_code != 200:
             raise ValueError(f"Failed to get agent memory blocks: {response.text}")
         return [Block(**block) for block in response.json()]
@@ -1987,11 +1956,7 @@
             block (Block): The block corresponding to the label
         """
         response = requests.get(
-<<<<<<< HEAD
             f"{self.base_url}/{self.api_prefix}/agents/{agent_id}/core-memory/blocks/{label}",
-=======
-            f"{self.base_url}/{self.api_prefix}/agents/{agent_id}/core_memory/blocks/{label}",
->>>>>>> d9a0996c
             headers=self.headers,
         )
         if response.status_code != 200:
@@ -2024,11 +1989,7 @@
         if limit:
             data["limit"] = limit
         response = requests.patch(
-<<<<<<< HEAD
             f"{self.base_url}/{self.api_prefix}/agents/{agent_id}/core-memory/blocks/{label}",
-=======
-            f"{self.base_url}/{self.api_prefix}/agents/{agent_id}/core_memory/blocks/{label}",
->>>>>>> d9a0996c
             headers=self.headers,
             json=data,
         )
