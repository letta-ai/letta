--- conflicted
+++ resolved
@@ -12,6 +12,7 @@
     from letta.orm.organization import Organization
     from letta.orm.file import FileMetadata
     from letta.orm.passage import SourcePassage
+    from letta.orm.agent import Agent
 
 
 class EmbeddingConfigColumn(TypeDecorator):
@@ -49,11 +50,6 @@
 
     # relationships
     organization: Mapped["Organization"] = relationship("Organization", back_populates="sources")
-<<<<<<< HEAD
     files: Mapped[List["FileMetadata"]] = relationship("FileMetadata", back_populates="source", cascade="all, delete-orphan")
     passages: Mapped[List["SourcePassage"]] = relationship("SourcePassage", back_populates="source", cascade="all, delete-orphan")
-    # agents: Mapped[List["Agent"]] = relationship("Agent", secondary="sources_agents", back_populates="sources")
-=======
-    files: Mapped[List["Source"]] = relationship("FileMetadata", back_populates="source", cascade="all, delete-orphan")
-    agents: Mapped[List["Agent"]] = relationship("Agent", secondary="sources_agents", back_populates="sources")
->>>>>>> e49a8b43
+    agents: Mapped[List["Agent"]] = relationship("Agent", secondary="sources_agents", back_populates="sources")