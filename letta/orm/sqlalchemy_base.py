--- conflicted
+++ resolved
@@ -1,11 +1,6 @@
 from datetime import datetime
 from enum import Enum
-<<<<<<< HEAD
 from typing import TYPE_CHECKING, List, Literal, Optional
-=======
-from typing import TYPE_CHECKING, List, Literal, Optional, Type
-import sqlite3
->>>>>>> 9deacbd8
 
 from sqlalchemy import String, desc, func, or_, select
 from sqlalchemy.exc import DBAPIError
@@ -13,12 +8,12 @@
 
 from letta.log import get_logger
 from letta.orm.base import Base, CommonSqlalchemyMetaMixins
-from letta.orm.sqlite_functions import adapt_array, convert_array, cosine_distance
 from letta.orm.errors import (
     ForeignKeyConstraintViolationError,
     NoResultFound,
     UniqueConstraintViolationError,
 )
+from letta.orm.sqlite_functions import adapt_array
 
 if TYPE_CHECKING:
     from pydantic import BaseModel
@@ -118,6 +113,7 @@
             # Apply text search
             if query_text:
                 from sqlalchemy import func
+
                 query = query.filter(func.lower(cls.text).contains(func.lower(query_text)))
 
             # Apply embedding search (Passages)
@@ -126,11 +122,11 @@
                 # check if embedding column exists. should only exist for passages
                 if not hasattr(cls, "embedding"):
                     raise ValueError(f"Class {cls.__name__} does not have an embedding column")
-                
+
                 from letta.settings import settings
+
                 if settings.letta_pg_uri_no_default:
                     # PostgreSQL with pgvector
-                    from pgvector.sqlalchemy import Vector
                     query = query.order_by(cls.embedding.cosine_distance(query_embedding).asc())
                 else:
                     # SQLite with custom vector type
@@ -138,16 +134,14 @@
 
                     query_embedding_binary = adapt_array(query_embedding)
                     query = query.order_by(
-                        func.cosine_distance(cls.embedding, query_embedding_binary).asc(),
-                        cls.created_at.asc(),
-                        cls.id.asc()
+                        func.cosine_distance(cls.embedding, query_embedding_binary).asc(), cls.created_at.asc(), cls.id.asc()
                     )
                     is_ordered = True
 
             # Handle ordering and soft deletes
             if hasattr(cls, "is_deleted"):
                 query = query.where(cls.is_deleted == False)
-            
+
             # Apply ordering by created_at
             if not is_ordered:
                 if ascending:
