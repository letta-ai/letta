import base64
from datetime import datetime
<<<<<<< HEAD
from typing import Optional, TYPE_CHECKING
from sqlalchemy import Column, DateTime, JSON, Index
from sqlalchemy.orm import Mapped, mapped_column, relationship, declared_attr
from sqlalchemy.types import TypeDecorator, BINARY
=======
from typing import TYPE_CHECKING, Optional
>>>>>>> e49a8b43

import numpy as np
from sqlalchemy import JSON, Column, DateTime, ForeignKey, String
from sqlalchemy.orm import Mapped, mapped_column, relationship
from sqlalchemy.types import BINARY, TypeDecorator

from letta.config import LettaConfig
from letta.constants import MAX_EMBEDDING_DIM
from letta.orm.mixins import FileMixin, OrganizationMixin
from letta.orm.source import EmbeddingConfigColumn
from letta.orm.sqlalchemy_base import SqlalchemyBase
<<<<<<< HEAD
from letta.orm.mixins import AgentMixin, FileMixin, OrganizationMixin, SourceMixin
=======
>>>>>>> e49a8b43
from letta.schemas.passage import Passage as PydanticPassage
from letta.settings import settings

config = LettaConfig()

if TYPE_CHECKING:
    from letta.orm.organization import Organization


class CommonVector(TypeDecorator):
    """Common type for representing vectors in SQLite"""

    impl = BINARY
    cache_ok = True

    def load_dialect_impl(self, dialect):
        return dialect.type_descriptor(BINARY())

    def process_bind_param(self, value, dialect):
        if value is None:
            return value
        if isinstance(value, list):
            value = np.array(value, dtype=np.float32)
        return base64.b64encode(value.tobytes())

    def process_result_value(self, value, dialect):
        if not value:
            return value
        if dialect.name == "sqlite":
            value = base64.b64decode(value)
        return np.frombuffer(value, dtype=np.float32)

<<<<<<< HEAD
class BasePassage(SqlalchemyBase, OrganizationMixin):
    """Base class for all passage types with common fields"""
    __abstract__ = True
=======

# TODO: After migration to Passage, will need to manually delete passages where files
#       are deleted on web
class Passage(SqlalchemyBase, OrganizationMixin, FileMixin):
    """Defines data model for storing Passages"""

    __tablename__ = "passages"
    __table_args__ = {"extend_existing": True}
>>>>>>> e49a8b43
    __pydantic_model__ = PydanticPassage

    id: Mapped[str] = mapped_column(primary_key=True, doc="Unique passage identifier")
    text: Mapped[str] = mapped_column(doc="Passage text content")
    embedding_config: Mapped[dict] = mapped_column(EmbeddingConfigColumn, doc="Embedding configuration")
    metadata_: Mapped[dict] = mapped_column(JSON, doc="Additional metadata")
    created_at: Mapped[datetime] = mapped_column(DateTime(timezone=True), default=datetime.utcnow)

    # Vector embedding field based on database type
    if settings.letta_pg_uri_no_default:
        from pgvector.sqlalchemy import Vector

        embedding = mapped_column(Vector(MAX_EMBEDDING_DIM))
    else:
        embedding = Column(CommonVector)

    @declared_attr
    def organization(cls) -> Mapped["Organization"]:
        """Relationship to organization"""
        return relationship("Organization", back_populates="passages", lazy="selectin")

    @declared_attr
    def __table_args__(cls):
        if settings.letta_pg_uri_no_default:
            return (
                Index(f'{cls.__tablename__}_org_idx', 'organization_id'),
                {"extend_existing": True}
            )
        return ({"extend_existing": True},)


class SourcePassage(BasePassage, FileMixin, SourceMixin):
    """Passages derived from external files/sources"""
    __tablename__ = "source_passages"
    
    @declared_attr
    def file(cls) -> Mapped["FileMetadata"]:
        """Relationship to file"""
        return relationship("FileMetadata", back_populates="source_passages", lazy="selectin")

    @declared_attr
    def organization(cls) -> Mapped["Organization"]:
        return relationship("Organization", back_populates="source_passages", lazy="selectin")
        
    @declared_attr
    def source(cls) -> Mapped["Source"]:
        """Relationship to source"""
        return relationship("Source", back_populates="passages", lazy="selectin", passive_deletes=True)


class AgentPassage(BasePassage, AgentMixin):
    """Passages created by agents as archival memories"""
    __tablename__ = "agent_passages"
    
    @declared_attr
    def organization(cls) -> Mapped["Organization"]:
        return relationship("Organization", back_populates="agent_passages", lazy="selectin")<|MERGE_RESOLUTION|>--- conflicted
+++ resolved
@@ -1,28 +1,23 @@
 import base64
 from datetime import datetime
-<<<<<<< HEAD
 from typing import Optional, TYPE_CHECKING
 from sqlalchemy import Column, DateTime, JSON, Index
 from sqlalchemy.orm import Mapped, mapped_column, relationship, declared_attr
 from sqlalchemy.types import TypeDecorator, BINARY
-=======
-from typing import TYPE_CHECKING, Optional
->>>>>>> e49a8b43
 
 import numpy as np
-from sqlalchemy import JSON, Column, DateTime, ForeignKey, String
-from sqlalchemy.orm import Mapped, mapped_column, relationship
-from sqlalchemy.types import BINARY, TypeDecorator
+import base64
+
+from letta.orm.source import EmbeddingConfigColumn
+from letta.orm.sqlalchemy_base import SqlalchemyBase
+from letta.orm.mixins import AgentMixin, FileMixin, OrganizationMixin, SourceMixin
+from letta.schemas.passage import Passage as PydanticPassage
 
 from letta.config import LettaConfig
 from letta.constants import MAX_EMBEDDING_DIM
 from letta.orm.mixins import FileMixin, OrganizationMixin
 from letta.orm.source import EmbeddingConfigColumn
 from letta.orm.sqlalchemy_base import SqlalchemyBase
-<<<<<<< HEAD
-from letta.orm.mixins import AgentMixin, FileMixin, OrganizationMixin, SourceMixin
-=======
->>>>>>> e49a8b43
 from letta.schemas.passage import Passage as PydanticPassage
 from letta.settings import settings
 
@@ -55,20 +50,9 @@
             value = base64.b64decode(value)
         return np.frombuffer(value, dtype=np.float32)
 
-<<<<<<< HEAD
 class BasePassage(SqlalchemyBase, OrganizationMixin):
     """Base class for all passage types with common fields"""
     __abstract__ = True
-=======
-
-# TODO: After migration to Passage, will need to manually delete passages where files
-#       are deleted on web
-class Passage(SqlalchemyBase, OrganizationMixin, FileMixin):
-    """Defines data model for storing Passages"""
-
-    __tablename__ = "passages"
-    __table_args__ = {"extend_existing": True}
->>>>>>> e49a8b43
     __pydantic_model__ = PydanticPassage
 
     id: Mapped[str] = mapped_column(primary_key=True, doc="Unique passage identifier")
