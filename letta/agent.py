--- conflicted
+++ resolved
@@ -6,9 +6,6 @@
 from abc import ABC, abstractmethod
 from typing import List, Literal, Optional, Tuple, Union
 
-from tqdm import tqdm
-
-from letta.agent_store.storage import StorageConnector
 from letta.constants import (
     BASE_TOOLS,
     CLI_WARNING_PREFIX,
@@ -56,7 +53,6 @@
 from letta.services.passage_manager import PassageManager
 from letta.services.source_manager import SourceManager
 from letta.services.tool_execution_sandbox import ToolExecutionSandbox
-from letta.services.user_manager import UserManager
 from letta.streaming_interface import StreamingRefreshCLIInterface
 from letta.system import (
     get_heartbeat,
@@ -1376,12 +1372,6 @@
     def attach_source(self, user: PydanticUser, source_id: str, source_manager: SourceManager, ms: MetadataStore):
         """Attach data with name `source_name` to the agent from source_connector."""
         # TODO: eventually, adding a data source should just give access to the retriever the source table, rather than modifying archival memory
-<<<<<<< HEAD
-        user = UserManager().get_user_by_id(self.agent_state.created_by_id)
-        filters = {"user_id": self.agent_state.created_by_id, "source_id": source_id}
-        size = source_connector.size(filters)
-=======
->>>>>>> 9deacbd8
         page_size = 100
         passages = self.passage_manager.list_passages(actor=user, source_id=source_id, limit=page_size)
 
@@ -1393,16 +1383,12 @@
         agents_passages = self.passage_manager.list_passages(actor=user, agent_id=self.agent_state.id, source_id=source_id, limit=page_size)
         passage_size = self.passage_manager.size(actor=user, agent_id=self.agent_state.id, source_id=source_id)
         assert all([p.agent_id == self.agent_state.id for p in agents_passages])
-        assert len(agents_passages) == passage_size # sanity check
+        assert len(agents_passages) == passage_size  # sanity check
         assert passage_size == len(passages), f"Expected {len(passages)} passages, got {passage_size}"
 
         # attach to agent
         source = source_manager.get_source_by_id(source_id=source_id, actor=user)
         assert source is not None, f"Source {source_id} not found in metadata store"
-<<<<<<< HEAD
-        ms.attach_source(agent_id=self.agent_state.id, source_id=source_id, user_id=self.agent_state.created_by_id)
-=======
->>>>>>> 9deacbd8
 
         # NOTE: need this redundant line here because we haven't migrated agent to ORM yet
         # TODO: delete @matt and remove
