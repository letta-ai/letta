--- conflicted
+++ resolved
@@ -551,13 +551,10 @@
             )  # extend conversation with assistant's reply
             printd(f"Function call message: {messages[-1]}")
 
-<<<<<<< HEAD
-=======
             if response_message.content:
                 # The content if then internal monologue, not chat
                 self.interface.internal_monologue(response_message.content, msg_obj=messages[-1])
 
->>>>>>> 90188076
             # Step 3: call the function
             # Note: the JSON response may not always be valid; be sure to handle errors
             function_call = (
