--- conflicted
+++ resolved
@@ -775,12 +775,7 @@
                 # handle tool execution (sandbox) and state updates
                 function_response = self.execute_tool_and_persist_state(function_name, function_to_call, function_args)
 
-<<<<<<< HEAD
-                function_response = function_to_call(**function_args)
-                self.update_memory_blocks_from_db()  # in case function edits memory
-=======
                 # handle trunction
->>>>>>> 9417b116
                 if function_name in ["conversation_search", "conversation_search_date", "archival_memory_search"]:
                     # with certain functions we rely on the paging mechanism to handle overflow
                     truncate = False
@@ -1255,52 +1250,10 @@
         new_messages = [new_system_message_obj] + self._messages[1:]  # swap index 0 (system)
         self._messages = new_messages
 
-<<<<<<< HEAD
-    def update_memory_blocks_from_db(self):
-        for block in self.memory.to_dict()["memory"].values():
-            """
-            if block.get("templates", False):
-                # we don't expect to update shared memory blocks that
-                # are templates. this is something we could update in the
-                # future if we expect templates to change often.
-                continue
-            """
-            block_id = block.get("id")
-
-            # TODO: This is really hacky and we should probably figure out how to
-            db_block = BlockManager().get_block_by_id(block_id=block_id, actor=self.user)
-            if db_block is None:
-                # this case covers if someone has deleted a shared block by interacting
-                # with some other agent.
-                # in that case we should remove this shared block from the agent currently being
-                # evaluated.
-                printd(f"removing block: {block_id=}")
-                continue
-            if not isinstance(db_block.value, str):
-                printd(f"skipping block update, unexpected value: {block_id=}")
-                continue
-            # TODO: we may want to update which columns we're updating from shared memory e.g. the limit
-            self.memory.update_block_value(label=block.get("label", ""), value=db_block.value)
-
-    def rebuild_memory(self, force=False, update_timestamp=True, ms: Optional[MetadataStore] = None):
-        """Rebuilds the system message with the latest memory object and any shared memory block updates"""
-        curr_system_message = self.messages[0]  # this is the system + memory bank, not just the system prompt
-
-        # NOTE: This is a hacky way to check if the memory has changed
-        memory_repr = self.memory.compile()
-        if not force and memory_repr == curr_system_message["content"][-(len(memory_repr)) :]:
-            printd(f"Memory has not changed, not rebuilding system")
-            return
-
-        if ms:
-            self.update_memory_blocks_from_db()
-
-=======
     def rebuild_system_prompt(self, force=False, update_timestamp=True):
         """Rebuilds the system message with the latest memory object and any shared memory block updates"""
         curr_system_message = self.messages[0]  # this is the system + memory bank, not just the system prompt
-
->>>>>>> 9417b116
+        
         # If the memory didn't update, we probably don't want to update the timestamp inside
         # For example, if we're doing a system prompt swap, this should probably be False
         if update_timestamp:
