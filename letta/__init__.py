--- conflicted
+++ resolved
@@ -1,13 +1,9 @@
-<<<<<<< HEAD
 __version__ = "0.7.9"
-=======
-__version__ = "0.7.8"
->>>>>>> 20ecab29
 
 # import clients
 from letta.client.client import LocalClient, RESTClient, create_client
 
-# # imports for easier access
+# imports for easier access
 from letta.schemas.agent import AgentState
 from letta.schemas.block import Block
 from letta.schemas.embedding_config import EmbeddingConfig
