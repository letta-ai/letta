--- conflicted
+++ resolved
@@ -105,14 +105,10 @@
                      limit: int = None,
                      skip_first: int = None,
                      offline_memory_model: Optional[str] = None,
-<<<<<<< HEAD
-                     conversation_model: Optional[str] = None) -> None:
-=======
                      conversation_model: Optional[str] = None,
                      max_memory_rethinks: int = 4,
                      num_offline_agents: int = 1,
                      ) -> None:
->>>>>>> 6a5914e3
     
     if offline_memory_model is None:
         offline_openai_config = OPENAI_CONFIG
@@ -237,47 +233,10 @@
                         metadata=metadata
                     )
 
-<<<<<<< HEAD
-                new_memory = Block(name="rethink_memory_block", label="rethink_memory_block", value="[empty]", limit=5000)
-                conversation_memory = BasicBlockMemory(
-                    blocks=[conversation_persona_block, conversation_human_block, new_memory]
-                )
-                offline_memory = BasicBlockMemory(blocks=[offline_persona_block, offline_human_block, new_memory])
-
-                send_message = client.server.tool_manager.get_tool_by_name(tool_name="send_message", actor=client.user)
-                conversation_agent = client.create_agent(
-                    name="conversation_agent",
-                    agent_type=AgentType.memgpt_agent,
-                    system=get_system_text(system_block_filename),
-                    llm_config=conversation_openai_config,
-                    embedding_config=EmbeddingConfig.default_config("text-embedding-ada-002"),
-                    # tools=["send_message", trigger_rethink_memory_tool.name],
-                    tools=["send_message"],
-                    # tool_ids=[send_message.id],
-                    memory=conversation_memory,
-                    include_base_tools=False,
-                    initial_message_sequence=[],
-                )
-
-                offline_memory_agent = client.create_agent(
-                    name="offline_memory_agent",
-                    agent_type=AgentType.offline_memory_agent,
-                    system=get_system_text(offline_system_block_filename),
-                    memory=offline_memory,
-                    llm_config=offline_openai_config,
-                    embedding_config=EmbeddingConfig.default_config("text-embedding-ada-002"),
-                    tools = ["rethink_memory", "finish_rethinking_memory"],
-                    # tool_ids=[rethink_memory_tool.id, finish_rethinking_memory_tool.id],
-                    tool_rules=[TerminalToolRule(tool_name=finish_rethinking_memory_tool.name)],
-                    include_base_tools=False,
-                    initial_message_sequence=[],
-                )
-=======
                     conversation_agents.append(conversation_agent)
                     offline_memory_agents.append(offline_memory_agent)
 
                 # import ipdb; ipdb.set_trace()
->>>>>>> 6a5914e3
 
                 offline_responses = []
                 '''
@@ -292,15 +251,7 @@
                 context = ". ".join(sentences[:-1]).strip()+'.'
                 question = sentences[-1]+('.' if ends_with_period else '')
 
-<<<<<<< HEAD
-                # context = ". ".join(example["question"].split(".")[:-1])
-                # question = example["question"].split(".")[-1]
-                sentences = list(map(lambda x: x.strip(), filter(lambda x: x.strip() != '', example["question"].split("."))))
-                ends_with_period = example["question"].split(".")[-1].strip() == ''
-                context = ". ".join(sentences[:-1]).strip()+'.'
-                question = sentences[-1]+('.' if ends_with_period else '')
-=======
->>>>>>> 6a5914e3
+
                 print(context)
                 print(question)
 
@@ -316,17 +267,7 @@
                     final_response = client.user_message(message=example["question"], agent_id=conversation_agent.id)
                     final_responses.append(final_response)
 
-<<<<<<< HEAD
-                offline_memory_agent = client.get_agent(agent_id=offline_memory_agent.id)
-                # offline_messages =client.get_in_context_messages(offline_memory_agent.id)
-                '''
-                for offline_message in offline_messages:
-                    offline_message.updated_at = offline_message.updated_at.isoformat()
-                '''
-                
-                # import ipdb; ipdb.set_trace()
-=======
->>>>>>> 6a5914e3
+
                 writer.write(
                     {
                         "question": example["question"],
@@ -369,12 +310,9 @@
     parser.add_argument("--skip_first", default=0, required=False, type=int)
     parser.add_argument("--offline_memory_model", default="gpt-4o-mini", required=False)
     parser.add_argument("--conversation_model", default="gpt-4o-mini", required=False)
-<<<<<<< HEAD
-=======
     parser.add_argument("--max_memory_rethinks", default=None, required=False, type=int) 
     parser.add_argument("--num_offline_agents", default=1, required=False, type=int) 
 
->>>>>>> 6a5914e3
     args = parser.parse_args()
 
     run_memory_edits(args.input_file,
@@ -388,10 +326,6 @@
                      args.limit,
                      args.skip_first,
                      args.offline_memory_model,
-<<<<<<< HEAD
-                     args.conversation_model)
-=======
                      args.conversation_model,
                      args.max_memory_rethinks,
-                     args.num_offline_agents)
->>>>>>> 6a5914e3
+                     args.num_offline_agents)