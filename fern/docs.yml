--- conflicted
+++ resolved
@@ -14,17 +14,8 @@
     slug: documentation
   ref:
     display-name: API Reference
-<<<<<<< HEAD
     icon: fa-solid rectangle-terminal
-    slug: api-reference
-=======
-    icon: regular rectangle-terminal
     skip-slug: true
-  python: 
-    display-name: Python SDK
-    icon: brands python
-    slug: python-reference
->>>>>>> 4869693d
 
 navigation:
   - tab: home
