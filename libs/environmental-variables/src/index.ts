// @ts-expect-error - we know that parsedData is valid
import { createEnv } from '@t3-oss/env-nextjs';
import { z } from 'zod';
import { config } from 'dotenv';
import { resolve } from 'path';

config({ path: resolve(__dirname, '.env') });

/* eslint-disable @typescript-eslint/naming-convention */
export const environment = createEnv({
  server: {
    GOOGLE_CLIENT_ID: z.string().optional(),
    GOOGLE_CLIENT_SECRET: z.string().optional(),
    GOOGLE_REDIRECT_URI: z.string().optional(),
    REDIS_HOST: z.string().optional(),
    REDIS_PORT: z.string().optional(),
    REDIS_PASSWORD: z.string().optional(),
    LETTA_AGENTS_ENDPOINT: z.string().optional(),
    MIXPANEL_TOKEN: z.string().optional(),
    LAUNCH_DARKLY_SDK_KEY: z.string().optional(),
    HUBSPOT_API_KEY: z.string().optional(),
    COMPOSIO_API_KEY: z.string().optional(),
    AUTH_GITHUB_CLIENT_ID: z.string().optional(),
    AUTH_GITHUB_CLIENT_SECRET: z.string().optional(),
    AUTH_GITHUB_REDIRECT_URI: z.string().optional(),
  },
  client: {
    NEXT_PUBLIC_CURRENT_HOST: z.string().optional(),
    NEXT_PUBLIC_MIXPANEL_TOKEN: z.string().optional(),
  },
  runtimeEnv: {
    GOOGLE_CLIENT_ID: process.env.GOOGLE_CLIENT_ID,
    GOOGLE_CLIENT_SECRET: process.env.GOOGLE_CLIENT_SECRET,
    GOOGLE_REDIRECT_URI: process.env.GOOGLE_REDIRECT_URI,
    REDIS_HOST: process.env.REDIS_HOST,
    REDIS_PORT: process.env.REDIS_PORT,
    REDIS_PASSWORD: process.env.REDIS_PASSWORD,
    LETTA_AGENTS_ENDPOINT: process.env.LETTA_AGENTS_ENDPOINT,
    NEXT_PUBLIC_CURRENT_HOST: process.env.NEXT_PUBLIC_CURRENT_HOST,
    MIXPANEL_TOKEN: process.env.MIXPANEL_TOKEN,
    NEXT_PUBLIC_MIXPANEL_TOKEN: process.env.NEXT_PUBLIC_MIXPANEL_TOKEN,
    LAUNCH_DARKLY_SDK_KEY: process.env.LAUNCH_DARKLY_SDK_KEY,
    HUBSPOT_API_KEY: process.env.HUBSPOT_API_KEY,
    COMPOSIO_API_KEY: process.env.COMPOSIO_API_KEY,
<<<<<<< HEAD
=======
    AUTH_GITHUB_CLIENT_ID: process.env.AUTH_GITHUB_CLIENT_ID,
    AUTH_GITHUB_CLIENT_SECRET: process.env.AUTH_GITHUB_CLIENT_SECRET,
    AUTH_GITHUB_REDIRECT_URI: process.env.AUTH_GITHUB_REDIRECT_URI,
>>>>>>> b20ae874
  },
});<|MERGE_RESOLUTION|>--- conflicted
+++ resolved
@@ -42,11 +42,8 @@
     LAUNCH_DARKLY_SDK_KEY: process.env.LAUNCH_DARKLY_SDK_KEY,
     HUBSPOT_API_KEY: process.env.HUBSPOT_API_KEY,
     COMPOSIO_API_KEY: process.env.COMPOSIO_API_KEY,
-<<<<<<< HEAD
-=======
     AUTH_GITHUB_CLIENT_ID: process.env.AUTH_GITHUB_CLIENT_ID,
     AUTH_GITHUB_CLIENT_SECRET: process.env.AUTH_GITHUB_CLIENT_SECRET,
     AUTH_GITHUB_REDIRECT_URI: process.env.AUTH_GITHUB_REDIRECT_URI,
->>>>>>> b20ae874
   },
 });