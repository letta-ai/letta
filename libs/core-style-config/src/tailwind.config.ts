import { createGlobPatternsForDependencies } from '@nx/react/tailwind';
import { join } from 'node:path';
import TailwindAnimate from 'tailwindcss-animate';

import type { Config } from 'tailwindcss';

export function buildConfig(appDir: string): Config {
  return {
    content: [
      join(
        appDir,
        '{src,pages,components,app}/**/*!(*.stories|*.spec).{ts,tsx,html}'
      ),
      ...createGlobPatternsForDependencies(appDir),
    ],
    theme: {
      screens: {
        sm: '640px',
        largerThanMobile: '640px',
        visibleSidebar: '840px',
      },
      extend: {
        zIndex: {
          rightAboveZero: '1',
          sidebarNavOverlay: '6',
          sidebarNav: '7',
          header: '8',
          dialog: '9',
          dropdown: '10',
          tooltip: '10',
          draggedItem: '11',
        },
        gap: {
          2: 'var(--default-gap)',
        },
        transitionProperty: {
          width: 'width',
        },
        height: {
          biHeight: 'var(--button-input-height)',
          'biHeight-sm': 'var(--button-input-height-sm)',
          'biHeight-lg': 'var(--button-input-height-lg)',
          panel: 'var(--panel-row-height)',
          header: 'var(--header-height)',
          'header-sm': 'var(--header-height-sm)',
        },
        minHeight: {
          header: 'var(--header-height)',
        },
        width: {
          biWidth: 'var(--button-input-height)',
          'biWidth-sm': 'var(--button-input-height-sm)',
          sidebar: 'var(--sidebar-width)',
        },
        maxWidth: {
          sidebar: 'var(--sidebar-width)',
        },
        minWidth: {
          sidebar: 'var(--sidebar-width)',
        },
        fontSize: {
          xxs: 'var(--font-size-xxs)',
          xs: 'var(--font-size-xs)',
          sm: 'var(--font-size-sm)',
          base: 'var(--font-size-base)',
          lg: 'var(--font-size-lg)',
          xl: 'var(--font-size-xl)',
        },
        colors: {
          border: 'hsl(var(--border))',
          input: 'hsl(var(--input))',
          ring: 'hsl(var(--ring))',
<<<<<<< HEAD
          steel: 'hsl(var(--steel))',
=======
          text: {
            DEFAULT: 'hsl(var(--text-primary))',
            secondary: 'hsl(var(--text-secondary))',
          },
>>>>>>> 4945ff07
          'background-violet': {
            DEFAULT: 'hsl(var(--background-violet))',
            content: 'hsl(var(--background-violet-content))',
          },
          'background-success': {
            DEFAULT: 'hsl(var(--background-success))',
            content: 'hsl(var(--background-success-content))',
          },
          background: {
            hover: 'hsl(var(--background-hover))',
            DEFAULT: 'hsl(var(--background))',
          },
          'primary-light': {
            DEFAULT: 'hsl(var(--primary-light))',
            content: 'hsl(var(--primary-light-content))',
          },
          'background-grey': {
            DEFAULT: 'hsl(var(--background-grey))',
            content: 'hsl(var(--background-grey-content))',
            hover: 'hsl(var(--background-grey-hover))',
          },
          'background-grey2': {
            DEFAULT: 'hsl(var(--background-grey2))',
            content: 'hsl(var(--background-grey2-content))',
          },
          'background-black': {
            DEFAULT: 'hsl(var(--background-black))',
            content: 'hsl(var(--background-black-content))',
            hover: 'hsl(var(--background-black-hover))',
          },
          'background-destructive': {
            DEFAULT: 'hsl(var(--background-destructive))',
            content: 'hsl(var(--background-destructive-content))',
          },
          content: 'hsl(var(--content))',
          ['on-transparent']: 'hsl(var(--on-transparent))',
          'primary-alt': {
            DEFAULT: 'hsl(var(--primary-alt))',
            content: 'hsl(var(--primary-alt-content))',
            hover: 'hsl(var(--primary-alt-hover))',
          },
          primary: {
            DEFAULT: 'hsl(var(--primary))',
            content: 'hsl(var(--primary-content))',
            hover: 'hsl(var(--primary-hover))',
          },
          secondary: {
            DEFAULT: 'hsl(var(--secondary))',
            hover: 'hsl(var(--secondary-hover))',
            content: 'hsl(var(--secondary-content))',
          },
          tertiary: {
            DEFAULT: 'hsl(var(--tertiary))',
            content: 'hsl(var(--tertiary-content))',
            active: 'hsl(var(--tertiary-active))',
            hover: 'hsl(var(--tertiary-hover))',
          },
          destructive: {
            DEFAULT: 'hsl(var(--destructive))',
            content: 'hsl(var(--destructive-content))',
          },
          positive: {
            DEFAULT: 'hsl(var(--positive))',
            content: 'hsl(var(--positive-content))',
          },
          muted: {
            DEFAULT: 'hsl(var(--muted))',
            content: 'hsl(var(--muted-content))',
          },
          accent: {
            DEFAULT: 'hsl(var(--accent))',
            content: 'hsl(var(--accent-content))',
          },
          warning: {
            DEFAULT: 'hsl(var(--warning))',
            content: 'hsl(var(--warning-content))',
          },
          'background-warning': {
            DEFAULT: 'hsl(var(--background-warning))',
            content: 'hsl(var(--background-warning-content))',
          },
          popover: {
            DEFAULT: 'hsl(var(--popover))',
            content: 'hsl(var(--popover-content))',
          },
          card: {
            DEFAULT: 'hsl(var(--card))',
            content: 'hsl(var(--card-content))',
          },
        },
        borderRadius: {
          DEFAULT: `var(--radius)`,
          sm: '3px',
        },
        keyframes: {
          'accordion-down': {
            from: { height: '0' },
            to: { height: 'var(--radix-accordion-content-height)' },
          },
          'accordion-up': {
            from: { height: 'var(--radix-accordion-content-height)' },
            to: { height: '0' },
          },
          progress: {
            '0%': { transform: 'translateX(0) scaleX(0)' },
            '40%': { transform: 'translateX(0) scaleX(0.4)' },
            '100%': { transform: 'translateX(100%) scaleX(0.5)' },
          },
        },
        animation: {
          'accordion-down': 'accordion-down 0.2s ease-out',
          'accordion-up': 'accordion-up 0.2s ease-out',
          progress: 'progress 1s infinite linear',
        },
      },
    },
    darkMode: ['class', '[data-mode="dark"]'],
    plugins: [TailwindAnimate],
  };
}<|MERGE_RESOLUTION|>--- conflicted
+++ resolved
@@ -70,14 +70,11 @@
           border: 'hsl(var(--border))',
           input: 'hsl(var(--input))',
           ring: 'hsl(var(--ring))',
-<<<<<<< HEAD
           steel: 'hsl(var(--steel))',
-=======
           text: {
             DEFAULT: 'hsl(var(--text-primary))',
             secondary: 'hsl(var(--text-secondary))',
           },
->>>>>>> 4945ff07
           'background-violet': {
             DEFAULT: 'hsl(var(--background-violet))',
             content: 'hsl(var(--background-violet-content))',
