{
  "NotFoundPage": {
    "emptyMessage": "This is not the page you're looking for",
    "emptyAction": "Go home"
  },
  "dashboard-like/layout": {
    "nav": {
      "projects": "Projects",
      "apiKeys": "API Keys",
      "dataSources": "Data Sources",
      "admin": "Admin"
    },
    "header": {
      "Documentation": "Documentation"
    }
  },
  "settings/layout": {
    "profile": "Profile"
  },
  "settings/profile/page": {
    "title": "Profile Settings",
    "form": {
      "nameInput": {
        "label": "Name"
      },
      "emailInput": {
        "label": "Email"
      },
      "submitButton": "Update profile"
    }
  },
  "projects/page": {
    "createProjectDialog": {
      "title": "Create a new project",
      "nameInput": {
        "label": "Project Name"
      },
      "createButton": "Create Project",
      "triggerButton": "Create Project"
    },
    "projectsList": {
      "loadingMessage": "Loading projects...",
      "noProjects": "You have no projects, create one below",
      "noSearchResults": "We couldn't find any projects matching your search",
      "projectItem": {
        "agents": "Agents",
        "totalMessages": "Total Messages",
        "viewButton": "View Project"
      }
    },
    "searchInput": {
      "placeholder": "Search projects"
    }
  },
  "projects/(projectSlug)/page": {
    "title": "Project Home",
    "agentTemplatesList": {
      "emptyMessage": "You have templates in this project",
      "createAgentTemplate": "New Agent Template"
    },
    "agentTemplatesSection": {
      "title": "Recent Templates",
      "createAgentTemplate": "New Agent Template"
    }
  },
  "projects/(projectSlug)/layout": {
    "nav": {
      "home": "Project Home",
      "templates": "Templates",
      "agents": "Agents",
      "settings": "Settings"
    }
  },
  "common/AgentTemplateCard": {
    "subtitle": "Last updated on {date}",
    "openInADE": "Open in ADE",
    "versions": "{count, plural, =0 {} other {View Versions (#)}}",
    "versionList": {
      "copyVersion": "Copy Version",
      "createdAt": "Created at {date}"
    }
  },
  "projects/(projectSlug)/templates/page": {
    "title": "Agent Templates",
    "searchInput": {
      "placeholder": "my-template-name-here",
      "label": "Search template by name"
    }
  },
  "ADE/AgentSimulator": {
    "sendingMessage": "Agent is thinking...",
    "setChatroomRenderMode": {
      "label": "Chatroom Render Mode",
      "options": {
        "debug": "Debug mode",
        "simple": "Simple mode"
      }
    }
  },
  "projects/(projectSlug)/templates/new/page": {
    "error": "An error occurred while creating the agent. Please try again or contact support.",
    "title": "Create an agent template",
    "description": "An agent template is used to define the structure of agents you deploy in your project. You can create an agent from scratch or reference a pre-existing agent template.",
    "backToProject": "Back to project",
    "createButton": "Create Template",
    "PreExistingTemplateDropdown": {
      "placeholder": "Select a pre-existing template",
      "label": "Create from existing template",
      "error": "An error occurred while fetching existing agent templates"
    },
    "nameInput": {
      "label": "Template Name",
      "placeholder": "my-agent-name"
    },
    "useDefaultAgentTemplate": {
      "label": "No Template",
      "description": "Start from scratch"
    },
    "usePreMadeAgentTemplates": {
      "customerSupport": {
        "label": "Customer Support",
        "description": "A template containing all you need to create personalized customer support agents for your customersagent"
      },
      "fantasyRoleplay": {
        "label": "Fantasy Roleplay",
        "description": "A template containing all you need to create personalized bots that recreate a fantasy roleplay experience"
      }
    },
    "FromLettaBadge": "From Letta"
  },
<<<<<<< HEAD
  "projects/(projectSlug)/agents/page": {
    "table": {
      "columns": {
        "id": "ID",
        "name": "Name",
        "lastActive": "Last Active"
      },
      "emptyMessage": "No agents deployed",
      "noResults": "No agents found",
      "deployAction": "Deploy Agent",
      "searching": "Searching agents...",
      "loading": "Loading agents..."
    },
    "anyAgent": "(Any Agent)",
    "searchDropdown": {
      "label": "from the deployed agent template:",
      "placeholder": "Deployed Agent Template"
    },
    "search": {
      "placeholder": "Search agents by name",
      "label": "agent-name"
    },
    "latestMessages": "Latest Messages",
    "openInADE": "Open in ADE",
    "agentId": "Agent ID",
    "close": "Close"
=======
  "ComponentLibrary/InlineCode": {
    "copyButton": "Copy Code"
>>>>>>> c41127bd
  }
}<|MERGE_RESOLUTION|>--- conflicted
+++ resolved
@@ -128,7 +128,6 @@
     },
     "FromLettaBadge": "From Letta"
   },
-<<<<<<< HEAD
   "projects/(projectSlug)/agents/page": {
     "table": {
       "columns": {
@@ -155,9 +154,8 @@
     "openInADE": "Open in ADE",
     "agentId": "Agent ID",
     "close": "Close"
-=======
+  },
   "ComponentLibrary/InlineCode": {
     "copyButton": "Copy Code"
->>>>>>> c41127bd
   }
 }