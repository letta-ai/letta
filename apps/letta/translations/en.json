--- conflicted
+++ resolved
@@ -106,7 +106,6 @@
       }
     }
   },
-<<<<<<< HEAD
   "ADE/ADESidebar": {
     "nav": {
       "model": "Model",
@@ -125,7 +124,7 @@
   },
   "ADE/EditMemoryBlockPanel": {
     "title": "Edit {blockName}"
-=======
+  },
   "projects/(projectSlug)/templates/new/page": {
     "error": "An error occurred while creating the agent. Please try again or contact support.",
     "title": "Create an agent template",
@@ -267,6 +266,5 @@
     },
     "emptyMessage": "You haven't versioned this template yet. Click the button above to create a version of your agent template.",
     "loadMoreVersions": "Load more versions"
->>>>>>> 9606d34b
   }
 }