{
  "NotFoundPage": {
    "emptyMessage": "This is not the page you're looking for",
    "emptyAction": "Go home"
  },
  "WelcomeOverlay": {
    "welcomeMessage": "Welcome to Letta",
    "question": "Thank you for trying us out, we have a few questions to help us understand your needs better.",
    "useCases": {
      "label": "What use-cases are you building agents for?",
      "options": {
        "customerService": "Customer service",
        "personalAssistant": "Personal assistant",
        "entertainment": "Entertainment",
        "chatbots": "Chatbots",
        "taskOrchestration": "Task orchestration",
        "experimentation": "Experimentation"
      }
    },
    "reasons": {
      "label": "What makes you interested in Letta?",
      "options": {
        "restAPI": "Agents as a REST API",
        "memory": "Memory",
        "toolExecution": "Tool execution",
        "userPersonalization": "User personalization",
        "openModelSupport": "Open model support",
        "chainOfThoughtReasoning": "Chain of thought reasoning",
        "deployingAgentsAtScale": "Deploying agents at scale"
      }
    },
    "emailConsent": {
      "label": "Sign up for emails for major releases and updates"
    },
    "skip": "Skip",
    "submit": "Start using Letta"
  },
  "components/DashboardLikeLayout/DashboardNavigation": {
    "back": "Back",
    "nav": {
      "projects": "Projects",
      "apiKeys": "API keys",
      "dataSources": "Data sources",
      "admin": "Admin",
      "localDev": "Self-hosted",
      "settings": "Settings"
    },
    "rootTitle": "Dashboard",
    "secondaryNav": {
      "settings": "Settings",
      "signOut": "Sign out",
      "organization": "Organization",
      "switchOrganizations": "Switch organizations"
    },
    "header": {
      "Documentation": "Docs"
    },
    "ReportAnIssueForm": {
      "yourMessage": "Your message",
      "submit": "Submit report",
      "submitted": "Your issue has been submitted, we will get back to you as soon as possible."
    },
    "DashboardHeaderNavigation": {
      "documentation": "Docs",
      "apiReference": "API reference",
      "support": "Support",
      "supportPopover": {
        "bugReport": {
          "title": "Report an issue",
          "description": "Fill out the form below:"
        },
        "discord": {
          "title": "Get support via Discord",
          "description": "Join our Discord server to get help from the community and Letta devs:",
          "joinUs": "Join us on Discord"
        }
      }
    }
  },
  "settings/account/page": {
    "title": "Account settings",
    "DeleteAccountSection": {
      "title": "Delete account",
      "description": "Deleting your account is permanent and cannot be undone. This will delete any organizations you are the sole member of. Those organizations will have all their projects, agents, data sources, and other data deleted as well."
    },
    "DeleteAccountDialog": {
      "title": "Delete account",
      "trigger": "Delete account",
      "confirm": "Delete account",
      "error": "There was an error deleting your account, please try again or contact support.",
      "description": "Are you sure you want to delete your account? This is permanent and cannot be undone. If you are the sole member of any organizations, they will be deleted as well.",
      "confirmCheckbox": {
        "label": "I understand the consequences of deleting this account",
        "error": "You must confirm that you understand the consequences of deleting your account"
      }
    }
  },
  "component-library/Debugger": {
    "invalidJSON": "Invalid JSON",
    "run": "Run",
    "success": "Succeeded",
    "error": "Failed to execute",
    "output": "Output",
    "inputPlaceholder": ""
  },
  "organization/environment-variables": {
    "title": "Environment variables",
    "description": "Manage environment variables for your organization. All environment variables are scoped to the organization and are available to all agents in the organization via tools. Keys cannot be read after being set.",
    "environmentVariablesColumns": {
      "key": "Key",
      "lastUpdated": "Last Updated",
      "actions": "Actions"
    },
    "ManagedEnvironmentIndicator": {
      "label": "Managed",
      "integrations": {
        "composio": "This environment variable is tied to the Composeio integration, for more information click this badge"
      }
    },
    "errorMessage": "There was an error loading environment variables, please try again or contact support.",
    "loadingMessage": "Loading environment variables...",
    "DeleteEnvironmentVariableDialog": {
      "title": "Delete environment variable",
      "trigger": "Delete environment variable",
      "confirm": "Delete",
      "cancel": "Cancel",
      "error": "There was an error deleting the environment variable, please try again or contact support.",
      "description": "Are you sure you want to delete the environment variable {key}? This is permanent and cannot be undone."
    },
    "UpdateEnvironmentVariableDialog": {
      "title": "Update environment variable",
      "trigger": "Update environment variable",
      "confirm": "Update",
      "cancel": "Cancel",
      "key": {
        "label": "Key",
        "placeholder": "MY_ENV_VAR",
        "error": "Keys must be alphanumeric and underscores only"
      },
      "value": {
        "label": "Value",
        "placeholder": "my-value"
      },
      "updateButton": "Update environment variable",
      "error": "There was an error updating the environment variable, please try again or contact support."
    },
    "CreateEnvironmentVariableDialog": {
      "title": "Create environment variable",
      "trigger": "Create variable",
      "confirm": "Create",
      "cancel": "Cancel",
      "key": {
        "label": "Key",
        "placeholder": "MY_ENV_VAR",
        "error": "Keys must be alphanumeric and underscores only"
      },
      "value": {
        "label": "Value",
        "placeholder": "my-value"
      },
      "createButton": "Create environment variable",
      "errors": {
        "default": "There was an error creating the environment variable, please try again or contact support.",
        "keyAlreadyExists": "A key with this name already exists, please choose another or update the existing one"
      }
    }
  },
  "organization/integrations/composio": {
    "DisconnectIntegrationDialog": {
      "title": "Remove Composeio integration",
      "description": "Are you sure you want to remove the Composeio integration? This will remove your API key from our system, but it will not remove any tools you have added to your agents, this may break some agent's ability to function properly.",
      "trigger": "Remove integration",
      "confirm": "Remove integration",
      "error": "There was an error removing the Composeio integration, please try again or contact support."
    },
    "SetApiKeyDialog": {
      "alert": "This will overwrite your current API key, which could break some agent's ability to use Composio tools. Are you sure you want to continue?",
      "label": "API key",
      "title": "Set API key",
      "trigger": "Set API key",
      "confirm": "Set API key",
      "error": "There was an error setting the API key, please try again or contact support."
    },
    "usage": {
      "description": "To use composio in your agents, visit any agent template, press the + icon in the tools section, and you will see all available Composio tools in the tool explorer"
    },
    "configuration": {
      "description": "Composio requires an API key to add tools to your agents. You can configure your API key below",
      "create": "To create an API key, <link>visit this page</link>.",
      "noApiKey": "No API key set",
      "hidden": "You cannot see the api key once set",
      "apiKey": {
        "label": "API key",
        "update": "Set API key"
      }
    },
    "title": "composeio",
    "description": "Composeio allows your team to connect your agents to external services and APIs without writing any code. You can use ComposeIO to create custom integrations, automate workflows, and more."
  },
  "organization/integrations/IntegrationPageLayout": {
    "return": "All integrations",
    "visitWebsite": "Visit website",
    "configuration": "Configuration",
    "usage": "Usage",
    "about": "About",
    "disconnect": {
      "title": "Remove integration",
      "description": "Are you sure you want to remove this integration? This will remove all configuration and usage data for this integration."
    }
  },
  "organization/integrations": {
    "title": "Integrations",
    "description": "Connect and manage integrations for your organization",
    "integrations": {
      "composio": {
        "title": "Composeio",
        "description": "Composeio allows your team to connect your agents to external services and APIs without writing any code. You can use ComposeIO to create custom integrations, automate workflows, and more."
      }
    },
    "IntegrationItem": {
      "setup": "Setup",
      "configure": "Configure"
    }
  },
  "settings/layout": {
    "personal": "Personal",
    "profile": "Profile",
    "account": "Account",
    "organization": {
      "general": "General",
      "members": "Members",
      "root": "Organization",
      "billing": "Usage and billing",
      "integrations": "Integrations",
      "environmentVariables": "Environment variables"
    }
  },
  "data-sources/page": {
    "CreateDataSourceDialog": {
      "title": "Create a new data source",
      "trigger": "Create data source",
      "name": {
        "label": "Data source name",
        "placeholder": "my-data-source-name"
      },
      "embeddingModel": {
        "label": "Embedding model"
      },
      "descriptionInput": {
        "label": "Description",
        "placeholder": "my-data-source-description"
      },
      "createButton": "Create data source"
    }
  },
  "create-organization": {
    "error": "There was an error creating the organization, please try again or contact support.",
    "title": "Create a new Organization",
    "name": {
      "label": "Organization Name",
      "placeholder": "my-organization-name"
    },
    "submit": "Create Organization"
  },
  "project/[projectId]/settings": {
    "title": "Project settings",
    "EditProjectSettings": {
      "name": {
        "label": "Project name"
      },
      "slug": {
        "label": "Project slug",
        "placeholder": "my-project-slug"
      },
      "errors": {
        "atLeastOneFieldRequired": "At least one field is required",
        "default": "There was an error updating project settings, please try again or contact support.",
        "slug": "Slugs can only contain lowercase letters, numbers, underscores, and hyphens",
        "slugAlreadyTaken": "This slug is already taken by an existing or recently deleted project, please choose another"
      }
    }
  },
  "select-organization": {
    "title": "Select an Organization",
    "loading": "Loading organizations...",
    "error": "There was an error loading organizations, please try again or contact support.",
    "empty": "You are not in any organizations, create one below.",
    "OrganizationRow": {
      "select": "Select"
    },
    "errorSelectingOrganization": "There was an error selecting the organization, please reload this page or contact support.",
    "selectingOrganization": "Switching organizations...",
    "createNewOrganization": "Create a new organization",
    "missingOrg": "If you do not see your organization, you may have not been invited yet. Please contact your organization's administrator."
  },
  "organization/billing": {
    "title": "Usage and billing",
    "description": "You are currently using a managed enterprise plan. If you have any questions or need help, please contact support."
  },
  "organization/settings": {
    "title": "Organization settings",
    "EditOrganizationSettings": {
      "name": {
        "label": "Organization name"
      },
      "error": "There was an error updating organization settings, please try again or contact support."
    },
    "DeleteOrganizationSettings": {
      "title": "Delete organization",
      "description": "Deleting an organization is permanent and cannot be undone. Please contact us to delete your organization.",
      "dialog": {
        "error": "There was an error deleting the organization, please try again or contact support.",
        "title": "Are you sure you want to delete this organization?",
        "confirm": "Delete organization",
        "trigger": "Delete organization",
        "description": "This is permanent and cannot be undone. This will not remove any projects or agents they have created.",
        "confirmName": {
          "label": "Type the name of the organization to confirm",
          "placeholder": "my-organization-name"
        },
        "confirmCheckbox": "I understand the consequences of deleting this organization"
      }
    }
  },
  "organization/layout": {
    "members": "Members",
    "settings": "Settings"
  },
  "organization/members": {
    "DisInviteMemberButton": {
      "dismiss": "Dismiss invitation"
    },
    "InvitedMembersDialog": {
      "title": "Invited members",
      "trigger": "View invited members",
      "table": {
        "error": "There was an error loading invited members, please try again or contact support.",
        "empty": "No invited members"
      },
      "searchInput": {
        "label": "Search invited members",
        "placeholder": "Search invited members"
      }
    },
    "InviteMemberDialog": {
      "200success": "User has been added to the organization, you may need to refresh the page to see the changes",
      "201success": "User has been invited to the organization",
      "email": {
        "label": "Email",
        "placeholder": "my@email.com"
      },
      "error": {
        "userAlreadyInvited": "This user has already been invited to the organization",
        "userAlreadyInOrganization": "This user is already in your organization",
        "default": "There was an error inviting this user, please try again or contact support"
      },
      "trigger": "Invite member",
      "confirm": "Invite",
      "title": "Invite member",
      "description": "Invite a new member to your organization. Once invited, they can sign in via Google and will have access to all projects and agents in the organization. If they already have an account with us, they will automatically get added to your organization."
    },
    "title": "Organization members",
    "table": {
      "columns": {
        "name": "Name",
        "email": "Email",
        "actions": "Actions"
      },
      "error": "There was an error loading organization members, please try again or contact support.",
      "emptyError": "There should always be at least one member in the organization (you), please contact support.",
      "loading": "Loading members..."
    },
    "DeleteMemberDialog": {
      "error": "There was an error removing this member, please try again or contact support.",
      "title": "Remove member",
      "trigger": "Remove member",
      "description": "Are you sure you want to remove {name} ({email}) from this organization? This will not remove any projects or agents they have created."
    }
  },
  "component-library/FunctionCall": {
    "isExecuting": "Executing",
    "error": "Error",
    "success": "Success",
    "request": "Request",
    "response": "Response"
  },
  "settings/profile/page": {
    "title": "Profile settings",
    "form": {
      "nameInput": {
        "label": "Name"
      },
      "emailInput": {
        "label": "Email"
      },
      "submitButton": "Update profile"
    }
  },
  "ADE/ContextEditorPanel": {
    "infoTooltip": "Current status of the LLM context window (Letta will automatically compress on overflow)",
    "title": "Context Window",
    "mobileTitle": "Context Window",
    "ContextWindowPreview": {
      "usage": "{used}/{total} TOKENS",
      "systemPrompt": "System instructions",
      "toolPrompt": "Tools descriptions",
      "memoryBlocks": "Core memory",
      "externalSummaryLength": "External summary",
      "totalOverage": "Total Overage",
      "remaining": "Remaining",
      "messagesTokens": "Messages",
      "summaryMemory": "Recursive Memory",
      "recallMemory": "Recall Memory",
      "archivalMemory": "Archival Memory"
    }
  },
  "components/LocaleSelector": {
    "changeLocale": "Change language",
    "options": {
      "en": "English",
      "fr": "Français"
    }
  },
  "components/ProjectSelector": {
    "selectAProject": "Select a Project",
    "noProject": "No project",
    "seeMore": "See all projects",
    "projects": "Projects",
    "search": {
      "placeholder": "Search projects",
      "label": "Search projects"
    }
  },
  "projects/page": {
    "title": "Projects",
    "createProjectDialog": {
      "title": "Create a new project",
      "nameInput": {
        "label": "Project name"
      },
      "createButton": "Create project",
      "triggerButton": "Create project"
    },
    "projectsList": {
      "loadingMessage": "Loading projects...",
      "noProjects": "You have no projects, create one below",
      "noSearchResults": "We couldn't find any projects matching your search",
      "projectItem": {
        "lastUpdatedAt": "Updated at {date}",
        "agents": "Agents",
        "totalMessages": "Total Messages",
        "viewButton": "View Project",
        "noLastUpdatedAt": "Local"
      }
    },
    "searchInput": {
      "placeholder": "Search projects"
    }
  },
  "projects/(projectSlug)/page": {
    "title": "Project dashboard",
    "agentTemplatesList": {
      "emptyMessage": "You have templates in this project",
      "createAgentTemplate": "New agent template"
    },
    "agentTemplatesSection": {
      "title": "Recent templates",
      "createAgentTemplate": "New agent template"
    }
  },
  "projects/(projectSlug)/layout": {
    "nav": {
      "return": "View all projects",
      "home": "Dashboard",
      "templates": "Templates",
      "agents": "Agents",
      "settings": "Settings"
    }
  },
  "components/AgentTemplateCard": {
    "subtitle": "Last updated on {date}",
    "openInADE": "Open",
    "versions": "{count, plural, =0 {} other {View Versions (#)}}",
    "versionList": {
      "copyVersion": "Copy Version",
      "createdAt": "Created at {date}"
    }
  },
  "projects/(projectSlug)/templates/page": {
    "title": "Agent templates",
    "searchInput": {
      "placeholder": "my-template-name-here",
      "label": "Search template by name"
    },
    "noTemplatesFound": "No templates found that match your search",
    "noTemplates": "You have no templates in this project, create one below",
    "createTemplate": "New template"
  },
  "ADE/DeployedAgentsPanel": {
    "title": "Deployed Agents",
    "deployAgent": {
      "title": "Deploy Agent Instruction",
      "trigger": "Deploy Agent"
    },
    "table": {
      "columns": {
        "name": "Name",
        "version": "Version"
      },
      "searching": "Searching agents...",
      "loading": "Loading agents...",
      "noResults": "No agents found",
      "emptyMessage": "No agents deployed.",
      "openInAde": "Open in ADE"
    }
  },
  "ADE/EditDataSourcesPanel": {
    "mobileTitle": "Sources",
    "infoTooltip": "External files loaded into the agent’s archival memory for RAG",
    "AttachDataSourceView": {
      "notCompatible": {
        "title": "Not Compatible",
        "details": "This data source's embedding model is not compatible with your current model."
      },
      "emptyMessage": "You have not created any data sources yet",
      "emptySearchMessage": "No data sources found",
      "emptyAction": "Create a new data source",
      "attach": "Attach",
      "attached": "Attached",
      "searchInput": {
        "placeholder": "Search data sources",
        "label": "Search data sources"
      }
    },
    "DeleteFileDialog": {
      "title": "Delete {fileName}",
      "areYouSure": "Are you sure you want to delete {fileName}?",
      "trigger": "Delete File",
      "confirm": "Delete",
      "error": "There was an error deleting this file, please try again or contact support."
    },
    "DetachDataSourceConfirmDialog": {
      "title": "Detach {sourceName}",
      "areYouSure": "Are you sure you want to detach {sourceName}?",
      "trigger": "Detach Data Source",
      "confirm": "Detach",
      "error": "There was an error detaching this data source, please try again or contact support."
    },
    "RenameDataSourceDialog": {
      "title": "Rename source",
      "trigger": "Rename source",
      "confirm": "Rename",
      "error": "There was an error renaming this data source, please try again or contact support.",
      "name": {
        "label": "Source Name",
        "placeholder": "my-source-name"
      }
    },
    "DeleteDataSourceDialog": {
      "title": "Delete source",
      "trigger": "Delete source",
      "confirm": "Delete",
      "error": "There was an error deleting this source, please try again or contact support.",
      "description": "Be aware you are deleting this source from all agents, not detaching it. If you want to detach it, click the detach button instead.",
      "confirmName": {
        "label": "Type the name of the source to confirm",
        "placeholder": "my-data-source-name",
        "error": "The name you entered does not match the source name"
      }
    },
    "EditDataSourcesContent": {
      "notCompatible": {
        "details": "This data source's embedding config does not match the agent config, this may lead to the agent not remembering data properly",
        "title": "Not Compatible"
      },
      "processing": "This data source is being processed, please wait...",
      "delete": "Delete file",
      "addFile": "Add file",
      "uploadFile": "Upload file",
      "detachSource": "Detach source",
      "fileProcessing": "File is being processed"
    },
    "FileUploadDialog": {
      "title": "Upload a file",
      "confirm": "Upload"
    },
    "title": "Sources ({count})",
    "errorDetaching": "There was an error detaching this data source, please try again or contact support.",
    "editName": {
      "label": "Data source name",
      "placeholder": "my-data-source-name"
    },
    "edit": "Edit",
    "detach": "Detach Data Source",
    "loading": "Loading data sources...",
    "error": "There was an error loading data sources, please try again or contact support.",
    "noDataSources": "You have no data sources attached to this agent yet. Click the button in the top right to attach a data source.",
    "CreateDataSourceDialog": {
      "titles": "Add New Data Source",
      "trigger": "Create source",
      "goBack": "Go back",
      "error": "There was an error creating the data source, please try again or contact support.",
      "creatingDataSource": "Creating data source...",
      "title": "Create a new data source",
      "options": {
        "createANewDataSource": {
          "title": "Create a new data source",
          "description": "Create a new data source to use in your agent and other projects."
        },
        "attachAnExistingDataSource": {
          "title": "Attach an existing data source",
          "description": "Attach an existing data source that you have already created."
        }
      }
    }
  },
  "ADE/AgentSettingsPanel": {
    "mobileTitle": "{baseName}",
    "SystemPromptEditor": {
      "characterCount": "{count} CHARS",
      "updatedAt": "Last updated on {date}",
      "tooltip": "Configures the behavior of the agent, and placed in the context window",
      "label": "System instructions",
      "error": "There was an error while updating the system prompt, please try again or contact support.",
      "expand": "Show full system prompt editor",
      "dialog": {
        "title": "Update System Prompt",
        "label": "System Prompt",
        "info": "The system instructions are not editable by the agent itself (unlike core memory).",
        "characterCount": "{count} characters"
      }
    },
    "embeddingInput": {
      "label": "Embedding model"
    },
    "agentName": {
      "label": "{baseName} name",
      "edit": "Edit {baseName} name"
    },
    "copyAgentId": "Copy {baseName} ID",
    "title": "{baseName} Settings",
    "modelInput": {
      "tooltip": "The LLM backend for the {baseName}",
      "recommended": "Recommended models",
      "others": "All available models",
      "label": "Model"
    },
    "updateModel": "Update",
    "lastUpdatedAt": "Last updated on {date}",
    "error": "There was an error while updating the model, please try again or contact support."
  },
  "components/Messages": {
    "hiddenUserMessage": "Internal user message",
    "noParsableMessages": "There are no messages available in this view, usually this is caused by a lack of triggered send_message actions in your agent, check the debug more to verify."
  },
  "components/ThemeSelector": {
    "label": "Choose Theme",
    "options": {
      "light": "Light",
      "dark": "Dark"
    }
  },
  "ADE/AgentSimulator": {
    "role": {
      "user": "User",
      "system": "System"
    },
    "FlushSimulationSessionDialog": {
      "title": "Flush Simulation",
      "description": "Are you sure you want to flush the simulation? This will reset the simulated agent's memory and state.",
      "confirm": "Flush",
      "success": "Simulation has been flushed",
      "error": "There was an error flushing the simulation, please try again or contact support."
    },
    "AgentSimulatorOptionsMenu": {
      "trigger": "Options",
      "options": {
        "flushSimulation": "Flush simulation",
        "printDebug": {
          "title": "Print simulated agent details",
          "notReady": "Simulated agent has not loaded yet, please try again soon",
          "success": "Simulated agent details have been printed to the console"
        }
      }
    },
    "localAgent": "This feature is only available on Letta Cloud",
    "refreshError": "There was an error refreshing the agent simulator, please refresh the page or contact support.",
    "sendingMessage": "Agent is thinking...",
    "setChatroomRenderMode": {
      "label": "Chatroom Render Mode",
      "options": {
        "debug": "Debug mode",
        "interactive": "Interactive mode",
        "simple": "Simple mode"
      }
    },
    "DialogSessionSheet": {
      "updating": "Updating variables...",
      "placeholder": "Variable Value",
      "save": "Update Variables",
      "label": "Variable Name",
      "editLabel": "Edit {variableName}",
      "noVariablesDefined": "You have no variables set yet, to define a variable, write a alphanumeric name wrapped in handlebars in Memory Blocks, e.g. {variableName}"
    },
    "showVariables": "Variables",
    "hideVariables": "Hide variables",
    "updateVariables": "Update variables"
  },
  "ADE/ADESidebar": {
    "nav": {
      "model": "Model",
      "config": "Config",
      "memoryBlocks": "Memory Blocks",
      "dataSources": {
        "new": "New data source",
        "main": "Data sources"
      },

      "tools": "Tools",
      "agentSimulator": "Simulator",
      "archivalMemories": "Archival Memories",
      "templateVersionManager": "Template Version Manager",
      "deployedAgents": "Deployed Agents",
      "distribute": "Distribute",
      "test": "Test",
      "configure": "Configure",
      "base": "Base"
    }
  },
  "ADE/ADEHeader": {
    "returnToProjectHome": "Return to project home",
    "returnToHome": "Return to home",
    "localProject": "Local Project"
  },
  "ADE/EditCoreMemoriesPanel": {
    "SimulatedMemory": {
      "error": "There was an error while reading the simulated memory block, please try again or contact support."
    },
    "toggleMemoryType": {
      "label": "Toggle Memory Type",
      "templated": {
        "label": "Template",
        "tooltip": "The template memory is the initial memory state for any new deployed agents that use this template"
      },
      "simulated": {
        "label": "Simulated",
        "tooltip": "The memory state of the simulated agent (reset when you flush the simulator)"
      }
    },
    "mobileTitle": "Core Memories",
    "EditMemoryForm": {
      "characterLimit": "{count}/{limit} CHARS"
    },
    "MemoryWarning": {
      "title": "You may need to update your system instructions",
      "message": "Adjusting the memory label may require you to update your system instructions to reflect the new memory label."
    },
    "CharacterCounter": {
      "count": "{count} CHARS"
    },
    "AdvancedMemoryEditorForm": {
      "error": "There was an error updating your memory, please try again or contact support",
      "label": {
        "label": "Label",
        "placeholder": "my-label",
        "error": "Labels must be alphanumeric and underscores only, and cannot start with a number"
      },
      "maxCharacters": {
        "label": "Character Limit",
        "placeholder": "100",
        "error": "Minimum value is 100"
      },
      "value": {
        "label": "Value",
        "placeholder": "my-value"
      },
      "update": "Update memory",
      "delete": {
        "title": "Delete Memory",
        "confirm": "Are you sure you want to delete this memory?"
      }
    },
    "AdvancedEditMemory": {
      "title": "Update Core Memories",
      "newMemory": "Add memory block"
    },
    "systemPrompt": "System Prompt",
    "EditSystemPrompt": {
      "title": "System Prompt",
      "label": "Edit System Prompt"
    },
    "expandContent": "Full Screen",
    "MemorySettingsDialog": {
      "trigger": "Settings",
      "name": {
        "label": "Memory Name",
        "placeholder": "my-memory-name"
      },
      "title": "{label} Settings"
    },
    "title": "Core Memory ({count})",
    "infoTooltip": "Editable, in-context memory of the agent that can be templated with variables",
    "content": "Content",
    "error": "There was an error while updating the memory block, please try again or contact support.",
    "lastUpdated": "Last updated on {date}",
    "updating": "Updating..."
  },
  "projects/(projectSlug)/templates/new/page": {
    "pageTitle": "new",
    "error": "An error occurred while creating the agent. Please try again or contact support.",
    "title": "Create an agent template",
    "description": "An agent template is used to define the structure of agents you deploy in your project. You can create an agent from scratch or reference a pre-existing agent template.",
    "backToProject": "Back to project",
    "createButton": "Create template",
    "PreExistingTemplateDropdown": {
      "placeholder": "Select a pre-existing template",
      "label": "Create from existing template",
      "error": "An error occurred while fetching existing agent templates"
    },
    "nameInput": {
      "label": "Template name",
      "placeholder": "my-agent-name"
    },
    "useDefaultAgentTemplate": {
      "label": "No Template",
      "description": "Start from scratch"
    },
    "usePreMadeAgentTemplates": {
      "customerSupport": {
        "label": "Customer Support",
        "description": "A template containing all you need to create personalized customer support agents for your customersagent"
      },
      "fantasyRoleplay": {
        "label": "Fantasy Roleplay",
        "description": "A template containing all you need to create personalized bots that recreate a fantasy roleplay experience"
      }
    },
    "FromLettaBadge": "From Letta"
  },
  "projects/(projectSlug)/agents/page": {
    "table": {
      "columns": {
        "id": "ID",
        "name": "Name",
        "lastActive": "Last Active"
      },
      "emptyMessage": "No agents deployed.",
      "noResults": "No agents found",
      "deployAction": "Deploy Agent",
      "searching": "Searching agents...",
      "loading": "Loading agents..."
    },
    "anyVersion": "(Any Version)",
    "searchDropdown": {
      "label": "from version:",
      "placeholder": "Template version"
    },
    "search": {
      "placeholder": "Search agents by name",
      "label": "agent-name"
    },
    "latestMessages": "Latest Messages",
    "openInADE": "Open in ADE",
    "agentId": "Agent ID",
    "close": "Close"
  },
  "ComponentLibrary/InlineCode": {
    "copyButton": "Copy Code"
  },
  "ComponentLibrary/FileTree": {
    "loading": "Loading..."
  },
  "ComponentLibrary/ADEInput": {
    "disabledTooltip": "This field cannot be edited"
  },
  "development-servers/components/UserIsNotConnectedComponent": {
    "notConnected": "You are not connected to a local server",
    "connecting": "Attempting to connect to your local server...",
    "start": "Enter the command below to start your local server"
  },
  "development-servers/layout": {
    "title": "Local Project",
    "nav": {
      "dashboard": "Dashboard",
      "agents": "Agents",
      "local": "Local server",
      "remote": "Remote",
      "create": "Add remote server"
    },
    "ServerStatusTitle": {
      "checking": "Checking server status...",
      "isHealthy": "Connected",
      "incompatible": "You are using a possibly incompatible version of the Letta server, please set your version to {version}",
      "isUnhealthy": "Not connected"
    },
    "settings": "Settings",
    "delete": "Delete",
    "DeleteDevelopmentServerDialog": {
      "error": "There was an error deleting the remote server, please try again or contact support.",
      "title": "Delete Remote Server Connection",
      "trigger": "Delete Remote Server Connection",
      "confirm": "Delete",
      "description": "Are you sure you want to delete this remote server connection? This will not delete any agents you have created."
    },
    "updateDetails": "Update configuration"
  },
  "development-servers/dashboard/page": {
    "versionCompatibilityBanner": {
      "title": "You are using a possibly incompatible version of the Letta server, please set your version to {version} for maximum compatibility",
      "description": "Configure your version by running the command below:"
    },
    "UpgradeBanner": {
      "title": "Deploy, monitor and scale your agents in seconds",
      "description": "Letta Cloud is the easiest way to scale with zero infrastructure.",
      "cta": "Get early access",
      "dismiss": "Close"
    },
    "description": "Manage and monitor your agents on self-hosted Letta servers",
    "title": "Self-Hosted Agents",
    "gettingStarted": {
<<<<<<< HEAD
      "title": "Quick actions",
=======
      "title": "Quick Actions",
      "description": "Get started with these quick actions",
>>>>>>> 5eaf522c
      "actions": {
        "cloudSignup": {
          "title": "Sign up for Letta Cloud",
          "details": "Deploy agents at scale with zero infrastructure. \nSign up for early access.",
          "cta": "Get early access"
        },
        "createAgent": {
          "title": "New Agent",
          "cta": "Create agent",
          "description": "Create an agent to deploy to your local server"
        },
        "viewAgents": {
          "title": "Local agents",
          "description": "View all of your agents on the local server",
          "cta": "View agents"
        }
      }
    }
  },
  "starter-kits": {
    "internetChatbot": {
      "title": "Internet chatbot",
      "description": "A general purpose chatbot designed to answer queries via the internet"
    },
    "characterRoleplay": {
      "title": "Character roleplay",
      "description": "Create an agent to roleplay as a character from a fantasy world"
    },
    "personalAssistant": {
      "title": "Personal assistant",
      "description": "Chat between a user and a personal assistant designed to enhance the user's productivity"
    },
    "scratch": {
      "title": "Start from scratch",
      "description": "Start with an empty agent with minimal default tools and a blank initial memory state"
    },
    "customerSupport": {
      "title": "Customer support",
      "description": "An agent designed to answer customer support requests"
    },
    "companion": {
      "title": "Companion",
      "description": "Chat between a user an an AI companion named Sam, designed to learn and adapt over time"
    }
  },
  "component-library/reusable/ChatInput": {
    "placeholder": "Type a message...",
    "send": "Send",
    "role": {
      "label": "Click here to switch roles, the current role is {role}"
    }
  },
  "component-library/core/Code": {
    "errorResponse": "Error response",
    "dismiss": "Dismiss"
  },
  "development-servers/agents/new/page": {
    "tools": "<strong>Tools included:</strong> {toolsList}",
    "serverOffline": "Your server is offline, please start it to create a new agent.",
    "isFetchingStatus": "Sorry, we are still attempting to connect to your server. Please wait a moment.",
    "title": "Create a new agent",
    "error": "There was an error creating the agent, below is the error message, please try again or contact support.",
    "alert": {
      "local": "your local server (localhost)",
      "title": "You are creating an agent on {serverName}",
      "descriptionLocal": "This will create an agent locally on your machine. This will not deploy the agent to Letta Cloud.",
      "descriptionRemote": "This will create an agent on the remote server. This will not deploy the agent to Letta Cloud."
    },
    "loading": "Creating agent...",
    "starterKits": {
      "title": "Starter kits",
      "description": "Choose from a starter pack and customize it in the ADE, or start from scratch"
    },
    "back": "All agents"
  },
  "components/tutorials": {
    "title": "Tutorials",
    "description": "Not sure where to start? Check out some of our tutorials ",
    "comingSoon": "Coming soon",
    "createChatBotWithMemory": {
      "title": "Create a chatbot with memory",
      "description": "Learn how to create a chatbot that can remember information from previous conversations"
    },
    "buildMultiAgentSystems": {
      "title": "Built a multi-agent system",
      "description": "Learn how to create a multi-agent system where an orchestrator agent controls multiple (stateful) worker agents"
    },
    "discord": {
      "title": "Create a Discord bot",
      "description": "Learn how to connect Letta agents to Discord to create Discord bots that have long-term memory and access to powerful tools"
    },
    "voice": {
      "title": "Activate voice mode",
      "description": "Learn how to connect Letta agents to a voice service to allow users to chat with agents over speech-to-text and text-to-speech"
    }
  },
  "development-servers/shared/CreateLocalAgentDialog": {
    "error": "Error creating agent",
    "info": "This will create an agent locally on your machine. This does not deploy the agent to Letta Cloud.",
    "title": "Create a new agent",
    "createAgent": "Create Agent",
    "nameInput": {
      "label": "Agent name",
      "placeholder": "my-agent-name"
    }
  },
  "client/hooks/useWelcomeText": {
    "goodMorning": "Good morning, {firstName} ☀\uFE0F",
    "goodAfternoon": "Good afternoon, {firstName} ☀\uFE0F",
    "goodEvening": "Good evening, {firstName} \uD83C\uDF15"
  },
  "component-library/hooks/useCopyToClipboard": {
    "copied": "Copied to clipboard"
  },
  "projects/hooks": {
    "remoteDevelopment": "Self-hosted"
  },
  "development-servers/add": {
    "title": "Add remote server",
    "description": "To add a remote server, you need to enable your remote letta server to accept public connections and add the <code>--secure</code> and <code>--ade</code> flags.",
    "error": "There was an error adding the remote server, please try again or contact support.",
    "name": {
      "label": "Server name",
      "placeholder": "my-server-name"
    },
    "url": {
      "label": "Server URL",
      "placeholder": "http://my-server-url.com",
      "description": "Must be in the format as follows http://my-server-url.com, or http://my-server-url.com:8000"
    },
    "password": {
      "label": "Server password",
      "placeholder": "my-server",
      "description": "This should be the randomly generated password when you started the server with --secure"
    },
    "submit": "Add remote server"
  },
  "development-servers/hooks": {
    "localAgents": "Local agents"
  },
  "development-servers/page": {
    "UpdateDevelopmentServerDetailsDialog": {
      "title": "Update remote server connection",
      "trigger": "Update remote server connection",
      "confirm": "Update",
      "error": "There was an error updating the remote server, please try again or contact support.",
      "name": {
        "label": "Server name"
      },
      "url": {
        "label": "Server URL",
        "error": "This is not a valid URL, please make sure it is in the format http://my-server-url.com"
      },
      "password": {
        "label": "Server password"
      }
    },
    "title": "Local agents",
    "description": "View your available agents running inside the Letta server",
    "createAgent": "Create a new agent",
    "searchInput": {
      "placeholder": "Search agents"
    },
    "ErrorView": {
      "title": "There has been an issue connecting to this server",
      "description": "We were not able to connect to your development server, please make sure it is running and accessible from the internet.",
      "localConnection": "Please make sure your local server is running and accessible from the internet.",
      "runTheServer": "Run the following command to start the server:",
      "connection": {
        "title": "Below is your current connection configuration:",
        "url": {
          "label": "Server URL"
        },
        "password": {
          "label": "Password"
        }
      },
      "retry": "Retry",
      "updateConnectionDetails": "Update Connection Details"
    },
    "table": {
      "columns": {
        "id": "ID",
        "name": "Name",
        "actions": "Actions",
        "createdAt": "Created At"
      },
      "openInADE": "Open in ADE",
      "emptyMessage": "No agents found",
      "noResults": "No agents found",
      "searching": "Searching agents...",
      "loading": "Loading agents..."
    }
  },
  "ADE/useCurrentSimulatedAgent": {
    "error": "There was an error fetching the simulated agent, please try again or contact support."
  },
  "ADE/Tools": {
    "ErrorMessageAlert": {
      "title": "There was an error, see below for details:",
      "dismiss": "Dismiss"
    },
    "infoTooltip": "Connect tools to your agent to allow them to take custom actions",
    "mobileTitle": "Tools",
    "title": "Tools ({toolCount})",
    "AddToolDialogDetailActions": {
      "addToAgent": "Add to Agent",
      "alreadyAdded": "This tool is already added",
      "removeError": "There was an error removing this tool, please try again or contact support.",
      "addError": "There was an error adding this tool, please try again or contact support."
    },
    "ViewToolDialog": {
      "title": "Viewing tool"
    },
    "SpecificToolComponent": {
      "back": "Back",
      "noDescription": "No description provided",
      "add": "Add tool to Agent",
      "edit": "Edit tool",
      "cancel": "Cancel",
      "alreadyAdded": "This tool is already added",
      "viewToggle": {
        "label": "View Mode",
        "options": {
          "schema": "JSON schema",
          "code": "Code"
        }
      }
    },
    "EditTool": {
      "error": "There was an error updating your tool, see above for details.",
      "cancel": "Cancel",
      "name": {
        "label": "Name"
      },
      "description": {
        "label": "Description"
      },
      "sourceCode": {
        "label": "Source code",
        "error": "There was an error updating your tool, see below for details."
      },
      "update": "Update tool"
    },
    "ToolEditor": {
      "label": "Debugger",
      "inputLabel": "Tool input",
      "outputLabel": "Tool output"
    },
    "ToolCreator": {
      "errorResponse": "There was an error creating your tool, see below for details.",
      "error": "There was an error creating your tool, see above for details.",
      "cancel": "Cancel",
      "name": {
        "label": "Name",
        "placeholder": "my-tool-name",
        "validation": "'Name must be alphanumeric and underscores only"
      },
      "description": {
        "label": "Description",
        "placeholder": "my-tool-description",
        "validation": "Please provide a description for this tool"
      },
      "sourceCode": {
        "label": "Source code",
        "placeholder": "my-tool-source-code"
      }
    },
    "AddToolDialog": {
      "error": "There was an error adding this tool, please try again or contact support.",
      "createTool": "Create new tool",
      "title": {
        "create": "Create a new tool",
        "add": "Add tool to agent",
        "view": "View and edit tool"
      },
      "categories": {
        "allTools": "All tools"
      },
      "description": "Description",
      "added": "Added",
      "creator": "{creator}",
      "search": {
        "placeholder": "Tool name",
        "label": "Search tools"
      },
      "trigger": "Add tool",
      "noDescription": "This tool does not have a description",
      "noToolSelected": {
        "title": "No tool selected",
        "description": "Select a tool from the list to view more details and add to your agent."
      }
    },
    "ToolsList": {
      "removeTool": "Remove tool",
      "lettaCoreTools": "Letta core tools ({toolCount})",
      "lettaCoreToolsInfo": "Default tools added to agents to enable memory management",
      "otherTools": "Other tools ({toolCount})",
      "addNewTool": "Add new tool"
    },
    "RemoveToolDialog": {
      "title": "Remove {toolName}",
      "trigger": "Remove tool",
      "confirm": "Remove",
      "error": "There was an error removing this tool, please try again or contact support.",
      "confirmation": "Are you sure you want to remove this tool?"
    }
  },
  "ADE/ArchivalMemories": {
    "infoTooltip": "Memories stored in an external database (read-write)",
    "ViewArchivalMemoryDialog": {
      "trigger": "...see all",
      "copyText": "Copy Memory Text",
      "title": "View Memory",
      "label": "Memory Text"
    },
    "title": "Archival Memories ({count})",
    "mobileTitle": "Archival Memories",
    "MemoryItem": {
      "copyText": "Copy Memory Text",
      "removeMemory": "Remove Memory",
      "deleteMemory": "Delete Memory",
      "deleteConfirm": "Delete Memory",
      "deleteConfirmation": "Are you sure you want to delete this memory? This is permanent and cannot be undone.",
      "memoryText": "Memory at {date}"
    },
    "CreateMemoryDialog": {
      "trigger": "Create memory",
      "title": "Create a new memory",
      "placeholder": "Enter memory text here",
      "label": "Memory text",
      "info": "This memory you create here is unique to the simulated agent. It will not be carried to agents created from this template."
    }
  },
  "projects/(projectSlug)/agents/(agentId)/AgentPage": {
    "error": "There was a severe error in this application, please refresh this page. If the error persists, please contact support in the top right corner.",
    "Navigation": {
      "dashboard": "Project dashboard"
    },
    "AgentMobileNavigation": {
      "more": "More panels",
      "less": "Less panels"
    },
    "UpdateNameDialog": {
      "title": "Rename {agentBaseType}",
      "trigger": "Rename {agentBaseType}",
      "confirm": "Update",
      "name": {
        "label": "Name",
        "description": "Updating the name will update all references to this {agentBaseType} in the project."
      },
      "error": {
        "conflict": "This {agentBaseType} name is already in use, please choose another name",
        "default": "There was an error updating the agent name, please try again or contact support."
      }
    },
    "AgentSettingsDropdown": {
      "trigger": "{agentBaseType} settings",
      "returnToProject": "Return to project"
    },
    "DeployAgentDialog": {
      "trigger": "Deployment instructions",
      "title": "Deploy agent instructions"
    },
    "VersionAgentDialog": {
      "title": "Version agent",
      "trigger": "Version agent",
      "deployedAgents": "Deployed agents",
      "confirm": "Version agent",
      "description": "Versioning an agent creates a new version of the agent that is immutable and can be used to deploy agents. Are you sure you want to proceed?",
      "migrate": "Migrate all deployed agents to this version",
      "migrateDescription": "Selecting this option will migrate all deployed agents to this version, to programmatically migrate agents, visit the <link>API documentation</link>."
    },
    "CloudUpsellDeploy": {
      "title": "Deploy, Manage and Monitor your agents on Letta Cloud",
      "description": "Deploy your agent to Letta Cloud to manage and monitor your agents, get insights and more. Apply for early access below.",
      "cta": "Apply for early access"
    },
    "DeploymentButton": {
      "version": "VERSION {version}",
      "readyToDeploy": {
        "trigger": "Deploy",
        "heading": "Your template is good to go!",
        "copy": "This template has not had any changes since the last version. You can deploy following the instructions below:"
      },
      "updateAvailable": {
        "trigger": "Deploy",
        "heading": "You may want to version your template",
        "copy": "This template has had changes since the last version. You can create a new version below or follow deployment instructions below:"
      }
    },
    "agentBaseType": {
      "base": {
        "template": "template",
        "agent": "agent"
      },
      "capitalized": {
        "template": "Template",
        "agent": "Agent"
      }
    },
    "DeleteAgentDialog": {
      "trigger": "Delete {agentBaseType}",
      "title": "Delete {agentBaseType}",
      "error": "There was an error deleting this {agentBaseType}, try again or contact support.",
      "confirm": "Delete {agentBaseType}",
      "confirmText": "Your {agentBaseType}'s name is <strong>{templateName}</strong>",
      "confirmTextLabel": "Type the name of the {agentBaseType} name to confirm",
      "description": "Are you sure you want to delete this {agentBaseType}? This is permanent and cannot be undone."
    },
    "ForkAgentDialog": {
      "title": "Fork {agentBaseType}",
      "trigger": "Fork {agentBaseType}",
      "confirm": "Fork {agentBaseType}",
      "description": "Forking an {agentBaseType} creates a new template with the same configuration as the original template."
    },
    "liveAgentWarning": "You are editing a live agent, be aware that editing this agent may impact live deployments",
    "localAgentDevelopment": "You are editing a local agent, changes made here will not effect your agents on Letta Cloud",
    "restoreLayout": "Restore layout",
    "positionError": "There was a unhandled error while positioning the window, will fallback to default position, we have notified our team about this issue."
  },
  "ADE/AdvancedSettings": {
    "title": "Advanced",
    "model": "Model",
    "mobileTitle": "Advanced",
    "modelParameters": "Model parameters",
    "modelEndpoint": "Model endpoint",
    "endpointType": "Endpoint type",
    "errorLoadingModelParameters": "There has been an error loading model parameters, please refresh the page or contact support.",
    "contextWindowController": {
      "label": "Context window size"
    },
    "AdvancedSettingsPanel": {
      "embeddingDimensions": {
        "label": "Embedding dimensions"
      },
      "embeddingChunkSize": {
        "label": "Embedding chunk size"
      }
    }
  },
  "ADE/TemplateVersionManager": {
    "title": "Template Version Manager"
  },
  "api-keys/page": {
    "title": "API keys",
    "emptyMessage": "No API keys found",
    "errorMessage": "An error occurred while fetching your API keys. Please try again or contact support.",
    "loadingMessage": "Loading API keys...",
    "viewApiKeyDialog": {
      "title": "Viewing {apiKeyName}",
      "trigger": "View API Key",
      "label": "API Key"
    },
    "deleteApiKeyDialog": {
      "title": "Delete {apiKeyName}",
      "confirmText": "Delete API Key",
      "trigger": "Delete API Key",
      "confirmation": "Are you sure you want to delete your API Key? This is permanent and cannot be undone."
    },
    "apiKeysColumns": {
      "name": "Name",
      "actions": "Actions"
    },
    "createAPIKeyDialog": {
      "title": "Create a new API key",
      "createdTitle": "API key created",
      "cancel": "Cancel",
      "alertTitle": "API key created",
      "close": "Close",
      "trigger": "Create API key",
      "generatedCopy": "We have generated you an API Key, please make sure to store it safely.",
      "downloadText": "Download API key",
      "copyToClipboard": "Copy API key to clipboard",
      "description": "Provide a descriptive name for identifying this API key",
      "label": "API key name"
    }
  },
  "ADE/DeploymentAgentMangerPanel": {
    "StageAndDeployDialog": {
      "title": "Are you sure you want to version your template?",
      "trigger": "Create Version",
      "details": "This creates a version of your agent template that is immutable and can be used to deploy agents. Are you sure you want to proceed?"
    },
    "DeployedAgentTemplateCard": {
      "release": "Release #{version}",
      "createdAt": "Created at {date}",
      "versionTag": "Version Tag",
      "usageInstructions": "Usage Instructions",
      "deployedAgents": "Deployed Agents"
    },
    "emptyMessage": "You haven't versioned this template yet. Click the button above to create a version of your agent template.",
    "loadMoreVersions": "Load more versions"
  },
  "ADE/Welcome": {
    "title": "Welcome to the Letta ADE!",
    "templateVersionButton": "Template Version Manager",
    "message": "The Letta ADE is where you can create, customize and deploy your agents. You can even arrange the windows to suit your workflow, just drag the tabs.",
    "more": "Right now you are in a template called <templateName></templateName>. You can customize this template in many ways, here are a few things you can do:",
    "editCoreMemoriesButton": "Memory Blocks",
    "editMemoryBlocks": "Edit your template's <editCoreMemoriesButton></editCoreMemoriesButton> and customize who your agent is and who it talks to.",
    "editDataSourcesButton": "Data Sources",
    "editMemoryBlocksButton": "Memory Blocks",
    "editDataSources": "Attach <editDataSourcesButton></editDataSourcesButton> to your template so your agent can look up information from external sources.",
    "simulate": "Use the <agentSimulatorButton></agentSimulatorButton> to test talking to a deployed agent",
    "agentSimulatorButton": "Simulator",
    "archivalMemoriesButton": "Archival Memories",
    "exploreArchivalMemories": "Explore the <archivalMemoriesButton></archivalMemoriesButton> of your agents (see what your agents have learned).",
    "evenMore": "When you're ready to create agents from your template, you can visit the <templateVersionButton></templateVersionButton> and create a new version of your template, then follow the instructions on that page to deploy your agents."
  },
  "login/LoginComponent": {
    "title": "Sign in to Letta Cloud",
    "google": "Continue with Google",
    "terms": "By clicking the button above, you agree to our <terms>Terms of Service</terms> and <privacy>Privacy Policy</privacy>."
  },
  "data-sources/layout": {
    "navigation": {
      "sourceInfo": "Source Info",
      "files": "Files"
    }
  },
  "data-sources/files/page": {
    "title": "Source Files",
    "emptyMessage": "This source has no files",
    "loading": "Loading files",
    "error": "There was an error loading files, please try again or contact support.",
    "actions": "Actions",
    "deleteFile": "Delete file",
    "table": {
      "columns": {
        "name": "Name",
        "fileSize": "Size",
        "lastModified": "Last modified"
      }
    }
  }
}<|MERGE_RESOLUTION|>--- conflicted
+++ resolved
@@ -918,12 +918,8 @@
     "description": "Manage and monitor your agents on self-hosted Letta servers",
     "title": "Self-Hosted Agents",
     "gettingStarted": {
-<<<<<<< HEAD
       "title": "Quick actions",
-=======
-      "title": "Quick Actions",
       "description": "Get started with these quick actions",
->>>>>>> 5eaf522c
       "actions": {
         "cloudSignup": {
           "title": "Sign up for Letta Cloud",
