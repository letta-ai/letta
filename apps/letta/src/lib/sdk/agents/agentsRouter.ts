import type {
  ServerInferRequest,
  ServerInferResponseBody,
  ServerInferResponses,
} from '@ts-rest/core';
import type { sdkContracts } from '$letta/sdk/contracts';
import * as Sentry from '@sentry/node';

import type { SDKContext } from '$letta/sdk/shared';
import type { AgentState } from '@letta-web/letta-agents-api';
import { LlmsService } from '@letta-web/letta-agents-api';
import {
  AgentsService,
  SourcesService,
  type UpdateAgentState,
} from '@letta-web/letta-agents-api';
import {
  agentTemplates,
  db,
  deployedAgents,
  deployedAgentTemplates,
  deployedAgentVariables,
  organizationPreferences,
} from '@letta-web/database';
import { createProject } from '$letta/web-api/router';
import { and, desc, eq, isNull, like } from 'drizzle-orm';
import { findUniqueAgentTemplateName } from '$letta/server';
import {
  isTemplateNameAPremadeAgentTemplate,
  premadeAgentTemplates,
} from '$letta/sdk/agents/premadeAgentTemplates';

export function attachVariablesToTemplates(
  agentTemplate: AgentState,
  variables?: CreateAgentRequest['body']['variables']
) {
  const nextAgent = {
    ...agentTemplate,
  };

  Object.keys(nextAgent.memory?.memory || {}).forEach((key) => {
    if (typeof nextAgent.memory?.memory?.[key]?.value === 'string') {
      // needs to be done or memory will rely on the existing block id
      const { id: _id, ...rest } = nextAgent.memory.memory[key];
      nextAgent.memory.memory[key] = rest;
      if (variables) {
        nextAgent.memory.memory[key].value = nextAgent.memory.memory[
          key
        ].value.replace(/{{(.*?)}}/g, (_m, p1) => {
          return variables?.[p1] || '';
        });
      }
    }
  });

  return {
    system: nextAgent.system,
    tools: nextAgent.tools,
    name: `name-${crypto.randomUUID()}`,
    embedding_config: nextAgent.embedding_config,
    memory: nextAgent.memory,
    llm_config: nextAgent.llm_config,
  };
}

export async function copyAgentById(
  agentId: string,
  lettaAgentsUserId: string,
  variables?: Record<string, string>
) {
  const [currentAgent, agentSources] = await Promise.all([
    AgentsService.getAgent(
      {
        agentId: agentId,
      },
      {
        user_id: lettaAgentsUserId,
      }
    ),
    AgentsService.getAgentSources(
      {
        agentId: agentId,
      },
      {
        user_id: lettaAgentsUserId,
      }
    ),
  ]);

  const agentBody = attachVariablesToTemplates(currentAgent, variables);

  const nextAgent = await AgentsService.createAgent(
    {
      requestBody: {
        ...agentBody,
      },
    },
    {
      user_id: lettaAgentsUserId,
    }
  );

  if (!nextAgent?.id) {
    throw new Error('Failed to clone agent');
  }

  await Promise.all(
    agentSources.map(async (source) => {
      if (!source.id || !currentAgent.id) {
        return;
      }

      await SourcesService.attachAgentToSource(
        {
          agentId: nextAgent.id || '',
          sourceId: source.id,
        },
        {
          user_id: lettaAgentsUserId,
        }
      );
    })
  );

  return nextAgent;
}

type CreateAgentRequest = ServerInferRequest<
  typeof sdkContracts.agents.createAgent
>;

type CreateAgentResponse = ServerInferResponses<
  typeof sdkContracts.agents.createAgent
>;

interface PrepareAgentForUserOptions {
  agentName: string;
  version?: string;
}

export function prepareAgentForUser(
  agent: AgentState,
  options: PrepareAgentForUserOptions
) {
  return {
    ...agent,
    name: options.agentName,
    ...(options.version ? { version: options.version } : {}),
  };
}

interface GetCatchAllProjectId {
  organizationId: string;
}

async function getCatchAllProjectId(args: GetCatchAllProjectId) {
  const { organizationId } = args;

  const orgPrefResponse = await db.query.organizationPreferences.findFirst({
    where: eq(organizationPreferences.organizationId, organizationId),
    columns: {
      catchAllAgentsProjectId: true,
    },
  });

  if (!orgPrefResponse) {
    Sentry.captureMessage(
      `Organization preferences not found for organization ${organizationId}`
    );

    throw new Error('Organization preferences not found');
  }

  let projectId = orgPrefResponse.catchAllAgentsProjectId || '';

  const randomThreeDigitNumber = Math.floor(100 + Math.random() * 900);

  if (!projectId) {
    // create a catch-all project
    const catchAllRes = await createProject({
      body: {
        name: `Catch-all agents project ${randomThreeDigitNumber}`,
      },
    });

    if (catchAllRes.status !== 201) {
      Sentry.captureMessage(
        `Failed to make catch all project for - ${organizationId}`
      );

      throw new Error('Failed to create catch all project');
    }

    projectId = catchAllRes.body.id;
  }

  return projectId;
}

export async function createAgent(
  req: CreateAgentRequest,
  context: SDKContext
): Promise<CreateAgentResponse> {
  const { organizationId, lettaAgentsUserId } = context.request;
  const {
    project_id,
    from_template,
    template,
    variables,
    name: preName,
    ...agent
  } = req.body;

  let name = preName;

  if (name) {
    const projectId =
      project_id || (await getCatchAllProjectId({ organizationId }));

    if (template) {
      const exists = await db.query.agentTemplates.findFirst({
        where: and(
          eq(agentTemplates.organizationId, organizationId),
          eq(agentTemplates.projectId, projectId),
          eq(agentTemplates.name, name),
          isNull(agentTemplates.deletedAt)
        ),
      });

      if (exists) {
        return {
          status: 409,
          body: {
            message: 'An agent with the same name already exists',
          },
        };
      }
    } else {
      const exists = await db.query.deployedAgents.findFirst({
        where: and(
          eq(deployedAgents.organizationId, organizationId),
          eq(deployedAgents.projectId, projectId),
          eq(deployedAgents.key, name),
          isNull(agentTemplates.deletedAt)
        ),
      });

      if (exists) {
        return {
          status: 409,
          body: {
            message: 'An agent with the same name already exists',
          },
        };
      }
    }
  } else {
    name = await findUniqueAgentTemplateName();
  }

  if (from_template) {
    const [templateName, version] = from_template.split(':');

    if (isTemplateNameAPremadeAgentTemplate(templateName)) {
      const premadeAgentTemplate = premadeAgentTemplates[templateName];

      const [listModels, listEmbeddingModels] = await Promise.all([
        LlmsService.listModels({
          user_id: lettaAgentsUserId,
        }),
        LlmsService.listEmbeddingModels({
          user_id: lettaAgentsUserId,
        }),
      ]);

      const [availableModel] = listModels;
      const [availableEmbeddingModel] = listEmbeddingModels;

      if (!availableModel || !availableEmbeddingModel) {
        return {
          status: 418,
          body: {
            message: 'No LLM models available',
          },
        };
      }

      if (!premadeAgentTemplate) {
        throw new Error('Premade agent template not found');
      }

      if (!project_id) {
        return {
          status: 400,
          body: {
            message:
              'project_id is required when creating an agent from a premade agent template',
          },
        };
      }

      if (!template) {
        return {
          status: 400,
          body: {
            message:
              'Cannot create a deployed agent from a premade agent template',
          },
        };
      }

      const response = await AgentsService.createAgent(
        {
          requestBody: {
            ...premadeAgentTemplate,
            llm_config: availableModel,
            embedding_config: availableEmbeddingModel,
            name: crypto.randomUUID(),
          },
        },
        {
          user_id: lettaAgentsUserId,
        }
      );

      if (!response?.id) {
        return {
          status: 500,
          body: {
            message: 'Failed to create agent',
          },
        };
      }

      await db.insert(agentTemplates).values({
        organizationId,
        name: name,
        id: response.id,
        projectId: project_id,
      });

      return {
        status: 201,
        body: prepareAgentForUser(response, { agentName: name }),
      };
    }

    const agentTemplate = await db.query.agentTemplates.findFirst({
      where: and(
        eq(agentTemplates.organizationId, organizationId),
        eq(agentTemplates.name, templateName),
        isNull(agentTemplates.deletedAt)
      ),
    });

    if (!agentTemplate) {
      return {
        status: 404,
        body: {
          message: 'Template not found',
        },
      };
    }

    const isLatest = version === 'latest';
    const hasVersion = !!version;
    let agentTemplateIdToCopy = agentTemplate.id;

    const deployedTemplateQuery = [
      eq(deployedAgentTemplates.organizationId, organizationId),
      eq(deployedAgentTemplates.agentTemplateId, agentTemplate.id),
      isNull(deployedAgentTemplates.deletedAt),
    ];

    if (!isLatest) {
      deployedTemplateQuery.push(eq(deployedAgentTemplates.version, version));
    }

    if (hasVersion) {
      const deployedTemplate = await db.query.deployedAgentTemplates.findFirst({
        where: and(...deployedTemplateQuery),
        orderBy: [desc(deployedAgentTemplates.createdAt)],
      });

      if (!deployedTemplate) {
        return {
          status: 404,
          body: {
            message: `${version} of template ${templateName} not found`,
          },
        };
      }

      agentTemplateIdToCopy = deployedTemplate.id;
    } else {
      if (!template) {
        return {
          status: 400,
          body: {
            message:
              'You can only create a new agent from a specific version of a template or latest. Format <template-name>:<version>',
          },
        };
      }
    }

    const copiedAgent = await copyAgentById(
      agentTemplateIdToCopy,
      lettaAgentsUserId,
      variables
    );

    if (!copiedAgent?.id) {
      return {
        status: 500,
        body: {
          message: 'Failed to create agent',
        },
      };
    }

    const lastDeployedAgent = await db.query.deployedAgents.findFirst({
      where: eq(deployedAgents.organizationId, organizationId),
      orderBy: [desc(deployedAgents.createdAt)],
    });

    const nextInternalAgentCountId =
      (lastDeployedAgent?.internalAgentCountId || 0) + 1;

    const key = name || `${agentTemplate.id}-${nextInternalAgentCountId}`;

    const [deployedAgent] = await db
      .insert(deployedAgents)
      .values({
        id: copiedAgent.id,
        projectId: agentTemplate.projectId,
        key,
        rootAgentTemplateId: agentTemplate.id,
        internalAgentCountId: nextInternalAgentCountId,
        deployedAgentTemplateId: agentTemplateIdToCopy,
        organizationId,
      })
      .returning({ deployedAgentId: deployedAgents.id });

    await db.insert(deployedAgentVariables).values({
      deployedAgentId: deployedAgent.deployedAgentId,
      value: variables || {},
    });

    return {
      status: 201,
      body: prepareAgentForUser(copiedAgent, {
        agentName: name,
      }),
    };
  }

  const response = await AgentsService.createAgent(
    {
      requestBody: {
        ...agent,
        name: crypto.randomUUID(),
      },
    },
    {
      user_id: lettaAgentsUserId,
    }
  );

  if (!response?.id) {
    return {
      status: 500,
      body: {
        message: 'Failed to create agent',
      },
    };
  }

  const projectId =
    project_id || (await getCatchAllProjectId({ organizationId }));

  if (template) {
    await db.insert(agentTemplates).values({
      organizationId,
      name: name,
      id: response.id,
      projectId,
    });
  } else {
    let uniqueId = name;
    let nextInternalAgentCountId = 0;

    if (!uniqueId) {
      const lastDeployedAgent = await db.query.deployedAgents.findFirst({
        where: eq(deployedAgents.organizationId, organizationId),
        orderBy: [desc(deployedAgents.createdAt)],
      });

      nextInternalAgentCountId =
        (lastDeployedAgent?.internalAgentCountId || 0) + 1;

      uniqueId = `deployed-agent-${nextInternalAgentCountId}`;
    }

    const [createdAgent] = await db
      .insert(deployedAgents)
      .values({
        id: response.id,
        projectId,
        key: uniqueId,
        internalAgentCountId: nextInternalAgentCountId,
        deployedAgentTemplateId: '',
        organizationId,
      })
      .returning({ deployedAgentId: deployedAgents.id });

    await db.insert(deployedAgentVariables).values({
      deployedAgentId: createdAgent.deployedAgentId,
      value: variables || {},
    });
  }

  return {
    status: 201,
    body: prepareAgentForUser(response, {
      agentName: name,
    }),
  };
}

type DeployAgentTemplateRequest = ServerInferRequest<
  typeof sdkContracts.agents.versionAgentTemplate
>;

type DeployAgentTemplateResponse = ServerInferResponses<
  typeof sdkContracts.agents.versionAgentTemplate
>;

export async function versionAgentTemplate(
  req: DeployAgentTemplateRequest,
  context: SDKContext
): Promise<DeployAgentTemplateResponse> {
  const { agent_id: agentId } = req.params;
  const { returnAgentId } = req.query;
  const { migrate_deployed_agents } = req.body;

  const existingDeployedAgentTemplateCount =
    await db.query.deployedAgentTemplates.findMany({
      where: eq(deployedAgentTemplates.agentTemplateId, agentId),
      columns: {
        id: true,
      },
    });

  const [agentTemplate, deployedAgent] = await Promise.all([
    db.query.agentTemplates.findFirst({
      where: eq(agentTemplates.id, agentId),
    }),
    db.query.deployedAgentTemplates.findFirst({
      where: eq(deployedAgentTemplates.id, agentId),
    }),
  ]);

  if (!agentTemplate && !deployedAgent) {
    return {
      status: 404,
      body: {
        message: 'Agent not found',
      },
    };
  }

  const projectId = agentTemplate?.projectId || deployedAgent?.projectId || '';

  if (!projectId) {
    Sentry.captureMessage('Project not found for agent template');

    return {
      status: 500,
      body: {
        message: 'Failed to version agent template',
      },
    };
  }

  let agentTemplateId = agentTemplate?.id;
  let agentTemplateName = agentTemplate?.name;

  // if agent is a deployed agent, create a new agent template
  if (!agentTemplateId) {
    const copiedAgent = await copyAgentById(
      agentId,
      context.request.lettaAgentsUserId
    );

    if (!copiedAgent?.id) {
      return {
        status: 500,
        body: {
          message: 'Failed to version agent template',
        },
      };
    }

    const name = await findUniqueAgentTemplateName();

    agentTemplateName = name;

    await db.insert(agentTemplates).values({
      id: copiedAgent.id,
      name,
      organizationId: context.request.organizationId,
      projectId,
    });

    agentTemplateId = copiedAgent.id;
  }

  const version = `${existingDeployedAgentTemplateCount.length + 1}`;

  const createdAgent = await copyAgentById(
    agentId,
    context.request.lettaAgentsUserId
  );

  const deployedAgentTemplateId = createdAgent?.id;

  if (!deployedAgentTemplateId) {
    return {
      status: 500,
      body: {
        message: 'Failed to version agent template',
      },
    };
  }

  await db.insert(deployedAgentTemplates).values({
    id: deployedAgentTemplateId,
    projectId,
    organizationId: context.request.organizationId,
    agentTemplateId,
    version,
  });

  const response: ServerInferResponseBody<
    typeof sdkContracts.agents.versionAgentTemplate,
    201
  > = {
    version: `${agentTemplateName}:${version}`,
  };

  if (migrate_deployed_agents) {
    if (!agentTemplate?.id) {
      return {
        status: 400,
        body: {
          message: 'Cannot migrate deployed agents from a deployed agent',
        },
      };
    }

    const deployedAgentsList = await db.query.deployedAgents.findMany({
      where: eq(deployedAgents.rootAgentTemplateId, agentTemplate.id),
    });

    void Promise.all(
      deployedAgentsList.map(async (deployedAgent) => {
        const deployedAgentVariablesItem =
          await db.query.deployedAgentVariables.findFirst({
            where: eq(deployedAgentVariables.deployedAgentId, deployedAgent.id),
          });

        await updateAgentFromAgentId({
          variables: deployedAgentVariablesItem?.value || {},
          baseAgentId: deployedAgentTemplateId,
          agentToUpdateId: deployedAgent.id,
          lettaAgentsUserId: context.request.lettaAgentsUserId,
          preserveCoreMemories: false,
        });
      })
    );
  }

  if (returnAgentId) {
    response.agentId = createdAgent.id || '';
  }

  return {
    status: 201,
    body: response,
  };
}

interface UpdateAgentFromAgentId {
  preserveCoreMemories?: boolean;
  variables: Record<string, string>;
  baseAgentId: string;
  agentToUpdateId: string;
  lettaAgentsUserId: string;
}

export async function updateAgentFromAgentId(options: UpdateAgentFromAgentId) {
  const {
    preserveCoreMemories = false,
    variables,
<<<<<<< HEAD
    // this will be the base to copy from
    fromAgent,
    toAgent,
=======
    baseAgentId,
    agentToUpdateId,
>>>>>>> 63532990
    lettaAgentsUserId,
  } = options;

  const [agentTemplateData, oldDatasources, newDatasources] = await Promise.all(
    [
      AgentsService.getAgent(
        {
          agentId: baseAgentId,
        },
        {
          user_id: lettaAgentsUserId,
        }
      ),
      AgentsService.getAgentSources(
        {
          agentId: agentToUpdateId,
        },
        {
          user_id: lettaAgentsUserId,
        }
      ),
      AgentsService.getAgentSources(
        {
          agentId: baseAgentId,
        },
        {
          user_id: lettaAgentsUserId,
        }
      ),
    ]
  );

  const datasourcesToDetach = oldDatasources.filter(
    ({ id }) => !newDatasources.some((newDatasource) => newDatasource.id === id)
  );

  const datasourceToAttach = newDatasources.filter(
    (source) =>
      !oldDatasources.some((oldDatasource) => oldDatasource.id === source.id)
  );

  let requestBody: UpdateAgentState = {
    id: agentToUpdateId,
    tools: agentTemplateData.tools,
  };

  if (!preserveCoreMemories) {
    requestBody = {
      ...requestBody,
      ...attachVariablesToTemplates(agentTemplateData, variables),
    };
  }

  await AgentsService.updateAgent(
    {
      agentId: agentToUpdateId,
      requestBody: requestBody,
    },
    {
      user_id: lettaAgentsUserId,
    }
  );

  await Promise.all([
    Promise.all(
      datasourceToAttach.map(async (datasource) => {
        return SourcesService.attachAgentToSource({
          agentId: agentToUpdateId,
          sourceId: datasource.id || '',
        });
      })
    ),
    Promise.all(
      datasourcesToDetach.map(async (datasource) => {
        return SourcesService.detachAgentFromSource({
          agentId: agentToUpdateId,
          sourceId: datasource.id || '',
        });
      })
    ),
  ]);
}

type MigrateAgentRequest = ServerInferRequest<
  typeof sdkContracts.agents.migrateAgent
>;

type MigrateAgentResponse = ServerInferResponses<
  typeof sdkContracts.agents.migrateAgent
>;

export async function migrateAgent(
  req: MigrateAgentRequest,
  context: SDKContext
): Promise<MigrateAgentResponse> {
  const { to_template, preserve_core_memories } = req.body;
  let { variables } = req.body;
  const { agent_id: agentIdToMigrate } = req.params;
  const { lettaAgentsUserId } = context.request;

  const split = to_template.split(':');
  const templateName = split[0];
  let version = split[1];

  if (!version) {
    return {
      status: 400,
      body: {
        message: `Please specify a version or add \`latest\` to the template name. Example: ${templateName}:latest`,
      },
    };
  }

  const rootAgentTemplate = await db.query.agentTemplates.findFirst({
    where: and(
      eq(agentTemplates.organizationId, context.request.organizationId),
      eq(agentTemplates.name, templateName),
      isNull(agentTemplates.deletedAt)
    ),
  });

  if (!rootAgentTemplate) {
    return {
      status: 404,
      body: {
        message: 'Template version provided does not exist',
      },
    };
  }

  if (version === 'latest') {
    const latestDeployedTemplate =
      await db.query.deployedAgentTemplates.findFirst({
        where: and(
          eq(
            deployedAgentTemplates.organizationId,
            context.request.organizationId
          ),
          eq(deployedAgentTemplates.agentTemplateId, rootAgentTemplate.id),
          isNull(deployedAgentTemplates.deletedAt)
        ),
        orderBy: [desc(deployedAgentTemplates.createdAt)],
      });

    if (!latestDeployedTemplate) {
      return {
        status: 404,
        body: {
          message: 'Template version provided does not exist',
        },
      };
    }

    version = latestDeployedTemplate.version;
  }

  const agentTemplate = await db.query.deployedAgentTemplates.findFirst({
    where: and(
      eq(deployedAgentTemplates.organizationId, context.request.organizationId),
      eq(deployedAgentTemplates.agentTemplateId, rootAgentTemplate.id),
      eq(deployedAgentTemplates.version, version),
      isNull(deployedAgentTemplates.deletedAt)
    ),
  });

  if (!variables) {
    const deployedAgentVariablesItem =
      await db.query.deployedAgentVariables.findFirst({
        where: eq(deployedAgentVariables.deployedAgentId, agentIdToMigrate),
      });

    variables = deployedAgentVariablesItem?.value || {};
  }

  if (!agentTemplate?.id) {
    return {
      status: 404,
      body: {
        message: 'Template version provided does not exist',
      },
    };
  }

  await updateAgentFromAgentId({
    variables: variables || {},
    baseAgentId: agentTemplate.id,
    agentToUpdateId: agentIdToMigrate,
    lettaAgentsUserId,
    preserveCoreMemories: preserve_core_memories,
  });

  return {
    status: 200,
    body: {
      success: true,
    },
  };
}

type ListAgentsRequest = ServerInferRequest<
  typeof sdkContracts.agents.listAgents
>;

type ListAgentsResponse = ServerInferResponses<
  typeof sdkContracts.agents.listAgents
>;

export async function listAgents(
  req: ListAgentsRequest,
  context: SDKContext
): Promise<ListAgentsResponse> {
  const {
    project_id,
    template,
    by_version,
    name,
    include_version,
    search,
    limit = 5,
    offset = 0,
  } = req.query;

  if (template) {
    const queryBuilder = [
      eq(agentTemplates.organizationId, context.request.organizationId),
      isNull(agentTemplates.deletedAt),
    ];

    if (project_id) {
      queryBuilder.push(eq(deployedAgents.projectId, project_id));
    }

    const query = await db.query.agentTemplates.findMany({
      where: and(...queryBuilder),
      limit,
      offset,
      orderBy: [desc(agentTemplates.createdAt)],
    });

    const allTemplateDetails = await Promise.all(
      query.map(async (template) => {
        return AgentsService.getAgent(
          {
            agentId: template.id,
          },
          {
            user_id: context.request.lettaAgentsUserId,
          }
        ).then((response) => {
          return prepareAgentForUser(response, {
            agentName: template.name,
          });
        });
      })
    );

    return {
      status: 200,
      body: allTemplateDetails,
    };
  }

  const queryBuilder = [
    eq(deployedAgents.organizationId, context.request.organizationId),
    isNull(deployedAgents.deletedAt),
  ];

  if (project_id) {
    queryBuilder.push(eq(deployedAgents.projectId, project_id));
  }

  if (search) {
    queryBuilder.push(like(deployedAgents.key, `%${search}%`));
  }

  if (by_version) {
    const [templateKey, version] = by_version.split(':');

    const agentTemplate = await db.query.agentTemplates.findFirst({
      where: and(
        eq(agentTemplates.organizationId, context.request.organizationId),
        eq(agentTemplates.name, templateKey),
        isNull(agentTemplates.deletedAt)
      ),
    });

    if (!agentTemplate) {
      return {
        status: 200,
        body: [],
      };
    }

    const deployedTemplate = await db.query.deployedAgentTemplates.findFirst({
      where: and(
        eq(
          deployedAgentTemplates.organizationId,
          context.request.organizationId
        ),
        isNull(deployedAgentTemplates.deletedAt),
        eq(deployedAgentTemplates.agentTemplateId, agentTemplate.id),
        ...(version ? [eq(deployedAgentTemplates.version, version)] : [])
      ),
    });

    if (!deployedTemplate) {
      return {
        status: 200,
        body: [],
      };
    }

    queryBuilder.push(
      eq(deployedAgents.deployedAgentTemplateId, deployedTemplate.id)
    );
  }

  if (name) {
    queryBuilder.push(eq(deployedAgents.key, name));
  }

  const query = await db.query.deployedAgents.findMany({
    where: and(...queryBuilder),
    limit,
    offset,
    orderBy: [desc(deployedAgents.createdAt)],
    with: {
      deployedAgentTemplate: {
        columns: {
          version: true,
        },
      },
    },
  });

  const allAgentsDetails = await Promise.all(
    query.map(async (agent) => {
      return AgentsService.getAgent(
        {
          agentId: agent.id,
        },
        {
          user_id: context.request.lettaAgentsUserId,
        }
      ).then((response) => {
        return prepareAgentForUser(response, {
          agentName: agent.key,
          version: include_version
            ? agent.deployedAgentTemplate?.version
            : undefined,
        });
      });
    })
  );

  return {
    status: 200,
    body: allAgentsDetails,
  };
}

type GetAgentByIdRequest = ServerInferRequest<
  typeof sdkContracts.agents.getAgentById
>;

type GetAgentByIdResponse = ServerInferResponses<
  typeof sdkContracts.agents.getAgentById
>;

async function getAgentById(
  req: GetAgentByIdRequest,
  context: SDKContext
): Promise<GetAgentByIdResponse> {
  const { agent_id: agentId } = req.params;
  const { all } = req.query;

  const [agent, deployedAgent, agentTemplate] = await Promise.all([
    AgentsService.getAgent(
      {
        agentId,
      },
      {
        user_id: context.request.lettaAgentsUserId,
      }
    ),
    db.query.deployedAgents.findFirst({
      where: and(
        isNull(deployedAgents.deletedAt),
        eq(deployedAgents.organizationId, context.request.organizationId),
        eq(deployedAgents.id, agentId)
      ),
    }),
    db.query.agentTemplates.findFirst({
      where: and(
        eq(agentTemplates.organizationId, context.request.organizationId),
        eq(agentTemplates.id, agentId),
        isNull(agentTemplates.deletedAt)
      ),
    }),
  ]);

  if (!all) {
    if (!agent) {
      return {
        status: 404,
        body: {
          message: 'Agent not found',
        },
      };
    }

    if (!deployedAgent && !agentTemplate) {
      return {
        status: 404,
        body: {
          message: 'Agent not found',
        },
      };
    }
  }

  return {
    status: 200,
    body: prepareAgentForUser(agent, {
      agentName: deployedAgent?.key || agentTemplate?.name || '',
    }),
  };
}

type DeleteAgentRequest = ServerInferRequest<
  typeof sdkContracts.agents.deleteAgent
>;

type DeleteAgentResponse = ServerInferResponses<
  typeof sdkContracts.agents.deleteAgent
>;

export async function deleteAgent(
  req: DeleteAgentRequest,
  context: SDKContext
): Promise<DeleteAgentResponse> {
  const { agent_id: agentId } = req.params;

  const [deployedAgent, agentTemplate] = await Promise.all([
    db.query.deployedAgents.findFirst({
      where: and(
        eq(deployedAgents.organizationId, context.request.organizationId),
        eq(deployedAgents.id, agentId),
        isNull(deployedAgents.deletedAt)
      ),
    }),
    db.query.agentTemplates.findFirst({
      where: and(
        eq(agentTemplates.organizationId, context.request.organizationId),
        eq(agentTemplates.id, agentId),
        isNull(agentTemplates.deletedAt)
      ),
    }),
  ]);

  if (!deployedAgent && !agentTemplate) {
    return {
      status: 404,
      body: {
        message: 'Agent not found',
      },
    };
  }

  await AgentsService.deleteAgent(
    {
      agentId,
    },
    {
      user_id: context.request.lettaAgentsUserId,
    }
  );

  if (deployedAgent) {
    await db
      .update(deployedAgents)
      .set({ deletedAt: new Date() })
      .where(eq(deployedAgents.id, agentId));
  } else {
    await db
      .update(agentTemplates)
      .set({ deletedAt: new Date() })
      .where(eq(agentTemplates.id, agentId));
  }

  return {
    status: 200,
    body: {
      success: true,
    },
  };
}

type UpdateAgentRequest = ServerInferRequest<
  typeof sdkContracts.agents.updateAgent
>;

type UpdateAgentResponse = ServerInferResponses<
  typeof sdkContracts.agents.updateAgent
>;

export async function updateAgent(
  req: UpdateAgentRequest,
  context: SDKContext
): Promise<UpdateAgentResponse> {
  const { agent_id: agentId } = req.params;

  const [deployedAgent, agentTemplate] = await Promise.all([
    db.query.deployedAgents.findFirst({
      where: and(
        eq(deployedAgents.organizationId, context.request.organizationId),
        eq(deployedAgents.id, agentId),
        isNull(deployedAgents.deletedAt)
      ),
    }),
    db.query.agentTemplates.findFirst({
      where: and(
        eq(agentTemplates.organizationId, context.request.organizationId),
        eq(agentTemplates.id, agentId),
        isNull(agentTemplates.deletedAt)
      ),
    }),
  ]);

  if (!(deployedAgent || agentTemplate)) {
    return {
      status: 404,
      body: {
        message: 'Agent not found',
      },
    };
  }

  const { name, ...rest } = req.body;

  if (name) {
    // check if the name is unique and alphanumeric with underscores or dashes
    if (!/^[a-zA-Z0-9_-]+$/.test(name)) {
      return {
        status: 400,
        body: {
          message: 'Name must be alphanumeric, with underscores or dashes',
        },
      };
    }

    if (deployedAgent) {
      if (name !== deployedAgent.key) {
        const exists = await db.query.deployedAgents.findFirst({
          where: and(
            eq(deployedAgents.organizationId, context.request.organizationId),
            eq(deployedAgents.projectId, deployedAgent.projectId),
            eq(deployedAgents.key, name),
            isNull(deployedAgents.deletedAt)
          ),
        });

        if (exists) {
          return {
            status: 409,
            body: {
              message: 'An agent with the same name already exists',
            },
          };
        }

        await db
          .update(deployedAgents)
          .set({ key: name })
          .where(eq(deployedAgents.id, agentId));
      }
    } else if (agentTemplate) {
      if (name !== agentTemplate.name) {
        const exists = await db.query.agentTemplates.findFirst({
          where: and(
            eq(agentTemplates.organizationId, context.request.organizationId),
            eq(agentTemplates.projectId, agentTemplate.projectId),
            eq(agentTemplates.name, name),
            isNull(agentTemplates.deletedAt)
          ),
        });

        if (exists) {
          return {
            status: 409,
            body: {
              message: 'An agent with the same name already exists',
            },
          };
        }

        await db
          .update(agentTemplates)
          .set({ name })
          .where(eq(agentTemplates.id, agentId));
      }
    }
  }

  let response: AgentState | undefined;

  if (Object.keys(rest).length > 0) {
    response = await AgentsService.updateAgent(
      {
        agentId,
        requestBody: rest,
      },
      {
        user_id: context.request.lettaAgentsUserId,
      }
    );

    if (!response?.id) {
      return {
        status: 500,
        body: {
          message: 'Failed to update agent',
        },
      };
    }
  } else {
    response = await AgentsService.getAgent(
      {
        agentId,
      },
      {
        user_id: context.request.lettaAgentsUserId,
      }
    );
  }

  return {
    status: 200,
    body: prepareAgentForUser(response, {
      agentName: deployedAgent?.key || agentTemplate?.name || '',
    }),
  };
}

export const agentsRouter = {
  createAgent,
  versionAgentTemplate,
  migrateAgent,
  listAgents,
  getAgentById,
  deleteAgent,
  updateAgent,
};<|MERGE_RESOLUTION|>--- conflicted
+++ resolved
@@ -703,14 +703,8 @@
   const {
     preserveCoreMemories = false,
     variables,
-<<<<<<< HEAD
-    // this will be the base to copy from
-    fromAgent,
-    toAgent,
-=======
     baseAgentId,
     agentToUpdateId,
->>>>>>> 63532990
     lettaAgentsUserId,
   } = options;
 
