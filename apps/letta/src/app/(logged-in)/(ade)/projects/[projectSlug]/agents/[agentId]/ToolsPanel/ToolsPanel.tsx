--- conflicted
+++ resolved
@@ -396,18 +396,6 @@
           setSearch(value);
         }}
         actions={
-<<<<<<< HEAD
-          <>
-            <Button
-              onClick={() => {
-                setCurrentPage('editTool', { toolId: '', toolName: '' });
-              }}
-              size="small"
-              color="primary"
-              label="Create Tool"
-            />
-          </>
-=======
           isLocal && (
             <>
               <Button
@@ -420,7 +408,6 @@
               />
             </>
           )
->>>>>>> 845bcaf3
         }
       />
       <ToolsList />
