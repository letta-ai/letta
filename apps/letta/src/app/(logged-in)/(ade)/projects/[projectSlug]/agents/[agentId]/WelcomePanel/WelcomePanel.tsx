import type { PanelTemplate } from '@letta-web/component-library';
import { Button } from '@letta-web/component-library';
import { InlineCode } from '@letta-web/component-library';
import { Logo, VStack } from '@letta-web/component-library';
import { PanelMainContent, Typography } from '@letta-web/component-library';
import { z } from 'zod';
import { useTranslations } from 'next-intl';
import type { panelRegistry } from '../panelRegistry';
import { usePanelManager } from '../panelRegistry';
import { useCurrentAgent } from '../hooks';
import { useCallback } from 'react';

const WelcomePanelDataSchema = z.object({
  firstTime: z.boolean(),
});

interface GenericPanelOpenerProps {
  panelId: keyof typeof panelRegistry;
  title: string;
}

function GenericPanelOpener(props: GenericPanelOpenerProps) {
  const { panelId, title } = props;

  const { openPanel } = usePanelManager();

  const handleClick = useCallback(() => {
    openPanel({
      templateId: panelId,
      id: panelId,
      data: undefined,
    });
  }, [openPanel, panelId]);

  return (
    <Button size="small" color="tertiary" label={title} onClick={handleClick} />
  );
}

function WelcomePanel() {
  const { name } = useCurrentAgent();
  const t = useTranslations('ADE/Welcome');

  return (
    <PanelMainContent>
      <VStack paddingX="large" paddingY="large" width="centered">
        <VStack paddingY>
          <Logo size="large" />
        </VStack>
        <Typography variant="heading2">{t('title')}</Typography>
        <Typography variant="panelInfo">{t('message')}</Typography>

        <Typography variant="panelInfo">
          {t.rich('more', {
            templateName: () => <InlineCode code={name} />,
          })}
        </Typography>
        <VStack paddingY paddingLeft as="ul">
<<<<<<< HEAD
=======
          <li className="list-disc">
            {t.rich('editMemoryBlocks', {
              editCoreMemoriesButton: () => (
                <GenericPanelOpener
                  panelId="edit-core-memories"
                  title={t('editCoreMemoriesButton')}
                />
              ),
            })}
          </li>
          <li className="list-disc">
            {t.rich('editDataSources', {
              editDataSourcesButton: () => (
                <GenericPanelOpener
                  panelId="edit-data-source"
                  title={t('editDataSourcesButton')}
                />
              ),
            })}
          </li>
>>>>>>> 845bcaf3
          <li className="list-disc">
            {t.rich('exploreArchivalMemories', {
              archivalMemoriesButton: () => (
                <GenericPanelOpener
                  panelId="archival-memories"
                  title={t('archivalMemoriesButton')}
                />
              ),
            })}
          </li>
          <li className="list-disc">
            {t.rich('simulate', {
              agentSimulatorButton: () => (
                <GenericPanelOpener
                  panelId="agent-simulator"
                  title={t('agentSimulatorButton')}
                />
              ),
            })}
          </li>
        </VStack>
        <Typography variant="panelInfo">
          {t.rich('evenMore', {
            templateVersionButton: () => (
              <GenericPanelOpener
                panelId="deployment"
                title={t('templateVersionButton')}
              />
            ),
          })}
        </Typography>
      </VStack>
    </PanelMainContent>
  );
}

export const welcomePanelTemplate = {
  templateId: 'welcome-panel',
  content: WelcomePanel,
  useGetTitle: () => 'Welcome',
  data: WelcomePanelDataSchema,
} satisfies PanelTemplate<'welcome-panel'>;<|MERGE_RESOLUTION|>--- conflicted
+++ resolved
@@ -56,8 +56,6 @@
           })}
         </Typography>
         <VStack paddingY paddingLeft as="ul">
-<<<<<<< HEAD
-=======
           <li className="list-disc">
             {t.rich('editMemoryBlocks', {
               editCoreMemoriesButton: () => (
@@ -78,7 +76,6 @@
               ),
             })}
           </li>
->>>>>>> 845bcaf3
           <li className="list-disc">
             {t.rich('exploreArchivalMemories', {
               archivalMemoriesButton: () => (
