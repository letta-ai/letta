--- conflicted
+++ resolved
@@ -10,7 +10,6 @@
 import { useTranslations } from 'next-intl';
 import { BoxesIcon, BrainIcon } from 'lucide-react';
 import { PanelOpener } from '../panelRegistry';
-import React from 'react';
 import { useCurrentAgent } from '../hooks';
 
 const WelcomePanelDataSchema = z.object({
@@ -67,62 +66,7 @@
   );
 }
 
-<<<<<<< HEAD
-function WelcomePanel(props: WelcomePanelProps) {
-  const { firstTime } = props;
-=======
-function OpenEditMemoryBlocksButton() {
-  const t = useTranslations('ADE/Welcome');
-  const [folderStates, setFolderStates] = useAtom(folderStatesAtom);
-  const isOpen = useMemo(
-    () => folderStates['edit-memory-block'],
-    [folderStates]
-  );
-
-  const handleOpen = useCallback(() => {
-    setFolderStates((prev) => ({
-      ...prev,
-      'edit-memory-block': !isOpen,
-    }));
-  }, [isOpen, setFolderStates]);
-
-  return (
-    <ADESidebarButton
-      inline
-      label={t('editMemoryBlocksButton')}
-      icon={isOpen ? <ChevronDown /> : <ChevronRight />}
-      onClick={handleOpen}
-    />
-  );
-}
-
-function OpenDataSourcesButton() {
-  const t = useTranslations('ADE/Welcome');
-  const [folderStates, setFolderStates] = useAtom(folderStatesAtom);
-  const isOpen = useMemo(
-    () => folderStates['edit-data-source'],
-    [folderStates]
-  );
-
-  const handleOpen = useCallback(() => {
-    setFolderStates((prev) => ({
-      ...prev,
-      'edit-data-sources': !isOpen,
-    }));
-  }, [isOpen, setFolderStates]);
-
-  return (
-    <ADESidebarButton
-      inline
-      label={t('editDataSourcesButton')}
-      icon={isOpen ? <ChevronDown /> : <ChevronRight />}
-      onClick={handleOpen}
-    />
-  );
-}
-
 function WelcomePanel() {
->>>>>>> c9497845
   const { name } = useCurrentAgent();
   const t = useTranslations('ADE/Welcome');
 
@@ -141,21 +85,8 @@
           })}
         </Typography>
         <VStack paddingY paddingLeft as="ul">
-<<<<<<< HEAD
-          <li className="list-disc">{t.rich('firstTime.editMemoryBlocks')}</li>
-          <li className="list-disc">{t.rich('firstTime.editDataSources')}</li>
-=======
-          <li className="list-disc">
-            {t.rich('editMemoryBlocks', {
-              memoryBlocksButton: () => <OpenEditMemoryBlocksButton />,
-            })}
-          </li>
-          <li className="list-disc">
-            {t.rich('editDataSources', {
-              dataSourcesButton: () => <OpenDataSourcesButton />,
-            })}
-          </li>
->>>>>>> c9497845
+          <li className="list-disc">{t.rich('editMemoryBlocks')}</li>
+          <li className="list-disc">{t.rich('editDataSources')}</li>
           <li className="list-disc">
             {t.rich('exploreArchivalMemories', {
               archivalMemoriesButton: () => <ArchiveMemoriesButton />,
