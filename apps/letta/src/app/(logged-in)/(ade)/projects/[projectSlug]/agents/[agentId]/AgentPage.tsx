'use client';
import {
  panelRegistry,
  usePanelManager,
  RenderSinglePanel,
} from './panelRegistry';
import { PanelManagerProvider, PanelRenderer } from './panelRegistry';
import {
  ChevronDownIcon,
  HiddenOnMobile,
  MobileFooterNavigation,
  MobileFooterNavigationButton,
  LoadingEmptyStatusComponent,
  Tooltip,
  Logo,
  Breadcrumb,
} from '@letta-web/component-library';
import { TrashIcon } from '@letta-web/component-library';
import {
  FormField,
  FormProvider,
  Input,
  useForm,
} from '@letta-web/component-library';
import {
  CogIcon,
  DropdownMenu,
  DropdownMenuItem,
} from '@letta-web/component-library';
import { toast } from '@letta-web/component-library';
import { LayoutIcon } from '@letta-web/component-library';
import {
  Alert,
  Button,
  Dialog,
  Frame,
  HStack,
  LettaLoader,
  Typography,
  VisibleOnMobile,
  ChevronUpIcon,
  ForkIcon,
  VStack,
} from '@letta-web/component-library';
import React, { useCallback, useMemo, useState } from 'react';
import { useCurrentProject } from '../../../../../(dashboard-like)/projects/[projectSlug]/hooks';
import { webApi } from '$letta/client';
import { useRouter } from 'next/navigation';
import { useCurrentUser } from '$letta/client/hooks';
import { ProjectSelector } from '$letta/client/components';
import './AgentPage.scss';
import { useCurrentAgentMetaData } from './hooks/useCurrentAgentMetaData/useCurrentAgentMetaData';
import { useCurrentAgent } from './hooks';
import {
  useAgentsServiceDeleteAgent,
  useAgentsServiceGetAgent,
} from '@letta-web/letta-agents-api';
import { useTranslations } from 'next-intl';
import { generateDefaultADELayout } from '$letta/utils';
import { z } from 'zod';
import { zodResolver } from '@hookform/resolvers/zod';
import { useAgentBaseTypeName } from './hooks/useAgentBaseNameType/useAgentBaseNameType';
import { useLocalStorage } from '@mantine/hooks';
import { ErrorBoundary } from 'react-error-boundary';
import {
  DashboardHeaderNavigation,
  ProfilePopover,
} from '$letta/client/components/DashboardLikeLayout/DashboardNavigation/DashboardNavigation';
import { trackClientSideEvent } from '@letta-web/analytics/client';
import { AnalyticsEvent } from '@letta-web/analytics';
<<<<<<< HEAD
import { DeploymentButton } from './DeploymentButton/DeploymentButton';
=======
import Link from 'next/link';

interface ADEHeaderProps {
  children?: React.ReactNode;
  agent: {
    name: string;
  };
}

function LogoContainer() {
  return (
    <HStack
      align="center"
      justify="center"
      color="primary"
      /* eslint-disable-next-line react/forbid-component-props */
      className="h-[38px] min-w-[40px]"
      fullHeight
    >
      <Logo size="small" />
    </HStack>
  );
}

function ADEHeader(props: ADEHeaderProps) {
  const { agent } = props;
  const { name: agentName } = agent;
  const { name: projectName, slug: projectSlug } = useCurrentProject();
  const t = useTranslations('ADE/ADEHeader');

  return (
    <HStack
      justify="spaceBetween"
      align="center"
      border
      /* eslint-disable-next-line react/forbid-component-props */
      className="h-[40px] min-h-[40px] largerThanMobile:pr-0 pr-3 relative"
      fullWidth
      color="background"
    >
      <HiddenOnMobile>
        <HStack overflowX="hidden" align="center" fullHeight gap="small">
          <ProjectSelector
            trigger={
              <button className="h-full flex items-center justify-center">
                <LogoContainer />
              </button>
            }
          />
          <HStack gap={false}>
            <Breadcrumb
              variant="small"
              items={[
                {
                  label: projectName,
                  href: `/projects/${projectSlug}`,
                },
                {
                  label: agentName,
                },
              ]}
            />
            <AgentSettingsDropdown />
          </HStack>
        </HStack>
        {props.children}
      </HiddenOnMobile>
      <VisibleOnMobile>
        <HStack
          position="relative"
          align="center"
          fullWidth
          fullHeight
          gap={false}
        >
          <Tooltip content={t('returnToHome')}>
            <Link href="/">
              <LogoContainer />
            </Link>
          </Tooltip>
          <HStack justify="center" fullWidth align="center">
            <Typography variant="body">{agentName}</Typography>
          </HStack>
        </HStack>
        {props.children}
      </VisibleOnMobile>
    </HStack>
  );
}
>>>>>>> 3b701a05

function RestoreLayoutButton() {
  const t = useTranslations(
    'projects/(projectSlug)/agents/(agentId)/AgentPage'
  );

  const { setPositions } = usePanelManager();

  const handleRestoreLayout = useCallback(() => {
    setPositions(generateDefaultADELayout().displayConfig);
  }, [setPositions]);

  return (
    <DropdownMenuItem
      preIcon={<LayoutIcon />}
      onClick={handleRestoreLayout}
      color="tertiary-transparent"
      label={t('restoreLayout')}
    />
  );
}

interface DeleteAgentDialogProps {
  onClose: () => void;
}

function DeleteAgentDialog(props: DeleteAgentDialogProps) {
  const { onClose } = props;
  const { name } = useCurrentAgent();

  const { slug: projectSlug } = useCurrentProject();
  const { id: agentTemplateId } = useCurrentAgent();
  const { isLocal } = useCurrentAgentMetaData();
  const user = useCurrentUser();

  const DeleteAgentDialogFormSchema = useMemo(
    () =>
      z.object({
        agentName: z.literal(name, {
          message: 'Agent name does not match',
        }),
      }),
    [name]
  );

  const t = useTranslations(
    'projects/(projectSlug)/agents/(agentId)/AgentPage'
  );

  const form = useForm<z.infer<typeof DeleteAgentDialogFormSchema>>({
    resolver: zodResolver(DeleteAgentDialogFormSchema),
    defaultValues: {
      agentName: '',
    },
  });

  const { mutate, isPending, isSuccess, isError } = useAgentsServiceDeleteAgent(
    {
      onSuccess: () => {
        if (isLocal) {
          trackClientSideEvent(AnalyticsEvent.LOCAL_AGENT_DELETED, {
            userId: user?.id || '',
          });

          window.location.href = `/development-servers/local/dashboard`;
        } else {
          trackClientSideEvent(AnalyticsEvent.CLOUD_AGENT_DELETED, {
            userId: user?.id || '',
          });

          window.location.href = `/projects/${projectSlug}`;
        }
      },
    }
  );

  const agentBaseType = useAgentBaseTypeName();

  const handleSubmit = useCallback(() => {
    mutate({
      agentId: agentTemplateId,
    });
  }, [mutate, agentTemplateId]);

  return (
    <FormProvider {...form}>
      <Dialog
        isOpen
        onOpenChange={(next) => {
          if (!next) {
            onClose();
          }
        }}
        errorMessage={
          isError
            ? t('DeleteAgentDialog.error', {
                agentBaseType: agentBaseType.base,
              })
            : undefined
        }
        confirmColor="destructive"
        confirmText={t('DeleteAgentDialog.confirm', {
          agentBaseType: agentBaseType.capitalized,
        })}
        title={t('DeleteAgentDialog.title', {
          agentBaseType: agentBaseType.capitalized,
        })}
        onSubmit={form.handleSubmit(handleSubmit)}
        isConfirmBusy={isPending || isSuccess}
      >
        <Typography>
          {t('DeleteAgentDialog.description', {
            agentBaseType: agentBaseType.base,
          })}
        </Typography>
        <Typography>
          {t.rich('DeleteAgentDialog.confirmText', {
            templateName: name,
            agentBaseType: agentBaseType.base,
            strong: (chunks) => <Typography bold>{chunks}</Typography>,
          })}
        </Typography>
        <FormField
          name="agentName"
          render={({ field }) => (
            <Input
              fullWidth
              label={t('DeleteAgentDialog.confirmTextLabel', {
                agentBaseType: agentBaseType.capitalized,
              })}
              {...field}
            />
          )}
        />
      </Dialog>
    </FormProvider>
  );
}

interface ForkAgentDialogProps {
  onClose: () => void;
}
function ForkAgentDialog(props: ForkAgentDialogProps) {
  const { onClose } = props;
  const t = useTranslations(
    'projects/(projectSlug)/agents/(agentId)/AgentPage'
  );

  const agentBaseType = useAgentBaseTypeName();

  const { id: agentTemplateId } = useCurrentAgent();
  const { push } = useRouter();
  const { id: projectId, slug: projectSlug } = useCurrentProject();
  const { mutate, isPending, isSuccess } =
    webApi.agentTemplates.forkAgentTemplate.useMutation();

  const handleForkAgent = useCallback(() => {
    if (isPending || isSuccess) {
      return;
    }

    mutate(
      {
        params: {
          projectId,
          agentTemplateId: agentTemplateId,
        },
      },
      {
        onSuccess: (response) => {
          push(`/projects/${projectSlug}/templates/${response.body.name}`);
        },
      }
    );
  }, [
    agentTemplateId,
    isPending,
    isSuccess,
    mutate,
    projectId,
    projectSlug,
    push,
  ]);

  return (
    <Dialog
      isOpen
      onOpenChange={(state) => {
        if (!state) {
          onClose();
        }
      }}
      title={t('ForkAgentDialog.title', {
        agentBaseType: agentBaseType.capitalized,
      })}
      confirmText={t('ForkAgentDialog.confirm', {
        agentBaseType: agentBaseType.capitalized,
      })}
      onConfirm={handleForkAgent}
      isConfirmBusy={isPending || isSuccess}
    >
      {t('ForkAgentDialog.description', {
        agentBaseType: agentBaseType.base,
      })}
    </Dialog>
  );
}

interface LoaderContentProps {
  isError?: boolean;
}

function LoaderContent(props: LoaderContentProps) {
  const { isError } = props;

  return (
    <VStack
      /* eslint-disable-next-line react/forbid-component-props */
      className="fixed z-draggedItem top-0 left-0 w-[100vw] h-[100dvh]"
      fullHeight
      fullWidth
      align="center"
      justify="center"
    >
      {/* eslint-disable-next-line react/forbid-component-props */}
      <VStack className="loader-content" align="center" gap="large">
        <LettaLoader size="large" />
        <Typography>Setting up your workspace...</Typography>
        {isError && (
          <Alert
            title="There was an error setting up your workspace - please contact support"
            variant="destructive"
          />
        )}
      </VStack>
    </VStack>
  );
}

type Dialogs = 'deleteAgent' | 'forkAgent' | 'renameAgent';

function AgentSettingsDropdown() {
  const t = useTranslations(
    'projects/(projectSlug)/agents/(agentId)/AgentPage'
  );
  const [openDialog, setOpenDialog] = useState<Dialogs | null>(null);

  const { isTemplate } = useCurrentAgentMetaData();
  const handleCloseDialog = useCallback(() => {
    setOpenDialog(null);
  }, []);

  const agentBaseType = useAgentBaseTypeName();

  return (
    <>
      {openDialog == 'forkAgent' && (
        <ForkAgentDialog onClose={handleCloseDialog} />
      )}
      {openDialog == 'deleteAgent' && (
        <DeleteAgentDialog onClose={handleCloseDialog} />
      )}

      <DropdownMenu
        align="center"
        triggerAsChild
        trigger={
          <Button
            preIcon={<CogIcon />}
            label={t('AgentSettingsDropdown.trigger', {
              agentBaseType: agentBaseType.capitalized,
            })}
            hideLabel
            size="small"
            color="tertiary-transparent"
          />
        }
      >
        {isTemplate && (
          <DropdownMenuItem
            onClick={() => {
              setOpenDialog('forkAgent');
            }}
            preIcon={<ForkIcon />}
            label={t('ForkAgentDialog.trigger', {
              agentBaseType: agentBaseType.capitalized,
            })}
          />
        )}
        <RestoreLayoutButton />
        <DropdownMenuItem
          onClick={() => {
            setOpenDialog('deleteAgent');
          }}
          preIcon={<TrashIcon />}
          label={t('DeleteAgentDialog.trigger', {
            agentBaseType: agentBaseType.capitalized,
          })}
        />
      </DropdownMenu>
    </>
  );
}

function Navigation() {
  return <DashboardHeaderNavigation />;
}

interface MobileNavigationContextData {
  activePanel: string | null;
  setActivePanelId: (panelId: string | null) => void;
}

const MobileNavigationContext =
  React.createContext<MobileNavigationContextData>({
    activePanel: null,
    setActivePanelId: () => {
      return;
    },
  });

interface MobileNavigationProviderProps {
  children: React.ReactNode;
}

function MobileNavigationProvider(props: MobileNavigationProviderProps) {
  const [activePanel, setActivePanelId] = useState<string | null>(
    'agent-simulator'
  );

  const { children } = props;

  return (
    <MobileNavigationContext.Provider value={{ activePanel, setActivePanelId }}>
      {children}
    </MobileNavigationContext.Provider>
  );
}
function useMobileNavigationContext() {
  return React.useContext(MobileNavigationContext);
}

interface AgentMobileNavigationButtonType {
  panelId: string;
  onClick?: () => void;
}

function AgentMobileNavigationButton(props: AgentMobileNavigationButtonType) {
  const { panelId, onClick } = props;
  const { activePanel, setActivePanelId } = useMobileNavigationContext();
  const panelTemplateId = panelId as keyof typeof panelRegistry;

  const title = panelRegistry[panelTemplateId].useGetMobileTitle();
  const icon = panelRegistry[panelTemplateId].icon;

  const handleClick = useCallback(() => {
    setActivePanelId(panelId);
    onClick?.();
  }, [setActivePanelId, panelId, onClick]);

  return (
    <MobileFooterNavigationButton
      onClick={handleClick}
      size="large"
      preIcon={icon}
      id={`mobile-navigation-button:${panelId}`}
      color="tertiary-transparent"
      label={title}
      active={activePanel === panelId}
    />
  );
}

const MORE_PANELS = 'more-panels';

function AgentMobileNavigation() {
  const t = useTranslations(
    'projects/(projectSlug)/agents/(agentId)/AgentPage'
  );

  const [expanded, setExpanded] = useState(false);
  const { activePanel } = useMobileNavigationContext();

  const panelToShowInMainNavigation = useMemo(() => {
    const firstElements = ['agent-simulator', 'agent-settings'];

    const activePanelIsFirstElement = firstElements.includes(activePanel || '');

    const defaultPanelIdsToShow = [
      ...firstElements,
      !activePanelIsFirstElement ? activePanel : 'edit-core-memories',
      MORE_PANELS,
      'edit-core-memories',
      'tools-panel',
      'edit-data-sources',
      'advanced-settings',
    ];

    const list = Array.from(new Set(defaultPanelIdsToShow));

    if (expanded) {
      return list;
    }

    return list.slice(0, 4);
  }, [activePanel, expanded]);

  return (
    <MobileFooterNavigation>
      {panelToShowInMainNavigation.map((panelId) => {
        if (panelId === MORE_PANELS) {
          return (
            <MobileFooterNavigationButton
              onClick={() => {
                setExpanded((prev) => !prev);
              }}
              id="open-more-panels"
              key={MORE_PANELS}
              size="large"
              preIcon={!expanded ? <ChevronUpIcon /> : <ChevronDownIcon />}
              color="tertiary-transparent"
              label={
                !expanded
                  ? t('AgentMobileNavigation.more')
                  : t('AgentMobileNavigation.less')
              }
            />
          );
        }

        if (!panelId) {
          return null;
        }

        return (
          <AgentMobileNavigationButton
            onClick={() => {
              setExpanded(false);
            }}
            key={panelId}
            panelId={panelId}
          />
        );
      })}
    </MobileFooterNavigation>
  );
}

function AgentMobileContent() {
  const { activePanel } = useMobileNavigationContext();

  if (!activePanel) {
    return <LoaderContent />;
  }

  return (
    <VStack collapseHeight flex fullWidth>
      <VisibleOnMobile checkWithJs>
        <RenderSinglePanel panelId={activePanel} />
      </VisibleOnMobile>
    </VStack>
  );
}

interface ADEPageProps {
  children: React.ReactNode;
  header: React.ReactNode;
}

function ADEPage(props: ADEPageProps) {
  return (
    <VStack
      overflow="hidden"
      color="background"
      /* eslint-disable-next-line react/forbid-component-props */
      className="w-[100vw] p-[8px] h-[100dvh]"
      fullHeight
      fullWidth
      gap
    >
      {props.header}
      <HStack
        collapseHeight
        overflowY="auto"
        fullWidth
        gap={false}
        /* eslint-disable-next-line react/forbid-component-props */
        className="flex-row-reverse"
      >
        {props.children}
      </HStack>
    </VStack>
  );
}

function AgentPageError() {
  const t = useTranslations(
    'projects/(projectSlug)/agents/(agentId)/AgentPage'
  );

  return (
    <VStack gap="large" padding border fullWidth fullHeight flex align="center">
      <LoadingEmptyStatusComponent
        emptyMessage=""
        isError
        errorMessage={t('error')}
      />
    </VStack>
  );
}

export function AgentPage() {
  const { agentName, agentId, isTemplate, isLocal } = useCurrentAgentMetaData();

  const [adeLayout, setADELayout] = useLocalStorage({
    key: `ade-layout-${agentId}-2`,
    defaultValue: generateDefaultADELayout().displayConfig,
  });

  const t = useTranslations(
    'projects/(projectSlug)/agents/(agentId)/AgentPage'
  );

  useAgentsServiceGetAgent({
    agentId,
  });

  const fullPageWarning = useMemo(() => {
    if (isLocal) {
      return t('localAgentDevelopment');
    }

    if (!isTemplate) {
      return t('liveAgentWarning');
    }

    return null;
  }, [isLocal, isTemplate, t]);

  return (
    <PanelManagerProvider
      onPositionError={() => {
        toast.error(t('positionError'));
      }}
      fallbackPositions={generateDefaultADELayout().displayConfig}
      initialPositions={adeLayout}
      onPositionChange={(positions) => {
        setADELayout(positions);
      }}
    >
      <div className="agent-page-fade-out fixed pointer-events-none z-[-1]">
        <LoaderContent />
      </div>
      <HiddenOnMobile>
        <ADEPage
          header={
            <ADEHeader
              agent={{
                name: agentName,
              }}
            >
              <HStack gap={false} align="center">
                <Navigation />
                <HStack paddingRight="small" align="center" gap="small">
<<<<<<< HEAD
                  <AgentSettingsDropdown />
                  <DeploymentButton />
=======
                  <RenderDeployButton />
>>>>>>> 3b701a05
                  <ProfilePopover size="small" />
                </HStack>
              </HStack>
            </ADEHeader>
          }
        >
          <ErrorBoundary fallback={<AgentPageError />}>
            <VStack overflow="hidden" position="relative" fullWidth fullHeight>
              {fullPageWarning && (
                <Alert variant="warning" title={fullPageWarning} />
              )}
              <Frame overflow="hidden" position="relative" fullWidth fullHeight>
                <HiddenOnMobile checkWithJs>
                  <PanelRenderer />
                </HiddenOnMobile>
              </Frame>
            </VStack>
          </ErrorBoundary>
        </ADEPage>
      </HiddenOnMobile>
      <VisibleOnMobile>
        <MobileNavigationProvider>
          <ADEPage
            header={
              <ADEHeader
                agent={{
                  name: agentName,
                }}
              >
                <AgentSettingsDropdown />
              </ADEHeader>
            }
          >
            <VStack fullHeight fullWidth flex>
              <AgentMobileContent />
              <AgentMobileNavigation />
            </VStack>
          </ADEPage>
        </MobileNavigationProvider>
      </VisibleOnMobile>
    </PanelManagerProvider>
  );
}<|MERGE_RESOLUTION|>--- conflicted
+++ resolved
@@ -68,9 +68,7 @@
 } from '$letta/client/components/DashboardLikeLayout/DashboardNavigation/DashboardNavigation';
 import { trackClientSideEvent } from '@letta-web/analytics/client';
 import { AnalyticsEvent } from '@letta-web/analytics';
-<<<<<<< HEAD
 import { DeploymentButton } from './DeploymentButton/DeploymentButton';
-=======
 import Link from 'next/link';
 
 interface ADEHeaderProps {
@@ -160,7 +158,6 @@
     </HStack>
   );
 }
->>>>>>> 3b701a05
 
 function RestoreLayoutButton() {
   const t = useTranslations(
@@ -725,12 +722,8 @@
               <HStack gap={false} align="center">
                 <Navigation />
                 <HStack paddingRight="small" align="center" gap="small">
-<<<<<<< HEAD
                   <AgentSettingsDropdown />
                   <DeploymentButton />
-=======
-                  <RenderDeployButton />
->>>>>>> 3b701a05
                   <ProfilePopover size="small" />
                 </HStack>
               </HStack>
