'use client';
import {
  panelRegistry,
  usePanelManager,
  RenderSinglePanel,
} from './panelRegistry';
import { PanelManagerProvider, PanelRenderer } from './panelRegistry';
import {
<<<<<<< HEAD
  ChevronDownIcon,
  EditIcon,
  HiddenOnMobile,
  MobileFooterNavigation,
  MobileFooterNavigationButton,
=======
  EditIcon,
  Form,
  LoadingEmptyStatusComponent,
  TextArea,
>>>>>>> bbca5103
} from '@letta-web/component-library';
import { Card, Checkbox, ExternalLink } from '@letta-web/component-library';
import { TrashIcon } from '@letta-web/component-library';
import {
  FormField,
  FormProvider,
  Input,
  useForm,
} from '@letta-web/component-library';
import { Badge } from '@letta-web/component-library';
import {
  CogIcon,
  DropdownMenu,
  DropdownMenuItem,
} from '@letta-web/component-library';
import { toast } from '@letta-web/component-library';
import { LayoutIcon } from '@letta-web/component-library';
import {
  ADEPage,
  Alert,
  Button,
  Dialog,
  Frame,
  HStack,
  RocketIcon,
  LettaLoader,
  Popover,
  Typography,
<<<<<<< HEAD
  VisibleOnMobile,
  DatabaseIcon,
  RocketIcon,
  ChevronUpIcon,
=======
>>>>>>> bbca5103
  ForkIcon,
  VStack,
} from '@letta-web/component-library';
import React, { useCallback, useMemo, useState } from 'react';
import { useCurrentProject } from '../../../../../(dashboard-like)/projects/[projectSlug]/hooks';
import { webApi, webApiQueryKeys, webOriginSDKApi } from '$letta/client';
import { useRouter } from 'next/navigation';
import { useCurrentUser } from '$letta/client/hooks';
import { ADEHeader } from '$letta/client/components';
import './AgentPage.scss';
import { useCurrentAgentMetaData } from './hooks/useCurrentAgentMetaData/useCurrentAgentMetaData';
import { useCurrentAgent } from './hooks';
import {
  useAgentsServiceGetAgent,
  UseAgentsServiceGetAgentKeyFn,
} from '@letta-web/letta-agents-api';
import { useTranslations } from 'next-intl';
import { ContextWindowPreview } from './ContextEditorPanel/ContextEditorPanel';
import { generateDefaultADELayout } from '$letta/utils';
import { isEqual } from 'lodash-es';
import { generateAgentStateHash } from './AgentSimulator/AgentSimulator';
import { DeployAgentUsageInstructions } from '$letta/client/code-reference/DeployAgentUsageInstructions';
import { useQueryClient } from '@tanstack/react-query';
import type { InfiniteGetProjectDeployedAgentTemplates200Response } from '$letta/web-api/projects/projectContracts';
import { z } from 'zod';
import { zodResolver } from '@hookform/resolvers/zod';
import { UpdateNameDialog } from './shared/UpdateAgentNameDialog/UpdateAgentNameDialog';
import { useAgentBaseTypeName } from './hooks/useAgentBaseNameType/useAgentBaseNameType';
import { useLocalStorage } from '@mantine/hooks';
import { DiscordWhiteLogo } from '@letta-web/component-library';
import { ErrorBoundary } from 'react-error-boundary';
import * as Sentry from '@sentry/browser';
import { ProfilePopover } from '$letta/client/components/DashboardLikeLayout/DashboardNavigation/DashboardNavigation';

function RestoreLayoutButton() {
  const t = useTranslations(
    'projects/(projectSlug)/agents/(agentId)/AgentPage'
  );

  const { setPositions } = usePanelManager();

  const handleRestoreLayout = useCallback(() => {
    setPositions(generateDefaultADELayout().displayConfig);
  }, [setPositions]);

  return (
    <DropdownMenuItem
      preIcon={<LayoutIcon />}
      onClick={handleRestoreLayout}
      color="tertiary-transparent"
      label={t('restoreLayout')}
    />
  );
}

interface DeleteAgentDialogProps {
  onClose: () => void;
}

function DeleteAgentDialog(props: DeleteAgentDialogProps) {
  const { onClose } = props;
  const { name } = useCurrentAgent();

  const { slug: projectSlug } = useCurrentProject();
  const { id: agentTemplateId } = useCurrentAgent();

  const DeleteAgentDialogFormSchema = useMemo(
    () =>
      z.object({
        agentName: z.literal(name, {
          message: 'Agent name does not match',
        }),
      }),
    [name]
  );

  const t = useTranslations(
    'projects/(projectSlug)/agents/(agentId)/AgentPage'
  );

  const form = useForm<z.infer<typeof DeleteAgentDialogFormSchema>>({
    resolver: zodResolver(DeleteAgentDialogFormSchema),
    defaultValues: {
      agentName: '',
    },
  });

  const { mutate, isPending, isSuccess, isError } =
    webOriginSDKApi.agents.deleteAgent.useMutation({
      onSuccess: () => {
        window.location.href = `/projects/${projectSlug}`;
      },
    });

  const agentBaseType = useAgentBaseTypeName();

  const handleSubmit = useCallback(() => {
    mutate({
      params: {
        agent_id: agentTemplateId,
      },
    });
  }, [mutate, agentTemplateId]);

  return (
    <FormProvider {...form}>
      <Dialog
        isOpen
        onOpenChange={(next) => {
          if (!next) {
            onClose();
          }
        }}
        errorMessage={
          isError
            ? t('DeleteAgentDialog.error', {
                agentBaseType: agentBaseType.base,
              })
            : undefined
        }
        confirmColor="destructive"
        confirmText={t('DeleteAgentDialog.confirm', {
          agentBaseType: agentBaseType.capitalized,
        })}
        title={t('DeleteAgentDialog.title', {
          agentBaseType: agentBaseType.capitalized,
        })}
        onSubmit={form.handleSubmit(handleSubmit)}
        isConfirmBusy={isPending || isSuccess}
      >
        <Typography>
          {t('DeleteAgentDialog.description', {
            agentBaseType: agentBaseType.base,
          })}
        </Typography>
        <Typography>
          {t.rich('DeleteAgentDialog.confirmText', {
            templateName: name,
            agentBaseType: agentBaseType.base,
            strong: (chunks) => <Typography bold>{chunks}</Typography>,
          })}
        </Typography>
        <FormField
          name="agentName"
          render={({ field }) => (
            <Input
              fullWidth
              label={t('DeleteAgentDialog.confirmTextLabel', {
                agentBaseType: agentBaseType.capitalized,
              })}
              {...field}
            />
          )}
        />
      </Dialog>
    </FormProvider>
  );
}

interface ForkAgentDialogProps {
  onClose: () => void;
}
function ForkAgentDialog(props: ForkAgentDialogProps) {
  const { onClose } = props;
  const t = useTranslations(
    'projects/(projectSlug)/agents/(agentId)/AgentPage'
  );

  const agentBaseType = useAgentBaseTypeName();

  const { id: agentTemplateId } = useCurrentAgent();
  const { push } = useRouter();
  const { id: projectId, slug: projectSlug } = useCurrentProject();
  const { mutate, isPending, isSuccess } =
    webApi.agentTemplates.forkAgentTemplate.useMutation();

  const handleForkAgent = useCallback(() => {
    if (isPending || isSuccess) {
      return;
    }

    mutate(
      {
        params: {
          projectId,
          agentTemplateId: agentTemplateId,
        },
      },
      {
        onSuccess: (response) => {
          push(`/projects/${projectSlug}/templates/${response.body.name}`);
        },
      }
    );
  }, [
    agentTemplateId,
    isPending,
    isSuccess,
    mutate,
    projectId,
    projectSlug,
    push,
  ]);

  return (
    <Dialog
      isOpen
      onOpenChange={(state) => {
        if (!state) {
          onClose();
        }
      }}
      title={t('ForkAgentDialog.title', {
        agentBaseType: agentBaseType.capitalized,
      })}
      confirmText={t('ForkAgentDialog.confirm', {
        agentBaseType: agentBaseType.capitalized,
      })}
      onConfirm={handleForkAgent}
      isConfirmBusy={isPending || isSuccess}
    >
      {t('ForkAgentDialog.description', {
        agentBaseType: agentBaseType.base,
      })}
    </Dialog>
  );
}

interface LoaderContentProps {
  isError?: boolean;
}

function LoaderContent(props: LoaderContentProps) {
  const { isError } = props;

  return (
    <VStack
      /* eslint-disable-next-line react/forbid-component-props */
      className="fixed z-draggedItem top-0 left-0 w-[100vw] h-[100vh]"
      fullHeight
      fullWidth
      align="center"
      justify="center"
    >
      {/* eslint-disable-next-line react/forbid-component-props */}
      <VStack className="loader-content" align="center" gap="large">
        <LettaLoader size="large" />
        <Typography>Setting up your workspace...</Typography>
        {isError && (
          <Alert
            title="There was an error setting up your workspace - please contact support"
            variant="destructive"
          />
        )}
      </VStack>
    </VStack>
  );
}

const PAGE_SIZE = 10;

interface DeployAgentDialogProps {
  isAtLatestVersion: boolean;
}

function DeployAgentDialog(props: DeployAgentDialogProps) {
  const { isAtLatestVersion } = props;
  const { name } = useCurrentAgent();
  const { id: projectId } = useCurrentProject();
  const t = useTranslations(
    'projects/(projectSlug)/agents/(agentId)/AgentPage'
  );

  return (
    <Dialog
      title={t('DeployAgentDialog.title')}
      size="large"
      trigger={
        <Button
          fullWidth
          data-testid="deploy-agent-dialog-trigger"
          color={!isAtLatestVersion ? 'tertiary-transparent' : 'secondary'}
          label={t('DeployAgentDialog.trigger')}
          target="_blank"
        />
      }
      hideConfirm
    >
      <DeployAgentUsageInstructions
        versionKey={`${name}:latest`}
        projectId={projectId}
      />
    </Dialog>
  );
}

const versionAgentFormSchema = z.object({
  migrate: z.boolean(),
});

type VersionAgentFormValues = z.infer<typeof versionAgentFormSchema>;

function VersionAgentDialog() {
  const { id: agentTemplateId } = useCurrentAgent();
  const { id: projectId } = useCurrentProject();
  const queryClient = useQueryClient();
  const [open, setOpen] = useState(false);
  const t = useTranslations(
    'projects/(projectSlug)/agents/(agentId)/AgentPage'
  );

  const form = useForm<VersionAgentFormValues>({
    resolver: zodResolver(versionAgentFormSchema),
    defaultValues: {
      migrate: true,
    },
  });

  const { mutate, isPending } =
    webOriginSDKApi.agents.versionAgentTemplate.useMutation({
      onSuccess: (response) => {
        void queryClient.setQueriesData<
          InfiniteGetProjectDeployedAgentTemplates200Response | undefined
        >(
          {
            queryKey:
              webApiQueryKeys.projects.getProjectDeployedAgentTemplatesWithSearch(
                projectId,
                {
                  agentTemplateId: agentTemplateId,
                }
              ),
            exact: true,
          },
          (oldData) => {
            if (!oldData) {
              return oldData;
            }

            const [firstPage, ...restPages] = oldData.pages;

            const [_, templateAgentVersion] = response.body.version.split(':');

            return {
              ...oldData,
              pages: [
                {
                  ...firstPage,
                  body: {
                    ...firstPage.body,
                    deployedAgentTemplates: [
                      {
                        id: response.body.agentId || '',
                        version: templateAgentVersion,
                        createdAt: new Date().toISOString(),
                        updatedAt: new Date().toISOString(),
                        agentTemplateId: agentTemplateId,
                      },
                      ...firstPage.body.deployedAgentTemplates,
                    ],
                  },
                },
                ...restPages,
              ],
            };
          }
        );

        setOpen(false);
      },
    });

  const handleVersionNewAgent = useCallback(
    (values: VersionAgentFormValues) => {
      mutate({
        query: {
          returnAgentId: true,
        },
        body: {
          migrate_deployed_agents: values.migrate,
        },
        params: { agent_id: agentTemplateId },
      });
    },
    [mutate, agentTemplateId]
  );

  return (
    <FormProvider {...form}>
      <Dialog
        onOpenChange={setOpen}
        isOpen={open}
        testId="stage-agent-dialog"
        title={t('VersionAgentDialog.title')}
        onConfirm={form.handleSubmit(handleVersionNewAgent)}
        isConfirmBusy={isPending}
        trigger={
          <Button
            data-testid="stage-new-version-button"
            color="secondary"
            fullWidth
            label={t('VersionAgentDialog.trigger')}
          />
        }
      >
        <VStack gap="form">
          <Typography>{t('VersionAgentDialog.description')}</Typography>
          <Card>
            <FormField
              render={({ field }) => {
                return (
                  <Checkbox
                    checked={field.value}
                    description={t.rich(
                      'VersionAgentDialog.migrateDescription',
                      {
                        link: (chunks) => (
                          <ExternalLink href="https://docs.letta.com/api-reference/agents/migrate-agent">
                            {chunks}
                          </ExternalLink>
                        ),
                      }
                    )}
                    label={t('VersionAgentDialog.migrate')}
                    onCheckedChange={(value) => {
                      field.onChange({
                        target: {
                          value: value,
                          name: field.name,
                        },
                      });
                    }}
                  />
                );
              }}
              name="migrate"
            />
          </Card>
        </VStack>
      </Dialog>
    </FormProvider>
  );
}

function CloudUpsellDeploy() {
  const t = useTranslations(
    'projects/(projectSlug)/agents/(agentId)/AgentPage'
  );

  return (
    <Popover
      triggerAsChild
      trigger={
        <Button
          size="small"
          color="secondary"
          preIcon={<RocketIcon size="small" />}
          data-testid="version-template-trigger"
          label={t('DeploymentButton.readyToDeploy.trigger')}
        />
      }
      align="end"
    >
      <VStack padding="medium" gap="large">
        <VStack>
          <Typography variant="heading5" bold>
            {t('CloudUpsellDeploy.title')}
          </Typography>
          <Typography>{t('CloudUpsellDeploy.description')}</Typography>
          <Button
            fullWidth
            label={t('CloudUpsellDeploy.cta')}
            href="https://forms.letta.com/early-access"
            target="_blank"
            color="secondary"
          />
        </VStack>
      </VStack>
    </Popover>
  );
}

function TemplateVersionDisplay() {
  // get latest template version
  const { id: agentTemplateId } = useCurrentAgent();
  const agentState = useCurrentAgent();
  const { id: currentProjectId, slug: projectSlug } = useCurrentProject();
  const t = useTranslations(
    'projects/(projectSlug)/agents/(agentId)/AgentPage'
  );

  const { data: deployedAgentTemplates } =
    webApi.projects.getProjectDeployedAgentTemplates.useInfiniteQuery({
      queryKey:
        webApiQueryKeys.projects.getProjectDeployedAgentTemplatesWithSearch(
          currentProjectId,
          {
            agentTemplateId: agentTemplateId,
          }
        ),
      queryData: ({ pageParam }) => ({
        params: { projectId: currentProjectId },
        query: {
          agentTemplateId,
          offset: pageParam.offset,
          limit: pageParam.limit,
        },
      }),
      initialPageParam: { offset: 0, limit: PAGE_SIZE },
      getNextPageParam: (lastPage, allPages) => {
        return lastPage.body.hasNextPage
          ? { limit: PAGE_SIZE, offset: allPages.length * PAGE_SIZE }
          : undefined;
      },
    });

  const latestTemplateMetadata = useMemo(() => {
    if (!deployedAgentTemplates) {
      return null;
    }

    return deployedAgentTemplates.pages[0]?.body?.deployedAgentTemplates[0];
  }, [deployedAgentTemplates]);

  const { data: deployedAgents } = webApi.projects.getDeployedAgents.useQuery({
    queryKey: webApiQueryKeys.projects.getDeployedAgentsWithSearch(
      currentProjectId,
      {
        deployedAgentTemplateId: latestTemplateMetadata?.id,
        limit: 1,
      }
    ),
    queryData: {
      params: {
        projectId: currentProjectId,
      },
      query: {
        deployedAgentTemplateId: latestTemplateMetadata?.id,
        limit: 1,
      },
    },
    refetchInterval: 5000,
    enabled: !!latestTemplateMetadata?.id,
  });

  const versionNumber = useMemo(() => {
    if (!latestTemplateMetadata) {
      return '';
    }

    return latestTemplateMetadata.version;
  }, [latestTemplateMetadata]);

  const { data: latestTemplate } = webOriginSDKApi.agents.getAgentById.useQuery(
    {
      enabled: !!latestTemplateMetadata?.id,
      queryData: {
        params: {
          agent_id: latestTemplateMetadata?.id || '',
        },
        query: {
          all: true,
        },
      },
      queryKey: UseAgentsServiceGetAgentKeyFn({
        agentId: latestTemplateMetadata?.id || '',
      }),
    }
  );

  const isAtLatestVersion = useMemo(() => {
    if (!latestTemplate?.body) {
      return false;
    }

    const {
      message_ids: _m,
      created_at: _c,
      metadata_: _meta,
      name: _name,
      id: _id,
      ...rest
    } = agentState;
    const {
      message_ids: _m2,
      created_at: _m3,
      metadata_: _meta2,
      name: _name2,
      id: _id2,
      ...rest2
    } = latestTemplate.body;

    return isEqual(
      generateAgentStateHash(rest, []),
      generateAgentStateHash(rest2, [])
    );
  }, [agentState, latestTemplate]);

  const { name } = useCurrentAgent();

  return (
    <Popover
      triggerAsChild
      trigger={
        <Button
          size="small"
          color="secondary"
          data-testid="version-template-trigger"
          label={t('DeploymentButton.readyToDeploy.trigger')}
          preIcon={!isAtLatestVersion ? <RocketIcon size="small" /> : undefined}
        />
      }
      align="end"
    >
      <VStack padding="medium" gap="large">
        <VStack>
          {versionNumber && (
            <HStack>
              <Badge
                color="background-grey"
                content={t('DeploymentButton.version', {
                  version: versionNumber,
                })}
              />
            </HStack>
          )}
          <Typography variant="heading5" bold>
            {isAtLatestVersion
              ? t('DeploymentButton.readyToDeploy.heading')
              : t('DeploymentButton.updateAvailable.heading')}
          </Typography>
          <Typography>
            {isAtLatestVersion
              ? t('DeploymentButton.readyToDeploy.copy')
              : t('DeploymentButton.updateAvailable.copy')}
          </Typography>
        </VStack>
        <VStack gap="small">
          {!isAtLatestVersion && <VersionAgentDialog />}
          <DeployAgentDialog isAtLatestVersion={isAtLatestVersion} />
          {deployedAgents?.body.agents &&
            deployedAgents.body.agents.length > 0 && (
              <Button
                fullWidth
                data-testid="version-template-trigger"
                target="_blank"
                color="tertiary-transparent"
                label={t('VersionAgentDialog.deployedAgents')}
                href={`/projects/${projectSlug}/agents?template=${name}:${versionNumber}`}
              />
            )}
        </VStack>
      </VStack>
    </Popover>
  );
}

type Dialogs = 'deleteAgent' | 'forkAgent' | 'renameAgent';

function AgentSettingsDropdown() {
  const t = useTranslations(
    'projects/(projectSlug)/agents/(agentId)/AgentPage'
  );
  const [openDialog, setOpenDialog] = useState<Dialogs | null>(null);

  const { isTemplate } = useCurrentAgentMetaData();
  const handleCloseDialog = useCallback(() => {
    setOpenDialog(null);
  }, []);

  const agentBaseType = useAgentBaseTypeName();

  return (
    <>
      {openDialog == 'forkAgent' && (
        <ForkAgentDialog onClose={handleCloseDialog} />
      )}
      {openDialog == 'deleteAgent' && (
        <DeleteAgentDialog onClose={handleCloseDialog} />
      )}

      <DropdownMenu
        align="end"
        triggerAsChild
        trigger={
          <Button
            preIcon={<CogIcon />}
            label={t('AgentSettingsDropdown.trigger', {
              agentBaseType: agentBaseType.capitalized,
            })}
            hideLabel
            size="small"
            color="tertiary-transparent"
          />
        }
      >
        {isTemplate && (
          <DropdownMenuItem
            onClick={() => {
              setOpenDialog('forkAgent');
            }}
            preIcon={<ForkIcon />}
            label={t('ForkAgentDialog.trigger', {
              agentBaseType: agentBaseType.capitalized,
            })}
          />
        )}
        <UpdateNameDialog
          trigger={
            <DropdownMenuItem
              doNotCloseOnSelect
              preIcon={<EditIcon />}
              label={t('UpdateNameDialog.trigger', {
                agentBaseType: agentBaseType.capitalized,
              })}
            />
          }
        />

        <RestoreLayoutButton />
        <DropdownMenuItem
          onClick={() => {
            setOpenDialog('deleteAgent');
          }}
          preIcon={<TrashIcon />}
          label={t('DeleteAgentDialog.trigger', {
            agentBaseType: agentBaseType.capitalized,
          })}
        />
      </DropdownMenu>
    </>
  );
}

const reportAnIssueFormSchema = z.object({
  error: z.string(),
});

function ReportAnIssueForm() {
  const t = useTranslations(
    'projects/(projectSlug)/agents/(agentId)/AgentPage'
  );
  const [submitted, setSubmitted] = useState(false);
  const user = useCurrentUser();
  const form = useForm<z.infer<typeof reportAnIssueFormSchema>>({
    resolver: zodResolver(reportAnIssueFormSchema),
    defaultValues: {
      error: '',
    },
  });

  const handleReportIssue = useCallback(
    (values: z.infer<typeof reportAnIssueFormSchema>) => {
      Sentry.captureFeedback({
        email: user?.email,
        name: user?.name,
        message: values.error,
      });

      setSubmitted(true);
    },
    [user?.email, user?.name]
  );

  if (submitted) {
    return (
      <Alert variant="info" title={t('ReportAnIssueForm.submitted')}></Alert>
    );
  }

  return (
    <FormProvider {...form}>
      <Form onSubmit={form.handleSubmit(handleReportIssue)}>
        <VStack gap="form">
          <FormField
            name="error"
            render={({ field }) => (
              <TextArea
                fullWidth
                hideLabel
                label={t('ReportAnIssueForm.yourMessage')}
                {...field}
              />
            )}
          />
          <Button
            fullWidth
            type="submit"
            label={t('ReportAnIssueForm.submit')}
          />
        </VStack>
      </Form>
    </FormProvider>
  );
}

const SUPPORT_BUTTON_ID = 'support-button';

function Navigation() {
  const { isLocal } = useCurrentAgentMetaData();
  const t = useTranslations(
    'projects/(projectSlug)/agents/(agentId)/AgentPage'
  );

  return (
    <HStack gap="small" align="center">
      <Button
        size="small"
        color="tertiary-transparent"
        label={t('Navigation.dashboard')}
        href={isLocal ? '/development-servers/local/dashboard' : '/projects'}
      />
      <Button
        size="small"
        color="tertiary-transparent"
        target="_blank"
        label={t('Navigation.documentation')}
        href="https://docs.letta.com/introduction"
      />
      <Button
        size="small"
        color="tertiary-transparent"
        target="_blank"
        label={t('Navigation.apiReference')}
        href="https://docs.letta.com/api-reference"
      />
      <Popover
        triggerAsChild
        trigger={
          <Button
            id={SUPPORT_BUTTON_ID}
            size="small"
            color="tertiary-transparent"
            label={t('Navigation.support')}
          />
        }
      >
        <VStack borderBottom padding>
          <Typography variant="heading5">
            {t('Navigation.supportPopover.bugReport.title')}
          </Typography>
          <Typography>
            {t('Navigation.supportPopover.bugReport.description')}
          </Typography>
          <ReportAnIssueForm />
        </VStack>
        <VStack borderBottom padding>
          <Typography variant="heading5">
            {t('Navigation.supportPopover.discord.title')}
          </Typography>
          <Typography>
            {t('Navigation.supportPopover.discord.description')}
          </Typography>
          <a
            target="_blank"
            className="px-3 flex justify-center items-center gap-2 py-2 text-white bg-[#7289da]"
            href="https://discord.gg/letta"
          >
            {/* eslint-disable-next-line react/forbid-component-props */}
            <DiscordWhiteLogo className="h-4 w-auto" />
            <Typography bold>
              {t('Navigation.supportPopover.discord.joinUs')}
            </Typography>
          </a>
        </VStack>
      </Popover>
    </HStack>
  );
}

<<<<<<< HEAD
interface MobileNavigationContextData {
  activePanel: string | null;
  setActivePanelId: (panelId: string | null) => void;
}

const MobileNavigationContext =
  React.createContext<MobileNavigationContextData>({
    activePanel: null,
    setActivePanelId: () => {
      return;
    },
  });

interface MobileNavigationProviderProps {
  children: React.ReactNode;
}

function MobileNavigationProvider(props: MobileNavigationProviderProps) {
  const [activePanel, setActivePanelId] = useState<string | null>(
    'agent-simulator'
  );

  const { children } = props;

  return (
    <MobileNavigationContext.Provider value={{ activePanel, setActivePanelId }}>
      {children}
    </MobileNavigationContext.Provider>
  );
}
function useMobileNavigationContext() {
  return React.useContext(MobileNavigationContext);
}

interface AgentMobileNavigationButtonType {
  panelId: string;
  onClick?: () => void;
}

function AgentMobileNavigationButton(props: AgentMobileNavigationButtonType) {
  const { panelId, onClick } = props;
  const { activePanel, setActivePanelId } = useMobileNavigationContext();
  const panelTemplateId = panelId as keyof typeof panelRegistry;

  const title = panelRegistry[panelTemplateId].useGetMobileTitle();
  const icon = panelRegistry[panelTemplateId].icon;

  const handleClick = useCallback(() => {
    setActivePanelId(panelId);
    onClick?.();
  }, [setActivePanelId, panelId, onClick]);

  return (
    <MobileFooterNavigationButton
      onClick={handleClick}
      size="large"
      preIcon={icon}
      data-testId={`mobile-navigation-button:${panelId}`}
      color="tertiary-transparent"
      label={title}
      active={activePanel === panelId}
    />
  );
}

const MORE_PANELS = 'more-panels';

function AgentMobileNavigation() {
=======
function AgentPageError() {
>>>>>>> bbca5103
  const t = useTranslations(
    'projects/(projectSlug)/agents/(agentId)/AgentPage'
  );

<<<<<<< HEAD
  const [expanded, setExpanded] = useState(false);
  const { activePanel } = useMobileNavigationContext();

  const panelToShowInMainNavigation = useMemo(() => {
    const firstElements = ['agent-simulator', 'agent-settings'];

    const activePanelIsFirstElement = firstElements.includes(activePanel || '');

    const defaultPanelIdsToShow = [
      ...firstElements,
      !activePanelIsFirstElement ? activePanel : 'edit-core-memories',
      MORE_PANELS,
      'edit-core-memories',
      'tools-panel',
      'edit-data-sources',
      'advanced-settings',
    ];

    const list = Array.from(new Set(defaultPanelIdsToShow));

    if (expanded) {
      return list;
    }

    return list.slice(0, 4);
  }, [activePanel, expanded]);

  return (
    <MobileFooterNavigation>
      {panelToShowInMainNavigation.map((panelId) => {
        if (panelId === MORE_PANELS) {
          return (
            <MobileFooterNavigationButton
              onClick={() => {
                setExpanded((prev) => !prev);
              }}
              data-testId="open-more-panels"
              key={MORE_PANELS}
              size="large"
              preIcon={!expanded ? <ChevronUpIcon /> : <ChevronDownIcon />}
              color="tertiary-transparent"
              label={
                !expanded
                  ? t('AgentMobileNavigation.more')
                  : t('AgentMobileNavigation.less')
              }
            />
          );
        }

        if (!panelId) {
          return null;
        }

        return (
          <AgentMobileNavigationButton
            onClick={() => {
              setExpanded(false);
            }}
            key={panelId}
            panelId={panelId}
          />
        );
      })}
    </MobileFooterNavigation>
  );
}

function AgentMobileContent() {
  const { activePanel } = useMobileNavigationContext();

  if (!activePanel) {
    return <LoaderContent />;
  }

  return (
    <VStack collapseHeight flex fullWidth>
      <RenderSinglePanel panelId={activePanel} />
    </VStack>
  );
=======
  return (
    <VStack gap="large" padding border fullWidth fullHeight flex align="center">
      <LoadingEmptyStatusComponent
        emptyMessage=""
        isError
        errorMessage={t('error')}
      />
    </VStack>
  );
}

function RenderDeployButton() {
  const { isLocal, isTemplate } = useCurrentAgentMetaData();
  const user = useCurrentUser();

  if (isLocal && !user?.hasCloudAccess) {
    return <CloudUpsellDeploy />;
  }

  if (isTemplate) {
    return <TemplateVersionDisplay />;
  }

  return null;
>>>>>>> bbca5103
}

export function AgentPage() {
  const { agentName, agentId, isTemplate, isLocal } = useCurrentAgentMetaData();

  const [adeLayout, setADELayout] = useLocalStorage({
    key: `ade-layout-${agentId}`,
    defaultValue: generateDefaultADELayout().displayConfig,
  });

  const t = useTranslations(
    'projects/(projectSlug)/agents/(agentId)/AgentPage'
  );

  const { data: agent } = useAgentsServiceGetAgent({
    agentId,
  });

  const fullPageWarning = useMemo(() => {
    if (isLocal) {
      return t('localAgentDevelopment');
    }

    if (!isTemplate) {
      return t('liveAgentWarning');
    }

    return null;
  }, [isLocal, isTemplate, t]);

  if (!agent) {
    return <LoaderContent />;
  }

  return (
    <PanelManagerProvider
      onPositionError={() => {
        toast.error(t('positionError'));
      }}
      fallbackPositions={generateDefaultADELayout().displayConfig}
      initialPositions={adeLayout}
      onPositionChange={(positions) => {
        setADELayout(positions);
      }}
    >
      <div className="agent-page-fade-out fixed pointer-events-none z-[-1]">
        <LoaderContent />
      </div>
      <HiddenOnMobile>
        <ADEPage
          header={
            <ADEHeader
              agent={{
                name: agentName,
              }}
            >
              <HStack gap={false} align="center">
                <Navigation />
                <ContextWindowPreview />
                <HStack paddingRight="small" align="center" gap="small">
                  <AgentSettingsDropdown />
                  <RenderDeployButton />
                  <ProfilePopover size="small" />
                </HStack>
              </HStack>
            </ADEHeader>
          }
        >
          <ErrorBoundary fallback={<AgentPageError />}>
            <VStack overflow="hidden" position="relative" fullWidth fullHeight>
              {fullPageWarning && (
                <Alert variant="warning" title={fullPageWarning} />
              )}
              <Frame overflow="hidden" position="relative" fullWidth fullHeight>
                <PanelRenderer />
              </Frame>
            </VStack>
          </ErrorBoundary>
        </ADEPage>
      </HiddenOnMobile>
      <VisibleOnMobile>
        <MobileNavigationProvider>
          <ADEPage
            header={
              <ADEHeader
                agent={{
                  name: agentName,
                }}
              >
                <AgentSettingsDropdown />
              </ADEHeader>
            }
          >
            <VStack fullHeight fullWidth flex>
              <AgentMobileContent />
              <AgentMobileNavigation />
            </VStack>
          </ADEPage>
        </MobileNavigationProvider>
      </VisibleOnMobile>
    </PanelManagerProvider>
  );
}<|MERGE_RESOLUTION|>--- conflicted
+++ resolved
@@ -6,18 +6,14 @@
 } from './panelRegistry';
 import { PanelManagerProvider, PanelRenderer } from './panelRegistry';
 import {
-<<<<<<< HEAD
   ChevronDownIcon,
   EditIcon,
   HiddenOnMobile,
   MobileFooterNavigation,
   MobileFooterNavigationButton,
-=======
-  EditIcon,
   Form,
   LoadingEmptyStatusComponent,
   TextArea,
->>>>>>> bbca5103
 } from '@letta-web/component-library';
 import { Card, Checkbox, ExternalLink } from '@letta-web/component-library';
 import { TrashIcon } from '@letta-web/component-library';
@@ -42,17 +38,12 @@
   Dialog,
   Frame,
   HStack,
-  RocketIcon,
   LettaLoader,
   Popover,
   Typography,
-<<<<<<< HEAD
   VisibleOnMobile,
-  DatabaseIcon,
   RocketIcon,
   ChevronUpIcon,
-=======
->>>>>>> bbca5103
   ForkIcon,
   VStack,
 } from '@letta-web/component-library';
@@ -923,7 +914,21 @@
   );
 }
 
-<<<<<<< HEAD
+function RenderDeployButton() {
+  const { isLocal, isTemplate } = useCurrentAgentMetaData();
+  const user = useCurrentUser();
+
+  if (isLocal && !user?.hasCloudAccess) {
+    return <CloudUpsellDeploy />;
+  }
+
+  if (isTemplate) {
+    return <TemplateVersionDisplay />;
+  }
+
+  return null;
+}
+
 interface MobileNavigationContextData {
   activePanel: string | null;
   setActivePanelId: (panelId: string | null) => void;
@@ -992,14 +997,10 @@
 const MORE_PANELS = 'more-panels';
 
 function AgentMobileNavigation() {
-=======
-function AgentPageError() {
->>>>>>> bbca5103
   const t = useTranslations(
     'projects/(projectSlug)/agents/(agentId)/AgentPage'
   );
 
-<<<<<<< HEAD
   const [expanded, setExpanded] = useState(false);
   const { activePanel } = useMobileNavigationContext();
 
@@ -1080,7 +1081,13 @@
       <RenderSinglePanel panelId={activePanel} />
     </VStack>
   );
-=======
+}
+
+function AgentPageError() {
+  const t = useTranslations(
+    'projects/(projectSlug)/agents/(agentId)/AgentPage'
+  );
+
   return (
     <VStack gap="large" padding border fullWidth fullHeight flex align="center">
       <LoadingEmptyStatusComponent
@@ -1090,22 +1097,6 @@
       />
     </VStack>
   );
-}
-
-function RenderDeployButton() {
-  const { isLocal, isTemplate } = useCurrentAgentMetaData();
-  const user = useCurrentUser();
-
-  if (isLocal && !user?.hasCloudAccess) {
-    return <CloudUpsellDeploy />;
-  }
-
-  if (isTemplate) {
-    return <TemplateVersionDisplay />;
-  }
-
-  return null;
->>>>>>> bbca5103
 }
 
 export function AgentPage() {
