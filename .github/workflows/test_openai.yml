--- conflicted
+++ resolved
@@ -24,18 +24,8 @@
         poetry-version: "1.8.2"
         install-args: "-E dev -E external-tools"
 
-<<<<<<< HEAD
-    - name: Test LLM endpoint
-=======
-    - name: Initialize credentials
-      env:
-        OPENAI_API_KEY: ${{ secrets.OPENAI_API_KEY }}
-      run: |
-        poetry run letta quickstart --backend openai
-
     - name: Test first message contains expected function call and inner monologue
       id: test_first_message
->>>>>>> 28917bd1
       env:
         OPENAI_API_KEY: ${{ secrets.OPENAI_API_KEY }}
       run: |
