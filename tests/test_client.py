import os
import re
import threading
import time
from typing import List, Union

import pytest
from dotenv import load_dotenv
from sqlalchemy import delete

from letta import LocalClient, RESTClient, create_client
from letta.orm import SandboxConfig, SandboxEnvironmentVariable
from letta.schemas.embedding_config import EmbeddingConfig
from letta.schemas.llm_config import LLMConfig
from letta.schemas.sandbox_config import LocalSandboxConfig, SandboxType
from letta.services.tool_manager import ToolManager
from letta.settings import tool_settings

# Constants
SERVER_PORT = 8283
DEFAULT_VENV_NAME = "test-venv"
UPDATED_VENV_NAME = "updated-venv"
SANDBOX_DIR = "/tmp/sandbox"
UPDATED_SANDBOX_DIR = "/tmp/updated_sandbox"
ENV_VAR_KEY = "TEST_VAR"
UPDATED_ENV_VAR_KEY = "UPDATED_VAR"
ENV_VAR_VALUE = "test_value"
UPDATED_ENV_VAR_VALUE = "updated_value"
ENV_VAR_DESCRIPTION = "A test environment variable"


def run_server():
    load_dotenv()

    from letta.server.rest_api.app import start_server

    print("Starting server...")
    start_server(debug=True)


@pytest.fixture(
    params=[{"server": True}, {"server": False}],  # whether to use REST API server
    scope="module",
)
def client(request):
    if request.param["server"]:
        # Get URL from environment or start server
        server_url = os.getenv("LETTA_SERVER_URL", f"http://localhost:{SERVER_PORT}")
        if not os.getenv("LETTA_SERVER_URL"):
            print("Starting server thread")
            thread = threading.Thread(target=run_server, daemon=True)
            thread.start()
            time.sleep(5)
        print("Running client tests with server:", server_url)
        client = create_client(base_url=server_url, token=None)
    else:
        client = create_client()

    client.set_default_llm_config(LLMConfig.default_config("gpt-4"))
    client.set_default_embedding_config(EmbeddingConfig.default_config(provider="openai"))
    yield client


@pytest.fixture(autouse=True)
def clear_tables():
    """Clear the sandbox tables before each test."""
    from letta.server.server import db_context

    with db_context() as session:
        session.execute(delete(SandboxEnvironmentVariable))
        session.execute(delete(SandboxConfig))
        session.commit()


@pytest.fixture
def mock_e2b_api_key_none():
    # Store the original value of e2b_api_key
    original_api_key = tool_settings.e2b_api_key

    # Set e2b_api_key to None
    tool_settings.e2b_api_key = None

    # Yield control to the test
    yield

    # Restore the original value of e2b_api_key
    tool_settings.e2b_api_key = original_api_key


def test_sandbox_config_and_env_var_basic(client: Union[LocalClient, RESTClient]):
    """
    Test sandbox config and environment variable functions for both LocalClient and RESTClient.
    """

    # 1. Create a sandbox config
    local_config = LocalSandboxConfig(venv_name=DEFAULT_VENV_NAME, sandbox_dir=SANDBOX_DIR)
    sandbox_config = client.create_sandbox_config(config=local_config)

    # Assert the created sandbox config
    assert sandbox_config.id is not None
    assert sandbox_config.type == SandboxType.LOCAL
    assert sandbox_config.config["venv_name"] == DEFAULT_VENV_NAME

    # 2. Update the sandbox config
    updated_config = LocalSandboxConfig(venv_name=UPDATED_VENV_NAME, sandbox_dir=UPDATED_SANDBOX_DIR)
    sandbox_config = client.update_sandbox_config(sandbox_config_id=sandbox_config.id, config=updated_config)
    assert sandbox_config.config["venv_name"] == UPDATED_VENV_NAME
    assert sandbox_config.config["sandbox_dir"] == UPDATED_SANDBOX_DIR

    # 3. List all sandbox configs
    sandbox_configs = client.list_sandbox_configs(limit=10)
    assert isinstance(sandbox_configs, List)
    assert len(sandbox_configs) == 1
    assert sandbox_configs[0].id == sandbox_config.id

    # 4. Create an environment variable
    env_var = client.create_sandbox_env_var(
        sandbox_config_id=sandbox_config.id, key=ENV_VAR_KEY, value=ENV_VAR_VALUE, description=ENV_VAR_DESCRIPTION
    )
    assert env_var.id is not None
    assert env_var.key == ENV_VAR_KEY
    assert env_var.value == ENV_VAR_VALUE
    assert env_var.description == ENV_VAR_DESCRIPTION

    # 5. Update the environment variable
    updated_env_var = client.update_sandbox_env_var(env_var_id=env_var.id, key=UPDATED_ENV_VAR_KEY, value=UPDATED_ENV_VAR_VALUE)
    assert updated_env_var.key == UPDATED_ENV_VAR_KEY
    assert updated_env_var.value == UPDATED_ENV_VAR_VALUE

    # 6. List environment variables
    env_vars = client.list_sandbox_env_vars(sandbox_config_id=sandbox_config.id)
    assert isinstance(env_vars, List)
    assert len(env_vars) == 1
    assert env_vars[0].key == UPDATED_ENV_VAR_KEY

    # 7. Delete the environment variable
    client.delete_sandbox_env_var(env_var_id=env_var.id)

    # 8. Delete the sandbox config
    client.delete_sandbox_config(sandbox_config_id=sandbox_config.id)


def test_create_tool(client: Union[LocalClient, RESTClient], mock_e2b_api_key_none):
    """Test creation of a simple tool"""

    def print_tool(message: str):
        """
        Args:
            message (str): The message to print.

        Returns:
            str: The message that was printed.

        """
        print(message)
        return message

    tools = client.list_tools()
    tool_names = [t.name for t in tools]
    for tool in ToolManager.BASE_TOOL_NAMES:
        assert tool in tool_names

    tool = client.create_tool(print_tool, name="my_name", tags=["extras"])

<<<<<<< HEAD
    tools = client.list_tools()
    assert tool in tools, f"Expected {tool.name} in {[t.name for t in tools]}"
    print(f"Updated tools {[t.name for t in tools]}")
=======
    # Get the memgpt paper
    file = files[0]
    # Assert the filename matches the pattern
    pattern = re.compile(r"^memgpt_paper_[a-f0-9]{32}\.pdf$")
    assert pattern.match(file.file_name), f"Filename '{file.file_name}' does not match expected pattern."

    assert file.source_id == source.id


def test_sources(client: Union[LocalClient, RESTClient], agent: AgentState):
    # _reset_config()

    # clear sources
    for source in client.list_sources():
        client.delete_source(source.id)

    # clear jobs
    for job in client.list_jobs():
        client.delete_job(job.id)

    # list sources
    sources = client.list_sources()
    print("listed sources", sources)
    assert len(sources) == 0

    # create a source
    source = client.create_source(name="test_source")

    # list sources
    sources = client.list_sources()
    print("listed sources", sources)
    assert len(sources) == 1

    # TODO: add back?
    assert sources[0].metadata_["num_passages"] == 0
    assert sources[0].metadata_["num_documents"] == 0

    # update the source
    original_id = source.id
    original_name = source.name
    new_name = original_name + "_new"
    client.update_source(source_id=source.id, name=new_name)

    # get the source name (check that it's been updated)
    source = client.get_source(source_id=source.id)
    assert source.name == new_name
    assert source.id == original_id

    # get the source id (make sure that it's the same)
    assert str(original_id) == client.get_source_id(source_name=new_name)

    # check agent archival memory size
    archival_memories = client.get_archival_memory(agent_id=agent.id)
    print(archival_memories)
    assert len(archival_memories) == 0

    # load a file into a source (non-blocking job)
    filename = "tests/data/memgpt_paper.pdf"
    upload_job = upload_file_using_client(client, source, filename)
    job = client.get_job(upload_job.id)
    created_passages = job.metadata_["num_passages"]

    # TODO: add test for blocking job

    # TODO: make sure things run in the right order
    archival_memories = client.get_archival_memory(agent_id=agent.id)
    assert len(archival_memories) == 0

    # attach a source
    client.attach_source_to_agent(source_id=source.id, agent_id=agent.id)

    # list attached sources
    attached_sources = client.list_attached_sources(agent_id=agent.id)
    print("attached sources", attached_sources)
    assert source.id in [s.id for s in attached_sources], f"Attached sources: {attached_sources}"

    # list archival memory
    archival_memories = client.get_archival_memory(agent_id=agent.id)
    # print(archival_memories)
    assert len(archival_memories) == created_passages, f"Mismatched length {len(archival_memories)} vs. {created_passages}"

    # check number of passages
    sources = client.list_sources()
    # TODO: add back?
    # assert sources.sources[0].metadata_["num_passages"] > 0
    # assert sources.sources[0].metadata_["num_documents"] == 0  # TODO: fix this once document store added
    print(sources)

    # detach the source
    assert len(client.get_archival_memory(agent_id=agent.id)) > 0, "No archival memory"
    deleted_source = client.detach_source(source_id=source.id, agent_id=agent.id)
    assert deleted_source.id == source.id
    archival_memories = client.get_archival_memory(agent_id=agent.id)
    assert len(archival_memories) == 0, f"Failed to detach source: {len(archival_memories)}"
    assert source.id not in [s.id for s in client.list_attached_sources(agent.id)]

    # delete the source
    client.delete_source(source.id)


def test_message_update(client: Union[LocalClient, RESTClient], agent: AgentState):
    """Test that we can update the details of a message"""

    # create a message
    message_response = client.send_message(agent_id=agent.id, message="Test message", role="user", include_full_message=True)
    print("Messages=", message_response)
    assert isinstance(message_response, LettaResponse)
    assert isinstance(message_response.messages[-1], Message)
    message = message_response.messages[-1]

    new_text = "This exact string would never show up in the message???"
    new_message = client.update_message(message_id=message.id, text=new_text, agent_id=agent.id)
    assert new_message.text == new_text


def test_organization(client: RESTClient):
    if isinstance(client, LocalClient):
        pytest.skip("Skipping test_organization because LocalClient does not support organizations")

    # create an organization
    org_name = "test-org"
    org = client.create_org(org_name)

    # assert the id appears
    orgs = client.list_orgs()
    assert org.id in [o.id for o in orgs]

    org = client.delete_org(org.id)
    assert org.name == org_name

    # assert the id is gone
    orgs = client.list_orgs()
    assert not (org.id in [o.id for o in orgs])


def test_list_llm_models(client: RESTClient):
    """Test that if the user's env has the right api keys set, at least one model appears in the model list"""

    def has_model_endpoint_type(models: List["LLMConfig"], target_type: str) -> bool:
        return any(model.model_endpoint_type == target_type for model in models)

    models = client.list_llm_configs()
    if model_settings.groq_api_key:
        assert has_model_endpoint_type(models, "groq")
    if model_settings.azure_api_key:
        assert has_model_endpoint_type(models, "azure")
    if model_settings.openai_api_key:
        assert has_model_endpoint_type(models, "openai")
    if model_settings.gemini_api_key:
        assert has_model_endpoint_type(models, "google_ai")
    if model_settings.anthropic_api_key:
        assert has_model_endpoint_type(models, "anthropic")


def test_shared_blocks(client: Union[LocalClient, RESTClient], agent: AgentState):
    # _reset_config()

    # create a block
    block = client.create_block(label="human", value="username: sarah")

    # create agents with shared block
    from letta.schemas.memory import BasicBlockMemory

    persona1_block = client.create_block(label="persona", value="you are agent 1")
    persona2_block = client.create_block(label="persona", value="you are agent 2")

    # create agnets
    agent_state1 = client.create_agent(name="agent1", memory=BasicBlockMemory(blocks=[block, persona1_block]))
    agent_state2 = client.create_agent(name="agent2", memory=BasicBlockMemory(blocks=[block, persona2_block]))

    # update memory
    response = client.user_message(agent_id=agent_state1.id, message="my name is actually charles")

    # check agent 2 memory
    assert "charles" in client.get_block(block.id).value.lower(), f"Shared block update failed {client.get_block(block.id).value}"

    response = client.user_message(agent_id=agent_state2.id, message="whats my name?")
    assert (
        "charles" in client.get_core_memory(agent_state2.id).get_block("human").value.lower()
    ), f"Shared block update failed {client.get_core_memory(agent_state2.id).get_block('human').value}"
    # assert "charles" in response.messages[1].text.lower(), f"Shared block update failed {response.messages[0].text}"

    # cleanup
    client.delete_agent(agent_state1.id)
    client.delete_agent(agent_state2.id)


@pytest.fixture
def cleanup_agents():
    created_agents = []
    yield created_agents
    # Cleanup will run even if test fails
    for agent_id in created_agents:
        try:
            client.delete_agent(agent_id)
        except Exception as e:
            print(f"Failed to delete agent {agent_id}: {e}")


def test_initial_message_sequence(client: Union[LocalClient, RESTClient], agent: AgentState, cleanup_agents: List[str]):
    """Test that we can set an initial message sequence

    If we pass in None, we should get a "default" message sequence
    If we pass in a non-empty list, we should get that sequence
    If we pass in an empty list, we should get an empty sequence
    """

    # The reference initial message sequence:
    reference_init_messages = initialize_message_sequence(
        model=agent.llm_config.model,
        system=agent.system,
        memory=agent.memory,
        archival_memory=None,
        recall_memory=None,
        memory_edit_timestamp=get_utc_time(),
        include_initial_boot_message=True,
    )

    # system, login message, send_message test, send_message receipt
    assert len(reference_init_messages) > 0
    assert len(reference_init_messages) == 4, f"Expected 4 messages, got {len(reference_init_messages)}"

    # Test with default sequence
    default_agent_state = client.create_agent(name="test-default-message-sequence", initial_message_sequence=None)
    cleanup_agents.append(default_agent_state.id)
    assert default_agent_state.message_ids is not None
    assert len(default_agent_state.message_ids) > 0
    assert len(default_agent_state.message_ids) == len(
        reference_init_messages
    ), f"Expected {len(reference_init_messages)} messages, got {len(default_agent_state.message_ids)}"

    # Test with empty sequence
    empty_agent_state = client.create_agent(name="test-empty-message-sequence", initial_message_sequence=[])
    cleanup_agents.append(empty_agent_state.id)
    assert empty_agent_state.message_ids is not None
    assert len(empty_agent_state.message_ids) == 1, f"Expected 0 messages, got {len(empty_agent_state.message_ids)}"

    # Test with custom sequence
    custom_sequence = [
        Message(
            role=MessageRole.user,
            text="Hello, how are you?",
            user_id=agent.user_id,
            agent_id=agent.id,
            model=agent.llm_config.model,
            name=None,
            tool_calls=None,
            tool_call_id=None,
        ),
    ]
    custom_agent_state = client.create_agent(name="test-custom-message-sequence", initial_message_sequence=custom_sequence)
    cleanup_agents.append(custom_agent_state.id)
    assert custom_agent_state.message_ids is not None
    assert (
        len(custom_agent_state.message_ids) == len(custom_sequence) + 1
    ), f"Expected {len(custom_sequence) + 1} messages, got {len(custom_agent_state.message_ids)}"
    assert custom_agent_state.message_ids[1:] == [msg.id for msg in custom_sequence]


def test_add_and_manage_tags_for_agent(client: Union[LocalClient, RESTClient], agent: AgentState):
    """
    Comprehensive happy path test for adding, retrieving, and managing tags on an agent.
    """
    tags_to_add = ["test_tag_1", "test_tag_2", "test_tag_3"]

    # Step 0: create an agent with tags
    tagged_agent = client.create_agent(tags=tags_to_add)
    assert set(tagged_agent.tags) == set(tags_to_add), f"Expected tags {tags_to_add}, but got {tagged_agent.tags}"

    # Step 1: Add multiple tags to the agent
    client.update_agent(agent_id=agent.id, tags=tags_to_add)

    # Step 2: Retrieve tags for the agent and verify they match the added tags
    retrieved_tags = client.get_agent(agent_id=agent.id).tags
    assert set(retrieved_tags) == set(tags_to_add), f"Expected tags {tags_to_add}, but got {retrieved_tags}"

    # Step 3: Retrieve agents by each tag to ensure the agent is associated correctly
    for tag in tags_to_add:
        agents_with_tag = client.list_agents(tags=[tag])
        assert agent.id in [a.id for a in agents_with_tag], f"Expected agent {agent.id} to be associated with tag '{tag}'"

    # Step 4: Delete a specific tag from the agent and verify its removal
    tag_to_delete = tags_to_add.pop()
    client.update_agent(agent_id=agent.id, tags=tags_to_add)
>>>>>>> 3e7fd08a

    # check tool id
    tool = client.get_tool(tool.id)
    assert tool is not None, "Expected tool to be created"
    assert tool.id == tool.id, f"Expected {tool.id} to be {tool.id}"

    # create agent with tool
    agent_state = client.create_agent(tools=[tool.name])

    # Send message without error
    client.user_message(agent_id=agent_state.id, message="hi")<|MERGE_RESOLUTION|>--- conflicted
+++ resolved
@@ -1,7 +1,7 @@
 import os
-import re
 import threading
 import time
+import uuid
 from typing import List, Union
 
 import pytest
@@ -10,10 +10,10 @@
 
 from letta import LocalClient, RESTClient, create_client
 from letta.orm import SandboxConfig, SandboxEnvironmentVariable
+from letta.schemas.agent import AgentState
 from letta.schemas.embedding_config import EmbeddingConfig
 from letta.schemas.llm_config import LLMConfig
 from letta.schemas.sandbox_config import LocalSandboxConfig, SandboxType
-from letta.services.tool_manager import ToolManager
 from letta.settings import tool_settings
 
 # Constants
@@ -59,6 +59,16 @@
     client.set_default_llm_config(LLMConfig.default_config("gpt-4"))
     client.set_default_embedding_config(EmbeddingConfig.default_config(provider="openai"))
     yield client
+
+
+# Fixture for test agent
+@pytest.fixture(scope="module")
+def agent(client: Union[LocalClient, RESTClient]):
+    agent_state = client.create_agent(name=f"test_client_{str(uuid.uuid4())}")
+    yield agent_state
+
+    # delete agent
+    client.delete_agent(agent_state.id)
 
 
 @pytest.fixture(autouse=True)
@@ -140,292 +150,6 @@
     client.delete_sandbox_config(sandbox_config_id=sandbox_config.id)
 
 
-def test_create_tool(client: Union[LocalClient, RESTClient], mock_e2b_api_key_none):
-    """Test creation of a simple tool"""
-
-    def print_tool(message: str):
-        """
-        Args:
-            message (str): The message to print.
-
-        Returns:
-            str: The message that was printed.
-
-        """
-        print(message)
-        return message
-
-    tools = client.list_tools()
-    tool_names = [t.name for t in tools]
-    for tool in ToolManager.BASE_TOOL_NAMES:
-        assert tool in tool_names
-
-    tool = client.create_tool(print_tool, name="my_name", tags=["extras"])
-
-<<<<<<< HEAD
-    tools = client.list_tools()
-    assert tool in tools, f"Expected {tool.name} in {[t.name for t in tools]}"
-    print(f"Updated tools {[t.name for t in tools]}")
-=======
-    # Get the memgpt paper
-    file = files[0]
-    # Assert the filename matches the pattern
-    pattern = re.compile(r"^memgpt_paper_[a-f0-9]{32}\.pdf$")
-    assert pattern.match(file.file_name), f"Filename '{file.file_name}' does not match expected pattern."
-
-    assert file.source_id == source.id
-
-
-def test_sources(client: Union[LocalClient, RESTClient], agent: AgentState):
-    # _reset_config()
-
-    # clear sources
-    for source in client.list_sources():
-        client.delete_source(source.id)
-
-    # clear jobs
-    for job in client.list_jobs():
-        client.delete_job(job.id)
-
-    # list sources
-    sources = client.list_sources()
-    print("listed sources", sources)
-    assert len(sources) == 0
-
-    # create a source
-    source = client.create_source(name="test_source")
-
-    # list sources
-    sources = client.list_sources()
-    print("listed sources", sources)
-    assert len(sources) == 1
-
-    # TODO: add back?
-    assert sources[0].metadata_["num_passages"] == 0
-    assert sources[0].metadata_["num_documents"] == 0
-
-    # update the source
-    original_id = source.id
-    original_name = source.name
-    new_name = original_name + "_new"
-    client.update_source(source_id=source.id, name=new_name)
-
-    # get the source name (check that it's been updated)
-    source = client.get_source(source_id=source.id)
-    assert source.name == new_name
-    assert source.id == original_id
-
-    # get the source id (make sure that it's the same)
-    assert str(original_id) == client.get_source_id(source_name=new_name)
-
-    # check agent archival memory size
-    archival_memories = client.get_archival_memory(agent_id=agent.id)
-    print(archival_memories)
-    assert len(archival_memories) == 0
-
-    # load a file into a source (non-blocking job)
-    filename = "tests/data/memgpt_paper.pdf"
-    upload_job = upload_file_using_client(client, source, filename)
-    job = client.get_job(upload_job.id)
-    created_passages = job.metadata_["num_passages"]
-
-    # TODO: add test for blocking job
-
-    # TODO: make sure things run in the right order
-    archival_memories = client.get_archival_memory(agent_id=agent.id)
-    assert len(archival_memories) == 0
-
-    # attach a source
-    client.attach_source_to_agent(source_id=source.id, agent_id=agent.id)
-
-    # list attached sources
-    attached_sources = client.list_attached_sources(agent_id=agent.id)
-    print("attached sources", attached_sources)
-    assert source.id in [s.id for s in attached_sources], f"Attached sources: {attached_sources}"
-
-    # list archival memory
-    archival_memories = client.get_archival_memory(agent_id=agent.id)
-    # print(archival_memories)
-    assert len(archival_memories) == created_passages, f"Mismatched length {len(archival_memories)} vs. {created_passages}"
-
-    # check number of passages
-    sources = client.list_sources()
-    # TODO: add back?
-    # assert sources.sources[0].metadata_["num_passages"] > 0
-    # assert sources.sources[0].metadata_["num_documents"] == 0  # TODO: fix this once document store added
-    print(sources)
-
-    # detach the source
-    assert len(client.get_archival_memory(agent_id=agent.id)) > 0, "No archival memory"
-    deleted_source = client.detach_source(source_id=source.id, agent_id=agent.id)
-    assert deleted_source.id == source.id
-    archival_memories = client.get_archival_memory(agent_id=agent.id)
-    assert len(archival_memories) == 0, f"Failed to detach source: {len(archival_memories)}"
-    assert source.id not in [s.id for s in client.list_attached_sources(agent.id)]
-
-    # delete the source
-    client.delete_source(source.id)
-
-
-def test_message_update(client: Union[LocalClient, RESTClient], agent: AgentState):
-    """Test that we can update the details of a message"""
-
-    # create a message
-    message_response = client.send_message(agent_id=agent.id, message="Test message", role="user", include_full_message=True)
-    print("Messages=", message_response)
-    assert isinstance(message_response, LettaResponse)
-    assert isinstance(message_response.messages[-1], Message)
-    message = message_response.messages[-1]
-
-    new_text = "This exact string would never show up in the message???"
-    new_message = client.update_message(message_id=message.id, text=new_text, agent_id=agent.id)
-    assert new_message.text == new_text
-
-
-def test_organization(client: RESTClient):
-    if isinstance(client, LocalClient):
-        pytest.skip("Skipping test_organization because LocalClient does not support organizations")
-
-    # create an organization
-    org_name = "test-org"
-    org = client.create_org(org_name)
-
-    # assert the id appears
-    orgs = client.list_orgs()
-    assert org.id in [o.id for o in orgs]
-
-    org = client.delete_org(org.id)
-    assert org.name == org_name
-
-    # assert the id is gone
-    orgs = client.list_orgs()
-    assert not (org.id in [o.id for o in orgs])
-
-
-def test_list_llm_models(client: RESTClient):
-    """Test that if the user's env has the right api keys set, at least one model appears in the model list"""
-
-    def has_model_endpoint_type(models: List["LLMConfig"], target_type: str) -> bool:
-        return any(model.model_endpoint_type == target_type for model in models)
-
-    models = client.list_llm_configs()
-    if model_settings.groq_api_key:
-        assert has_model_endpoint_type(models, "groq")
-    if model_settings.azure_api_key:
-        assert has_model_endpoint_type(models, "azure")
-    if model_settings.openai_api_key:
-        assert has_model_endpoint_type(models, "openai")
-    if model_settings.gemini_api_key:
-        assert has_model_endpoint_type(models, "google_ai")
-    if model_settings.anthropic_api_key:
-        assert has_model_endpoint_type(models, "anthropic")
-
-
-def test_shared_blocks(client: Union[LocalClient, RESTClient], agent: AgentState):
-    # _reset_config()
-
-    # create a block
-    block = client.create_block(label="human", value="username: sarah")
-
-    # create agents with shared block
-    from letta.schemas.memory import BasicBlockMemory
-
-    persona1_block = client.create_block(label="persona", value="you are agent 1")
-    persona2_block = client.create_block(label="persona", value="you are agent 2")
-
-    # create agnets
-    agent_state1 = client.create_agent(name="agent1", memory=BasicBlockMemory(blocks=[block, persona1_block]))
-    agent_state2 = client.create_agent(name="agent2", memory=BasicBlockMemory(blocks=[block, persona2_block]))
-
-    # update memory
-    response = client.user_message(agent_id=agent_state1.id, message="my name is actually charles")
-
-    # check agent 2 memory
-    assert "charles" in client.get_block(block.id).value.lower(), f"Shared block update failed {client.get_block(block.id).value}"
-
-    response = client.user_message(agent_id=agent_state2.id, message="whats my name?")
-    assert (
-        "charles" in client.get_core_memory(agent_state2.id).get_block("human").value.lower()
-    ), f"Shared block update failed {client.get_core_memory(agent_state2.id).get_block('human').value}"
-    # assert "charles" in response.messages[1].text.lower(), f"Shared block update failed {response.messages[0].text}"
-
-    # cleanup
-    client.delete_agent(agent_state1.id)
-    client.delete_agent(agent_state2.id)
-
-
-@pytest.fixture
-def cleanup_agents():
-    created_agents = []
-    yield created_agents
-    # Cleanup will run even if test fails
-    for agent_id in created_agents:
-        try:
-            client.delete_agent(agent_id)
-        except Exception as e:
-            print(f"Failed to delete agent {agent_id}: {e}")
-
-
-def test_initial_message_sequence(client: Union[LocalClient, RESTClient], agent: AgentState, cleanup_agents: List[str]):
-    """Test that we can set an initial message sequence
-
-    If we pass in None, we should get a "default" message sequence
-    If we pass in a non-empty list, we should get that sequence
-    If we pass in an empty list, we should get an empty sequence
-    """
-
-    # The reference initial message sequence:
-    reference_init_messages = initialize_message_sequence(
-        model=agent.llm_config.model,
-        system=agent.system,
-        memory=agent.memory,
-        archival_memory=None,
-        recall_memory=None,
-        memory_edit_timestamp=get_utc_time(),
-        include_initial_boot_message=True,
-    )
-
-    # system, login message, send_message test, send_message receipt
-    assert len(reference_init_messages) > 0
-    assert len(reference_init_messages) == 4, f"Expected 4 messages, got {len(reference_init_messages)}"
-
-    # Test with default sequence
-    default_agent_state = client.create_agent(name="test-default-message-sequence", initial_message_sequence=None)
-    cleanup_agents.append(default_agent_state.id)
-    assert default_agent_state.message_ids is not None
-    assert len(default_agent_state.message_ids) > 0
-    assert len(default_agent_state.message_ids) == len(
-        reference_init_messages
-    ), f"Expected {len(reference_init_messages)} messages, got {len(default_agent_state.message_ids)}"
-
-    # Test with empty sequence
-    empty_agent_state = client.create_agent(name="test-empty-message-sequence", initial_message_sequence=[])
-    cleanup_agents.append(empty_agent_state.id)
-    assert empty_agent_state.message_ids is not None
-    assert len(empty_agent_state.message_ids) == 1, f"Expected 0 messages, got {len(empty_agent_state.message_ids)}"
-
-    # Test with custom sequence
-    custom_sequence = [
-        Message(
-            role=MessageRole.user,
-            text="Hello, how are you?",
-            user_id=agent.user_id,
-            agent_id=agent.id,
-            model=agent.llm_config.model,
-            name=None,
-            tool_calls=None,
-            tool_call_id=None,
-        ),
-    ]
-    custom_agent_state = client.create_agent(name="test-custom-message-sequence", initial_message_sequence=custom_sequence)
-    cleanup_agents.append(custom_agent_state.id)
-    assert custom_agent_state.message_ids is not None
-    assert (
-        len(custom_agent_state.message_ids) == len(custom_sequence) + 1
-    ), f"Expected {len(custom_sequence) + 1} messages, got {len(custom_agent_state.message_ids)}"
-    assert custom_agent_state.message_ids[1:] == [msg.id for msg in custom_sequence]
-
-
 def test_add_and_manage_tags_for_agent(client: Union[LocalClient, RESTClient], agent: AgentState):
     """
     Comprehensive happy path test for adding, retrieving, and managing tags on an agent.
@@ -451,15 +175,15 @@
     # Step 4: Delete a specific tag from the agent and verify its removal
     tag_to_delete = tags_to_add.pop()
     client.update_agent(agent_id=agent.id, tags=tags_to_add)
->>>>>>> 3e7fd08a
 
-    # check tool id
-    tool = client.get_tool(tool.id)
-    assert tool is not None, "Expected tool to be created"
-    assert tool.id == tool.id, f"Expected {tool.id} to be {tool.id}"
+    # Verify the tag is removed from the agent's tags
+    remaining_tags = client.get_agent(agent_id=agent.id).tags
+    assert tag_to_delete not in remaining_tags, f"Tag '{tag_to_delete}' was not removed as expected"
+    assert set(remaining_tags) == set(tags_to_add), f"Expected remaining tags to be {tags_to_add[1:]}, but got {remaining_tags}"
 
-    # create agent with tool
-    agent_state = client.create_agent(tools=[tool.name])
+    # Step 5: Delete all remaining tags from the agent
+    client.update_agent(agent_id=agent.id, tags=[])
 
-    # Send message without error
-    client.user_message(agent_id=agent_state.id, message="hi")+    # Verify all tags are removed
+    final_tags = client.get_agent(agent_id=agent.id).tags
+    assert len(final_tags) == 0, f"Expected no tags, but found {final_tags}"