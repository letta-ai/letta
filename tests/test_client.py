--- conflicted
+++ resolved
@@ -516,43 +516,9 @@
     def has_model_endpoint_type(models: List["LLMConfig"], target_type: str) -> bool:
         return any(model.model_endpoint_type == target_type for model in models)
 
-<<<<<<< HEAD
     embedding_configs = client.list_embedding_models()
     print("EMBEDDING CONFIGS", embedding_configs)
-
-
-def test_shared_blocks(client: Union[LocalClient, RESTClient], agent: AgentState):
-    # _reset_config()
-
-    # create a block
-    block = client.create_block(label="human", text="username: sarah")
-
-    # create agents with shared block
-    from letta.schemas.memory import BasicBlockMemory
-
-    persona1_block = client.create_block(label="persona", text="you are agent 1")
-    persona2_block = client.create_block(label="persona", text="you are agent 2")
-
-    # create agnets
-    agent_state1 = client.create_agent(name="agent1", memory=BasicBlockMemory(blocks=[block, persona1_block]))
-    agent_state2 = client.create_agent(name="agent2", memory=BasicBlockMemory(blocks=[block, persona2_block]))
-
-    # update memory
-    response = client.user_message(agent_id=agent_state1.id, message="my name is actually charles")
-
-    # check agent 2 memory
-    assert "charles" in client.get_block(block.id).value.lower(), f"Shared block update failed {client.get_block(block.id).value}"
-
-    response = client.user_message(agent_id=agent_state2.id, message="whats my name?")
-    assert (
-        "charles" in client.get_core_memory(agent_state2.id).get_block("human").value.lower()
-    ), f"Shared block update failed {client.get_core_memory(agent_state2.id).get_block('human').value}"
-    # assert "charles" in response.messages[1].text.lower(), f"Shared block update failed {response.messages[0].text}"
-
-    # cleanup
-    client.delete_agent(agent_state1.id)
-    client.delete_agent(agent_state2.id)
-=======
+    
     models = client.list_llm_configs()
     if model_settings.groq_api_key:
         assert has_model_endpoint_type(models, "groq")
@@ -564,4 +530,35 @@
         assert has_model_endpoint_type(models, "google_ai")
     if model_settings.anthropic_api_key:
         assert has_model_endpoint_type(models, "anthropic")
->>>>>>> bd0df4fd
+
+def test_shared_blocks(client: Union[LocalClient, RESTClient], agent: AgentState):
+    # _reset_config()
+
+    # create a block
+    block = client.create_block(label="human", text="username: sarah")
+
+    # create agents with shared block
+    from letta.schemas.memory import BasicBlockMemory
+
+    persona1_block = client.create_block(label="persona", text="you are agent 1")
+    persona2_block = client.create_block(label="persona", text="you are agent 2")
+
+    # create agnets
+    agent_state1 = client.create_agent(name="agent1", memory=BasicBlockMemory(blocks=[block, persona1_block]))
+    agent_state2 = client.create_agent(name="agent2", memory=BasicBlockMemory(blocks=[block, persona2_block]))
+
+    # update memory
+    response = client.user_message(agent_id=agent_state1.id, message="my name is actually charles")
+
+    # check agent 2 memory
+    assert "charles" in client.get_block(block.id).value.lower(), f"Shared block update failed {client.get_block(block.id).value}"
+
+    response = client.user_message(agent_id=agent_state2.id, message="whats my name?")
+    assert (
+        "charles" in client.get_core_memory(agent_state2.id).get_block("human").value.lower()
+    ), f"Shared block update failed {client.get_core_memory(agent_state2.id).get_block('human').value}"
+    # assert "charles" in response.messages[1].text.lower(), f"Shared block update failed {response.messages[0].text}"
+
+    # cleanup
+    client.delete_agent(agent_state1.id)
+    client.delete_agent(agent_state2.id)