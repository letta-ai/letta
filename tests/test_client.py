--- conflicted
+++ resolved
@@ -9,7 +9,6 @@
 
 from memgpt.settings import settings
 from memgpt import Admin, create_client
-<<<<<<< HEAD
 from memgpt.credentials import MemGPTCredentials
 from memgpt.data_types import Preset  # TODO move to PresetModel
 from memgpt.settings import settings
@@ -21,11 +20,6 @@
     MockTokenFactory,
 )
 from tests.utils import create_config
-=======
-from memgpt.constants import DEFAULT_PRESET
-
-# from tests.utils import create_config
->>>>>>> 6bb0d81f
 
 test_agent_name = f"test_client_{str(uuid.uuid4())}"
 test_preset_name = settings.preset
@@ -39,7 +33,6 @@
 test_server_token = "test_server_token"
 faker = Faker()
 
-<<<<<<< HEAD
 def _reset_config():
     pass
 #    ## Use os.getenv with a fallback to os.environ.get
@@ -66,44 +59,13 @@
     #config.save()
     #credentials.save()
     #print("_reset_config :: ", config.config_path)
-=======
-# def _reset_config():
-#    # Use os.getenv with a fallback to os.environ.get
-#    db_url = settings.memgpt_pg_uri
-#
-#    if os.getenv("OPENAI_API_KEY"):
-#        create_config("openai")
-#        credentials = MemGPTCredentials(
-#            openai_key=os.getenv("OPENAI_API_KEY"),
-#        )
-#    else:  # hosted
-#        create_config("memgpt_hosted")
-#        credentials = MemGPTCredentials()
-#
-#    config = MemGPTConfig.load()
-#
-#    ## set to use postgres
-#    #config.archival_storage_uri = db_url
-#    #config.recall_storage_uri = db_url
-#    #config.metadata_storage_uri = db_url
-#    #config.archival_storage_type = "postgres"
-#    #config.recall_storage_type = "postgres"
-#    #config.metadata_storage_type = "postgres"
-#    config.save()
-#    credentials.save()
-#    print("_reset_config :: ", config.config_path)
->>>>>>> 6bb0d81f
 
 
 def run_server():
     pass
     #load_dotenv()
 
-<<<<<<< HEAD
     #_reset_config()
-=======
-    # _reset_config()
->>>>>>> 6bb0d81f
 
     #from memgpt.server.rest_api.server import start_server
 
@@ -113,17 +75,10 @@
 
 # Fixture to create clients with different configurations
 @pytest.fixture(
-<<<<<<< HEAD
     params=[{"server": True}, {"server": False}],  # whether to use REST API server
-=======
-    # params=[{"server": True}, {"server": False}],  # whether to use REST API server
-    params=[{"server": True}],  # whether to use REST API server
-    scope="module",
->>>>>>> 6bb0d81f
 )
 def client(request, db_session, test_app):
     if request.param["server"]:
-<<<<<<< HEAD
         # since we are not TESTING the admin client, we don't want to USE the admin client here.
         # create the user directly
 
@@ -145,38 +100,6 @@
             "base_url": None
         }
     yield create_client(**client_args)
-=======
-        # get URL from enviornment
-        server_url = os.getenv("MEMGPT_SERVER_URL")
-        if server_url is None:
-            # run server in thread
-            # NOTE: must set MEMGPT_SERVER_PASS enviornment variable
-            server_url = "http://localhost:8283"
-            print("Starting server thread")
-            thread = threading.Thread(target=run_server, daemon=True)
-            thread.start()
-            time.sleep(5)
-        print("Running client tests with server:", server_url)
-        # create user via admin client
-        admin = Admin(server_url, test_server_token)
-        user = admin.create_user()  # Adjust as per your client's method
-        api_key = admin.create_key(user.id)
-    else:
-        # use local client (no server)
-        assert False, "Local client not implemented"
-        server_url = None
-
-    assert server_url is not None
-    assert api_key.key is not None
-    client = create_client(base_url=server_url, token=api_key.key)  # This yields control back to the test function
-    try:
-        yield client
-    finally:
-        # cleanup user
-        if server_url:
-            admin.delete_user(user.id)
-
->>>>>>> 6bb0d81f
 
 # Fixture for test agent
 @pytest.fixture
