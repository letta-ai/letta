--- conflicted
+++ resolved
@@ -140,7 +140,6 @@
         server_proc.wait(timeout=10)
     else:
         yield url
-<<<<<<< HEAD
 
 
 @pytest.fixture(scope="module")
@@ -150,17 +149,6 @@
 
     config.save()
 
-=======
-
-
-@pytest.fixture(scope="module")
-def server():
-    config = LettaConfig.load()
-    print("CONFIG PATH", config.config_path)
-
-    config.save()
-
->>>>>>> 1b58fae4
     server = SyncServer()
     actor = server.user_manager.get_user_or_default()
     server.tool_manager.upsert_base_tools(actor=actor)
