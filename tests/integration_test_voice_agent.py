import os
import subprocess
import sys
from unittest.mock import MagicMock

import pytest
from dotenv import load_dotenv
<<<<<<< HEAD
=======
from letta_client import AsyncLetta
>>>>>>> 97e45412
from openai import AsyncOpenAI
from openai.types.chat import ChatCompletionChunk

from letta.agents.voice_sleeptime_agent import VoiceSleeptimeAgent
from letta.config import LettaConfig
from letta.constants import DEFAULT_MAX_MESSAGE_BUFFER_LENGTH, DEFAULT_MIN_MESSAGE_BUFFER_LENGTH
from letta.orm.errors import NoResultFound
from letta.schemas.agent import AgentType, CreateAgent
from letta.schemas.block import CreateBlock
from letta.schemas.embedding_config import EmbeddingConfig
from letta.schemas.enums import MessageRole, MessageStreamStatus
from letta.schemas.group import GroupUpdate, ManagerType, VoiceSleeptimeManagerUpdate
from letta.schemas.letta_message import AssistantMessage, ReasoningMessage, ToolCallMessage
from letta.schemas.letta_message_content import TextContent
from letta.schemas.llm_config import LLMConfig
from letta.schemas.message import Message, MessageCreate
from letta.schemas.openai.chat_completion_request import ChatCompletionRequest
from letta.schemas.openai.chat_completion_request import UserMessage as OpenAIUserMessage
from letta.schemas.tool import ToolCreate
from letta.schemas.usage import LettaUsageStatistics
from letta.server.server import SyncServer
from letta.services.agent_manager import AgentManager
from letta.services.block_manager import BlockManager
from letta.services.message_manager import MessageManager
from letta.services.passage_manager import PassageManager
from letta.services.summarizer.enums import SummarizationMode
from letta.services.summarizer.summarizer import Summarizer
from letta.services.tool_manager import ToolManager
from letta.services.user_manager import UserManager
from letta.utils import get_persona_text
from tests.utils import create_tool_from_func, wait_for_server

MESSAGE_TRANSCRIPTS = [
    "user: Hey, I’ve been thinking about planning a road trip up the California coast next month.",
    "assistant: That sounds amazing! Do you have any particular cities or sights in mind?",
    "user: I definitely want to stop in Big Sur and maybe Santa Barbara. Also, I love craft coffee shops.",
    "assistant: Great choices. Would you like recommendations for top-rated coffee spots along the way?",
    "user: Yes, please. Also, I prefer independent cafés over chains, and I’m vegan.",
    "assistant: Noted—independent, vegan-friendly cafés. Anything else?",
    "user: I’d also like to listen to something upbeat, maybe a podcast or playlist suggestion.",
    "assistant: Sure—perhaps an indie rock playlist or a travel podcast like “Zero To Travel.”",
    "user: Perfect. By the way, my birthday is June 12th, so I’ll be turning 30 on the trip.",
    "assistant: Happy early birthday! Would you like gift ideas or celebration tips?",
    "user: Maybe just a recommendation for a nice vegan bakery to grab a birthday treat.",
    "assistant: How about Vegan Treats in Santa Barbara? They’re highly rated.",
    "user: Sounds good. Also, I work remotely as a UX designer, usually on a MacBook Pro.",
    "assistant: Understood. I can draft a relaxed 4-day schedule with driving and stops.",
    "user: Yes, let’s do that.",
    "assistant: I’ll put together a day-by-day plan now.",
]

SYSTEM_MESSAGE = Message(role=MessageRole.system, content=[TextContent(text="System message")])
MESSAGE_OBJECTS = [SYSTEM_MESSAGE]
for entry in MESSAGE_TRANSCRIPTS:
    role_str, text = entry.split(":", 1)
    role = MessageRole.user if role_str.strip() == "user" else MessageRole.assistant
    MESSAGE_OBJECTS.append(Message(role=role, content=[TextContent(text=text.strip())]))
MESSAGE_EVICT_BREAKPOINT = 14

SUMMARY_REQ_TEXT = """
You’re a memory-recall helper for an AI that can only keep the last 4 messages. Scan the conversation history, focusing on messages about to drop out of that window, and write crisp notes that capture any important facts or insights about the human so they aren’t lost.

(Older) Evicted Messages:

0. user: Hey, I’ve been thinking about planning a road trip up the California coast next month.
1. assistant: That sounds amazing! Do you have any particular cities or sights in mind?
2. user: I definitely want to stop in Big Sur and maybe Santa Barbara. Also, I love craft coffee shops.
3. assistant: Great choices. Would you like recommendations for top-rated coffee spots along the way?
4. user: Yes, please. Also, I prefer independent cafés over chains, and I’m vegan.
5. assistant: Noted—independent, vegan-friendly cafés. Anything else?
6. user: I’d also like to listen to something upbeat, maybe a podcast or playlist suggestion.
7. assistant: Sure—perhaps an indie rock playlist or a travel podcast like “Zero To Travel.”
8. user: Perfect. By the way, my birthday is June 12th, so I’ll be turning 30 on the trip.
9. assistant: Happy early birthday! Would you like gift ideas or celebration tips?
10. user: Maybe just a recommendation for a nice vegan bakery to grab a birthday treat.
11. assistant: How about Vegan Treats in Santa Barbara? They’re highly rated.

(Newer) In-Context Messages:

12. user: Sounds good. Also, I work remotely as a UX designer, usually on a MacBook Pro.
13. assistant: Understood. I can draft a relaxed 4-day schedule with driving and stops.
14. user: Yes, let’s do that.
15. assistant: I’ll put together a day-by-day plan now."""

# --- Server Management --- #


def _run_server():
    """Starts the Letta server in a background thread."""
    load_dotenv()
    from letta.server.rest_api.app import start_server

    start_server(debug=True)


@pytest.fixture(scope="module")
def server_url():
    """
    Starts the Letta HTTP server in a separate process using the 'uvicorn' CLI,
    so its event loop and DB pool stay completely isolated from pytest-asyncio.
    """
    url = os.getenv("LETTA_SERVER_URL", "http://127.0.0.1:8283")

    # Only spawn our own server if the user hasn't overridden LETTA_SERVER_URL
    if not os.getenv("LETTA_SERVER_URL"):
        # Build the command to launch uvicorn on your FastAPI app
        cmd = [
            sys.executable,
            "-m",
            "uvicorn",
            "letta.server.rest_api.app:app",
            "--host",
            "127.0.0.1",
            "--port",
            "8283",
        ]
        # If you need TLS or reload settings from start_server(), you can add
        # "--reload" or "--ssl-keyfile", "--ssl-certfile" here as well.

        server_proc = subprocess.Popen(
            cmd,
            stdout=subprocess.DEVNULL,
            stderr=subprocess.DEVNULL,
        )

        # wait until the HTTP port is accepting connections
        wait_for_server(url)

        yield url

        # Teardown: kill the subprocess if we started it
        server_proc.terminate()
        server_proc.wait(timeout=10)
    else:
        yield url


@pytest.fixture(scope="module")
def server():
    config = LettaConfig.load()
    print("CONFIG PATH", config.config_path)

    config.save()

    server = SyncServer()
    actor = server.user_manager.get_user_or_default()
    server.tool_manager.upsert_base_tools(actor=actor)
    return server


<<<<<<< HEAD
# --- Client Setup --- #


@pytest.fixture
async def roll_dice_tool(server):
=======
@pytest.fixture(scope="session")
def client(server_url):
    """Creates a REST client for testing."""
    client = AsyncLetta(base_url=server_url)
    yield client


@pytest.fixture(scope="function")
async def roll_dice_tool(client):
>>>>>>> 97e45412
    def roll_dice():
        """
        Rolls a 6 sided die.

        Returns:
            str: The roll result.
        """
        return "Rolled a 10!"

<<<<<<< HEAD
    actor = server.user_manager.get_user_or_default()
    tool = server.tool_manager.create_or_update_tool(create_tool_from_func(func=roll_dice), actor=actor)
    yield tool


@pytest.fixture
async def weather_tool(server):
=======
    tool = await client.tools.upsert_from_function(func=roll_dice)
    # Yield the created tool
    yield tool


@pytest.fixture(scope="function")
async def weather_tool(client):
>>>>>>> 97e45412
    def get_weather(location: str) -> str:
        """
        Fetches the current weather for a given location.

        Parameters:
            location (str): The location to get the weather for.

        Returns:
            str: A formatted string describing the weather in the given location.

        Raises:
            RuntimeError: If the request to fetch weather data fails.
        """
        import requests

        url = f"https://wttr.in/{location}?format=%C+%t"

        response = requests.get(url)
        if response.status_code == 200:
            weather_data = response.text
            return f"The weather in {location} is {weather_data}."
        else:
            raise RuntimeError(f"Failed to get weather data, status code: {response.status_code}")

<<<<<<< HEAD
    actor = server.user_manager.get_user_or_default()
    tool = server.tool_manager.create_or_update_tool(create_tool_from_func(func=get_weather), actor=actor)
=======
    tool = await client.tools.upsert_from_function(func=get_weather)
    # Yield the created tool
>>>>>>> 97e45412
    yield tool


@pytest.fixture
def composio_gmail_get_profile_tool(default_user):
    tool_create = ToolCreate.from_composio(action_name="GMAIL_GET_PROFILE")
    tool = ToolManager().create_or_update_composio_tool(tool_create=tool_create, actor=default_user)
    yield tool


@pytest.fixture
def voice_agent(server, actor):
    main_agent = server.create_agent(
        request=CreateAgent(
            agent_type=AgentType.voice_convo_agent,
            name="main_agent",
            memory_blocks=[
                CreateBlock(
                    label="persona",
                    value="You are a personal assistant that helps users with requests.",
                ),
                CreateBlock(
                    label="human",
                    value="My favorite plant is the fiddle leaf\nMy favorite color is lavender",
                ),
            ],
            model="openai/gpt-4o-mini",
            embedding="openai/text-embedding-ada-002",
            enable_sleeptime=True,
        ),
        actor=actor,
    )

    return main_agent


@pytest.fixture
def group_id(voice_agent):
    return voice_agent.multi_agent_group.id


@pytest.fixture(scope="module")
def org_id(server):
    org = server.organization_manager.create_default_organization()

    yield org.id


@pytest.fixture(scope="module")
def actor(server, org_id):
    user = server.user_manager.create_default_user()
    yield user


# --- Helper Functions --- #


def _get_chat_request(message, stream=True):
    """Returns a chat completion request with streaming enabled."""
    return ChatCompletionRequest(
        model="gpt-4o-mini",
        messages=[OpenAIUserMessage(content=message)],
        stream=stream,
    )


def _assert_valid_chunk(chunk, idx, chunks):
    """Validates the structure of each streaming chunk."""
    if isinstance(chunk, ChatCompletionChunk):
        assert chunk.choices, "Each ChatCompletionChunk should have at least one choice."

    elif isinstance(chunk, LettaUsageStatistics):
        assert chunk.completion_tokens > 0, "Completion tokens must be > 0."
        assert chunk.prompt_tokens > 0, "Prompt tokens must be > 0."
        assert chunk.total_tokens > 0, "Total tokens must be > 0."
        assert chunk.step_count == 1, "Step count must be 1."

    elif isinstance(chunk, MessageStreamStatus):
        assert chunk == MessageStreamStatus.done, "Stream should end with 'done' status."
        assert idx == len(chunks) - 1, "The last chunk must be 'done'."

    else:
        pytest.fail(f"Unexpected chunk type: {chunk}")


# --- Tests --- #


<<<<<<< HEAD
@pytest.mark.asyncio(loop_scope="module")
@pytest.mark.parametrize("model", ["openai/gpt-4o-mini", "anthropic/claude-3-5-sonnet-20241022"])
async def test_model_compatibility(disable_e2b_api_key, voice_agent, model, server, server_url, group_id, actor):
=======
@pytest.mark.asyncio(loop_scope="session")
@pytest.mark.parametrize("model", ["openai/gpt-4o-mini", "anthropic/claude-3-5-sonnet-20241022"])
async def test_model_compatibility(disable_e2b_api_key, voice_agent, model, server, group_id, actor):
>>>>>>> 97e45412
    request = _get_chat_request("How are you?")
    server.tool_manager.upsert_base_tools(actor=actor)

    main_agent = server.create_agent(
        request=CreateAgent(
            agent_type=AgentType.voice_convo_agent,
            name="main_agent",
            memory_blocks=[
                CreateBlock(
                    label="persona",
                    value="You are a personal assistant that helps users with requests.",
                ),
                CreateBlock(
                    label="human",
                    value="My favorite plant is the fiddle leaf\nMy favorite color is lavender",
                ),
            ],
            model=model,
            embedding="openai/text-embedding-ada-002",
            enable_sleeptime=True,
        ),
        actor=actor,
    )
    async_client = AsyncOpenAI(base_url=f"http://localhost:8283/v1/voice-beta/{main_agent.id}", max_retries=0)

    stream = await async_client.chat.completions.create(**request.model_dump(exclude_none=True))
    async with stream:
        async for chunk in stream:
            if chunk.choices and chunk.choices[0].delta.content:
                print(chunk.choices[0].delta.content)


<<<<<<< HEAD
@pytest.mark.asyncio(loop_scope="module")
@pytest.mark.parametrize("message", ["Use search memory tool to recall what my name is."])
@pytest.mark.parametrize("endpoint", ["v1/voice-beta"])
async def test_voice_recall_memory(disable_e2b_api_key, voice_agent, message, endpoint, server_url):
=======
@pytest.mark.asyncio(loop_scope="session")
@pytest.mark.parametrize("message", ["Use search memory tool to recall what my name is."])
@pytest.mark.parametrize("endpoint", ["v1/voice-beta"])
async def test_voice_recall_memory(disable_e2b_api_key, voice_agent, message, endpoint):
>>>>>>> 97e45412
    """Tests chat completion streaming using the Async OpenAI client."""
    request = _get_chat_request(message)

    async_client = AsyncOpenAI(base_url=f"http://localhost:8283/{endpoint}/{voice_agent.id}", max_retries=0)
    stream = await async_client.chat.completions.create(**request.model_dump(exclude_none=True))
    async with stream:
        async for chunk in stream:
            if chunk.choices and chunk.choices[0].delta.content:
                print(chunk.choices[0].delta.content)


<<<<<<< HEAD
@pytest.mark.asyncio(loop_scope="module")
@pytest.mark.parametrize("endpoint", ["v1/voice-beta"])
async def test_trigger_summarization(disable_e2b_api_key, server, voice_agent, group_id, endpoint, actor, server_url):
=======
@pytest.mark.asyncio(loop_scope="session")
@pytest.mark.parametrize("endpoint", ["v1/voice-beta"])
async def test_trigger_summarization(disable_e2b_api_key, server, voice_agent, group_id, endpoint, actor):
>>>>>>> 97e45412
    server.group_manager.modify_group(
        group_id=group_id,
        group_update=GroupUpdate(
            manager_config=VoiceSleeptimeManagerUpdate(
                manager_type=ManagerType.voice_sleeptime,
                max_message_buffer_length=6,
                min_message_buffer_length=5,
            )
        ),
        actor=actor,
    )

    request = _get_chat_request("How are you?")
    async_client = AsyncOpenAI(base_url=f"http://localhost:8283/{endpoint}/{voice_agent.id}", max_retries=0)

    stream = await async_client.chat.completions.create(**request.model_dump(exclude_none=True))
    async with stream:
        async for chunk in stream:
            if chunk.choices and chunk.choices[0].delta.content:
                print(chunk.choices[0].delta.content)
    print("============================================")
    request = _get_chat_request("What are you up to?")
    stream = await async_client.chat.completions.create(**request.model_dump(exclude_none=True))
    async with stream:
        async for chunk in stream:
            if chunk.choices and chunk.choices[0].delta.content:
                print(chunk.choices[0].delta.content)


<<<<<<< HEAD
@pytest.mark.asyncio(loop_scope="module")
async def test_summarization(disable_e2b_api_key, voice_agent, server_url):
=======
@pytest.mark.asyncio(loop_scope="session")
async def test_summarization(disable_e2b_api_key, voice_agent):
>>>>>>> 97e45412
    agent_manager = AgentManager()
    user_manager = UserManager()
    actor = user_manager.get_default_user()

    request = CreateAgent(
        name=voice_agent.name + "-sleeptime",
        agent_type=AgentType.voice_sleeptime_agent,
        block_ids=[block.id for block in voice_agent.memory.blocks],
        memory_blocks=[
            CreateBlock(
                label="memory_persona",
                value=get_persona_text("voice_memory_persona"),
            ),
        ],
        llm_config=LLMConfig.default_config(model_name="gpt-4o-mini"),
        embedding_config=EmbeddingConfig.default_config(provider="openai"),
        project_id=voice_agent.project_id,
    )
    sleeptime_agent = agent_manager.create_agent(request, actor=actor)

    memory_agent = VoiceSleeptimeAgent(
        agent_id=sleeptime_agent.id,
        convo_agent_state=sleeptime_agent,  # In reality, this will be the main convo agent
        message_manager=MessageManager(),
        agent_manager=agent_manager,
        actor=actor,
        block_manager=BlockManager(),
        passage_manager=PassageManager(),
        target_block_label="human",
    )
    memory_agent.update_message_transcript(MESSAGE_TRANSCRIPTS)

    summarizer = Summarizer(
        mode=SummarizationMode.STATIC_MESSAGE_BUFFER,
        summarizer_agent=memory_agent,
        message_buffer_limit=8,
        message_buffer_min=4,
    )

    # stub out the agent.step so it returns a known sentinel
    memory_agent.step = MagicMock(return_value="STEP_RESULT")

    # patch fire_and_forget on *this* summarizer instance to a MagicMock
    summarizer.fire_and_forget = MagicMock()

    # now call the method under test
    in_ctx = MESSAGE_OBJECTS[:MESSAGE_EVICT_BREAKPOINT]
    new_msgs = MESSAGE_OBJECTS[MESSAGE_EVICT_BREAKPOINT:]
    # call under test (this is sync)
    updated, did_summarize = summarizer._static_buffer_summarization(
        in_context_messages=in_ctx,
        new_letta_messages=new_msgs,
    )

    assert did_summarize is True
    assert len(updated) == summarizer.message_buffer_min + 1  # One extra for system message
    assert updated[0].role == MessageRole.system  # Preserved system message

    # 2) the summarizer_agent.step() should have been *called* exactly once
    memory_agent.step.assert_called_once()
    call_args = memory_agent.step.call_args.args[0]  # the single positional argument: a list of MessageCreate
    assert isinstance(call_args, list)
    assert isinstance(call_args[0], MessageCreate)
    assert call_args[0].role == MessageRole.user
    assert "15. assistant: I’ll put together a day-by-day plan now." in call_args[0].content[0].text

    # 3) fire_and_forget should have been called once, and its argument must be the coroutine returned by step()
    summarizer.fire_and_forget.assert_called_once()


<<<<<<< HEAD
@pytest.mark.asyncio(loop_scope="module")
async def test_voice_sleeptime_agent(disable_e2b_api_key, voice_agent, server_url):
=======
@pytest.mark.asyncio(loop_scope="session")
async def test_voice_sleeptime_agent(disable_e2b_api_key, voice_agent):
>>>>>>> 97e45412
    """Tests chat completion streaming using the Async OpenAI client."""
    agent_manager = AgentManager()
    tool_manager = ToolManager()
    user_manager = UserManager()
    actor = user_manager.get_default_user()

    finish_rethinking_memory_tool = tool_manager.get_tool_by_name(tool_name="finish_rethinking_memory", actor=actor)
    store_memories_tool = tool_manager.get_tool_by_name(tool_name="store_memories", actor=actor)
    rethink_user_memory_tool = tool_manager.get_tool_by_name(tool_name="rethink_user_memory", actor=actor)
    request = CreateAgent(
        name=voice_agent.name + "-sleeptime",
        agent_type=AgentType.voice_sleeptime_agent,
        block_ids=[block.id for block in voice_agent.memory.blocks],
        memory_blocks=[
            CreateBlock(
                label="memory_persona",
                value=get_persona_text("voice_memory_persona"),
            ),
        ],
        llm_config=LLMConfig.default_config(model_name="gpt-4o-mini"),
        embedding_config=EmbeddingConfig.default_config(provider="openai"),
        project_id=voice_agent.project_id,
        tool_ids=[finish_rethinking_memory_tool.id, store_memories_tool.id, rethink_user_memory_tool.id],
    )
    sleeptime_agent = agent_manager.create_agent(request, actor=actor)

    memory_agent = VoiceSleeptimeAgent(
        agent_id=sleeptime_agent.id,
        convo_agent_state=sleeptime_agent,  # In reality, this will be the main convo agent
        message_manager=MessageManager(),
        agent_manager=agent_manager,
        actor=actor,
        block_manager=BlockManager(),
        passage_manager=PassageManager(),
        target_block_label="human",
    )
    memory_agent.update_message_transcript(MESSAGE_TRANSCRIPTS)

    results = await memory_agent.step([MessageCreate(role=MessageRole.user, content=[TextContent(text=SUMMARY_REQ_TEXT)])])

    messages = results.messages
    # collect the names of every tool call
    seen_tool_calls = set()

    for idx, msg in enumerate(messages):
        # 1) Print whatever “content” this message carries
        if hasattr(msg, "content") and msg.content is not None:
            print(f"Message {idx} content:\n{msg.content}\n")
        # 2) If it’s a ToolCallMessage, also grab its name and print the raw args
        elif isinstance(msg, ToolCallMessage):
            name = msg.tool_call.name
            args = msg.tool_call.arguments
            seen_tool_calls.add(name)
            print(f"Message {idx} TOOL CALL: {name}\nArguments:\n{args}\n")
        # 3) Otherwise just dump the repr
        else:
            print(f"Message {idx} repr:\n{msg!r}\n")

    # now verify we saw each of the three calls at least once
    expected = {"store_memories", "rethink_user_memory", "finish_rethinking_memory"}
    missing = expected - seen_tool_calls
    assert not missing, f"Did not see calls to: {', '.join(missing)}"


<<<<<<< HEAD
@pytest.mark.asyncio(loop_scope="module")
async def test_init_voice_convo_agent(voice_agent, server, actor, server_url):
=======
@pytest.mark.asyncio(loop_scope="session")
async def test_init_voice_convo_agent(voice_agent, server, actor):
>>>>>>> 97e45412

    assert voice_agent.enable_sleeptime == True
    main_agent_tools = [tool.name for tool in voice_agent.tools]
    assert len(main_agent_tools) == 2
    assert "send_message" in main_agent_tools
    assert "search_memory" in main_agent_tools
    assert "core_memory_append" not in main_agent_tools
    assert "core_memory_replace" not in main_agent_tools
    assert "archival_memory_insert" not in main_agent_tools

    # 2. Check that a group was created
    group = server.group_manager.retrieve_group(
        group_id=voice_agent.multi_agent_group.id,
        actor=actor,
    )
    assert group.manager_type == ManagerType.voice_sleeptime
    assert len(group.agent_ids) == 1

    # 3. Verify shared blocks
    sleeptime_agent_id = group.agent_ids[0]
    shared_block = server.agent_manager.get_block_with_label(agent_id=voice_agent.id, block_label="human", actor=actor)
    agents = await server.block_manager.get_agents_for_block_async(block_id=shared_block.id, actor=actor)
    assert len(agents) == 2
    assert sleeptime_agent_id in [agent.id for agent in agents]
    assert voice_agent.id in [agent.id for agent in agents]

    # 4 Verify sleeptime agent tools
    sleeptime_agent = server.agent_manager.get_agent_by_id(agent_id=sleeptime_agent_id, actor=actor)
    sleeptime_agent_tools = [tool.name for tool in sleeptime_agent.tools]
    assert "store_memories" in sleeptime_agent_tools
    assert "rethink_user_memory" in sleeptime_agent_tools
    assert "finish_rethinking_memory" in sleeptime_agent_tools

    # 5. Send a message as a sanity check
    response = await server.send_message_to_agent(
        agent_id=voice_agent.id,
        actor=actor,
        input_messages=[
            MessageCreate(
                role="user",
                content="Hey there.",
            ),
        ],
        stream_steps=False,
        stream_tokens=False,
    )
    assert len(response.messages) > 0
    message_types = [type(message) for message in response.messages]
    assert ReasoningMessage in message_types
    assert AssistantMessage in message_types

    # 6. Delete agent
    server.agent_manager.delete_agent(agent_id=voice_agent.id, actor=actor)

    with pytest.raises(NoResultFound):
        server.group_manager.retrieve_group(group_id=group.id, actor=actor)
    with pytest.raises(NoResultFound):
        server.agent_manager.get_agent_by_id(agent_id=sleeptime_agent_id, actor=actor)


def _modify(group_id, server, actor, max_val, min_val):
    """Helper to invoke modify_group with voice_sleeptime config."""
    return server.group_manager.modify_group(
        group_id=group_id,
        group_update=GroupUpdate(
            manager_config=VoiceSleeptimeManagerUpdate(
                manager_type=ManagerType.voice_sleeptime,
                max_message_buffer_length=max_val,
                min_message_buffer_length=min_val,
            )
        ),
        actor=actor,
    )

def test_valid_buffer_lengths_above_four(group_id, server, actor):
    # both > 4 and max > min
    updated = _modify(group_id, server, actor, max_val=10, min_val=5)
    assert updated.max_message_buffer_length == 10
    assert updated.min_message_buffer_length == 5


def test_valid_buffer_lengths_only_max(group_id, server, actor):
    # both > 4 and max > min
    updated = _modify(group_id, server, actor, max_val=DEFAULT_MAX_MESSAGE_BUFFER_LENGTH + 1, min_val=None)
    assert updated.max_message_buffer_length == DEFAULT_MAX_MESSAGE_BUFFER_LENGTH + 1
    assert updated.min_message_buffer_length == DEFAULT_MIN_MESSAGE_BUFFER_LENGTH


def test_valid_buffer_lengths_only_min(group_id, server, actor):
    # both > 4 and max > min
    updated = _modify(group_id, server, actor, max_val=None, min_val=DEFAULT_MIN_MESSAGE_BUFFER_LENGTH + 1)
    assert updated.max_message_buffer_length == DEFAULT_MAX_MESSAGE_BUFFER_LENGTH
    assert updated.min_message_buffer_length == DEFAULT_MIN_MESSAGE_BUFFER_LENGTH + 1


@pytest.mark.parametrize(
    "max_val,min_val,err_part",
    [
        # only one set → both-or-none
        (None, DEFAULT_MAX_MESSAGE_BUFFER_LENGTH, "must be greater than"),
        (DEFAULT_MIN_MESSAGE_BUFFER_LENGTH, None, "must be greater than"),
        # ordering violations
        (5, 5, "must be greater than"),
        (6, 7, "must be greater than"),
        # lower-bound (must both be > 4)
        (4, 5, "greater than 4"),
        (5, 4, "greater than 4"),
        (1, 10, "greater than 4"),
        (10, 1, "greater than 4"),
    ],
)
def test_invalid_buffer_lengths(group_id, server, actor, max_val, min_val, err_part):
    with pytest.raises(ValueError) as exc:
        _modify(group_id, server, actor, max_val, min_val)
    assert err_part in str(exc.value)<|MERGE_RESOLUTION|>--- conflicted
+++ resolved
@@ -5,10 +5,6 @@
 
 import pytest
 from dotenv import load_dotenv
-<<<<<<< HEAD
-=======
-from letta_client import AsyncLetta
->>>>>>> 97e45412
 from openai import AsyncOpenAI
 from openai.types.chat import ChatCompletionChunk
 
@@ -159,23 +155,11 @@
     return server
 
 
-<<<<<<< HEAD
 # --- Client Setup --- #
 
 
 @pytest.fixture
 async def roll_dice_tool(server):
-=======
-@pytest.fixture(scope="session")
-def client(server_url):
-    """Creates a REST client for testing."""
-    client = AsyncLetta(base_url=server_url)
-    yield client
-
-
-@pytest.fixture(scope="function")
-async def roll_dice_tool(client):
->>>>>>> 97e45412
     def roll_dice():
         """
         Rolls a 6 sided die.
@@ -185,7 +169,6 @@
         """
         return "Rolled a 10!"
 
-<<<<<<< HEAD
     actor = server.user_manager.get_user_or_default()
     tool = server.tool_manager.create_or_update_tool(create_tool_from_func(func=roll_dice), actor=actor)
     yield tool
@@ -193,15 +176,6 @@
 
 @pytest.fixture
 async def weather_tool(server):
-=======
-    tool = await client.tools.upsert_from_function(func=roll_dice)
-    # Yield the created tool
-    yield tool
-
-
-@pytest.fixture(scope="function")
-async def weather_tool(client):
->>>>>>> 97e45412
     def get_weather(location: str) -> str:
         """
         Fetches the current weather for a given location.
@@ -226,13 +200,8 @@
         else:
             raise RuntimeError(f"Failed to get weather data, status code: {response.status_code}")
 
-<<<<<<< HEAD
     actor = server.user_manager.get_user_or_default()
     tool = server.tool_manager.create_or_update_tool(create_tool_from_func(func=get_weather), actor=actor)
-=======
-    tool = await client.tools.upsert_from_function(func=get_weather)
-    # Yield the created tool
->>>>>>> 97e45412
     yield tool
 
 
@@ -321,15 +290,9 @@
 # --- Tests --- #
 
 
-<<<<<<< HEAD
 @pytest.mark.asyncio(loop_scope="module")
 @pytest.mark.parametrize("model", ["openai/gpt-4o-mini", "anthropic/claude-3-5-sonnet-20241022"])
 async def test_model_compatibility(disable_e2b_api_key, voice_agent, model, server, server_url, group_id, actor):
-=======
-@pytest.mark.asyncio(loop_scope="session")
-@pytest.mark.parametrize("model", ["openai/gpt-4o-mini", "anthropic/claude-3-5-sonnet-20241022"])
-async def test_model_compatibility(disable_e2b_api_key, voice_agent, model, server, group_id, actor):
->>>>>>> 97e45412
     request = _get_chat_request("How are you?")
     server.tool_manager.upsert_base_tools(actor=actor)
 
@@ -362,17 +325,10 @@
                 print(chunk.choices[0].delta.content)
 
 
-<<<<<<< HEAD
 @pytest.mark.asyncio(loop_scope="module")
 @pytest.mark.parametrize("message", ["Use search memory tool to recall what my name is."])
 @pytest.mark.parametrize("endpoint", ["v1/voice-beta"])
 async def test_voice_recall_memory(disable_e2b_api_key, voice_agent, message, endpoint, server_url):
-=======
-@pytest.mark.asyncio(loop_scope="session")
-@pytest.mark.parametrize("message", ["Use search memory tool to recall what my name is."])
-@pytest.mark.parametrize("endpoint", ["v1/voice-beta"])
-async def test_voice_recall_memory(disable_e2b_api_key, voice_agent, message, endpoint):
->>>>>>> 97e45412
     """Tests chat completion streaming using the Async OpenAI client."""
     request = _get_chat_request(message)
 
@@ -384,15 +340,9 @@
                 print(chunk.choices[0].delta.content)
 
 
-<<<<<<< HEAD
 @pytest.mark.asyncio(loop_scope="module")
 @pytest.mark.parametrize("endpoint", ["v1/voice-beta"])
 async def test_trigger_summarization(disable_e2b_api_key, server, voice_agent, group_id, endpoint, actor, server_url):
-=======
-@pytest.mark.asyncio(loop_scope="session")
-@pytest.mark.parametrize("endpoint", ["v1/voice-beta"])
-async def test_trigger_summarization(disable_e2b_api_key, server, voice_agent, group_id, endpoint, actor):
->>>>>>> 97e45412
     server.group_manager.modify_group(
         group_id=group_id,
         group_update=GroupUpdate(
@@ -422,13 +372,8 @@
                 print(chunk.choices[0].delta.content)
 
 
-<<<<<<< HEAD
 @pytest.mark.asyncio(loop_scope="module")
 async def test_summarization(disable_e2b_api_key, voice_agent, server_url):
-=======
-@pytest.mark.asyncio(loop_scope="session")
-async def test_summarization(disable_e2b_api_key, voice_agent):
->>>>>>> 97e45412
     agent_manager = AgentManager()
     user_manager = UserManager()
     actor = user_manager.get_default_user()
@@ -499,13 +444,8 @@
     summarizer.fire_and_forget.assert_called_once()
 
 
-<<<<<<< HEAD
 @pytest.mark.asyncio(loop_scope="module")
 async def test_voice_sleeptime_agent(disable_e2b_api_key, voice_agent, server_url):
-=======
-@pytest.mark.asyncio(loop_scope="session")
-async def test_voice_sleeptime_agent(disable_e2b_api_key, voice_agent):
->>>>>>> 97e45412
     """Tests chat completion streaming using the Async OpenAI client."""
     agent_manager = AgentManager()
     tool_manager = ToolManager()
@@ -570,13 +510,8 @@
     assert not missing, f"Did not see calls to: {', '.join(missing)}"
 
 
-<<<<<<< HEAD
 @pytest.mark.asyncio(loop_scope="module")
 async def test_init_voice_convo_agent(voice_agent, server, actor, server_url):
-=======
-@pytest.mark.asyncio(loop_scope="session")
-async def test_init_voice_convo_agent(voice_agent, server, actor):
->>>>>>> 97e45412
 
     assert voice_agent.enable_sleeptime == True
     main_agent_tools = [tool.name for tool in voice_agent.tools]
