import pytest

from letta import BasicBlockMemory
from letta.client.client import Block, create_client
from letta.constants import DEFAULT_HUMAN, DEFAULT_PERSONA
from letta.offline_memory_agent import (
    finish_rethinking_memory,
    finish_rethinking_memory_convo,
    rethink_memory,
    rethink_memory_convo,
    trigger_rethink_memory,
)
from letta.prompts import gpt_system
from letta.schemas.agent import AgentType
from letta.schemas.embedding_config import EmbeddingConfig
from letta.schemas.llm_config import LLMConfig
from letta.schemas.tool_rule import TerminalToolRule
from letta.utils import get_human_text, get_persona_text


@pytest.fixture(scope="module")
def client():
<<<<<<< HEAD
    client = create_client()
    client = create_client()
    assert client is not None
    client.set_default_llm_config(LLMConfig.default_config("gpt-4o-mini"))
    client.create_tool(trigger_rethink_memory)
    client.set_default_embedding_config(EmbeddingConfig.default_config(provider="openai"))

    yield client


def test_rethink_memory_new_block(client):
    """
    Test that when rethink memory is called with a block that does not exist in the agent,
    the new block is created.
    """
    client.create_agent()
    agent = client.create_agent(
        agent_type=AgentType.memgpt_agent,
        system=gpt_system.get_system_text("memgpt_convo_only"),
        llm_config=LLMConfig.default_config("gpt-4"),
        embedding_config=EmbeddingConfig.default_config("text-embedding-ada-002"),
        include_base_tools=False,
    )
    assert set(agent.memory.list_block_labels()) == {"persona", "human"}
    rethink_memory(
        agent_state=agent, new_memory="I am a new memory block content", source_block_label="human", target_block_label="new_memory_block"
    )
    assert set(agent.memory.list_block_labels()) == {"persona", "human", "new_memory_block"}


def test_ripple_edit():
=======
>>>>>>> d71f435f
    client = create_client()
    client.set_default_llm_config(LLMConfig.default_config("gpt-4o-mini"))
    client.set_default_embedding_config(EmbeddingConfig.default_config(provider="openai"))

    yield client


@pytest.fixture(autouse=True)
def clear_agents(client):
    for agent in client.list_agents():
        client.delete_agent(agent.id)


def test_ripple_edit(client, mock_e2b_api_key_none):
    trigger_rethink_memory_tool = client.create_or_update_tool(trigger_rethink_memory)

    conversation_human_block = Block(name="human", label="human", value=get_human_text(DEFAULT_HUMAN), limit=2000)
    conversation_persona_block = Block(name="persona", label="persona", value=get_persona_text(DEFAULT_PERSONA), limit=2000)
    offline_human_block = Block(name="human", label="human", value=get_human_text(DEFAULT_HUMAN), limit=2000)
    offline_persona_block = Block(name="persona", label="persona", value=get_persona_text("offline_memory_persona"), limit=2000)

    # Figure 1. from Evaluating the Ripple Effects of Knowledge Editing in Language Models (Cohen et al., 2023)
    # https://arxiv.org/pdf/2307.12976
    fact_block = Block(
        name="fact_block",
        label="fact_block",
        value="""Messi resides in the Paris.
               Messi plays in the league Ligue 1.
               Messi plays for the team Paris Saint-Germain.
               The national team Messi plays for is the Argentina team.
               Messi is also known as Leo Messi
               Victor Ulloa plays for Inter Miami""",
        limit=2000,
    )

    new_memory = Block(name="rethink_memory_block", label="rethink_memory_block", value="[empty]", limit=2000)
    conversation_memory = BasicBlockMemory(blocks=[conversation_persona_block, conversation_human_block, fact_block, new_memory])
    offline_memory = BasicBlockMemory(blocks=[offline_persona_block, offline_human_block, fact_block, new_memory])

    conversation_agent = client.create_agent(
        name="conversation_agent",
        agent_type=AgentType.memgpt_agent,
        system=gpt_system.get_system_text("memgpt_convo_only"),
        llm_config=LLMConfig.default_config("gpt-4"),
        embedding_config=EmbeddingConfig.default_config("text-embedding-ada-002"),
        tools=["send_message", trigger_rethink_memory_tool.name],
        memory=conversation_memory,
        include_base_tools=False,
    )
    assert conversation_agent is not None

<<<<<<< HEAD
    assert set(conversation_agent.memory.list_block_labels()) == set(
        [
            "persona",
            "human",
            "fact_block",
            "rethink_memory_block",
        ]
    )
=======
    assert set(conversation_agent.memory.list_block_labels()) == {"persona", "human", "fact_block", "rethink_memory_block"}
>>>>>>> d71f435f

    rethink_memory_tool = client.create_tool(rethink_memory)
    finish_rethinking_memory_tool = client.create_tool(finish_rethinking_memory)
    offline_memory_agent = client.create_agent(
        name="offline_memory_agent",
        agent_type=AgentType.offline_memory_agent,
        system=gpt_system.get_system_text("memgpt_offline_memory"),
        memory=offline_memory,
        llm_config=LLMConfig.default_config("gpt-4"),
        embedding_config=EmbeddingConfig.default_config("text-embedding-ada-002"),
        tools=[rethink_memory_tool.name, finish_rethinking_memory_tool.name],
        tool_rules=[TerminalToolRule(tool_name=finish_rethinking_memory_tool.name)],
        include_base_tools=False,
    )
    assert offline_memory_agent is not None
<<<<<<< HEAD
    assert set(offline_memory_agent.memory.list_block_labels()) == set(["persona", "human", "fact_block", "rethink_memory_block"])
=======
    assert set(offline_memory_agent.memory.list_block_labels()) == {"persona", "human", "fact_block", "rethink_memory_block"}
>>>>>>> d71f435f
    response = client.user_message(
        agent_id=conversation_agent.id, message="[trigger_rethink_memory]: Messi has now moved to playing for Inter Miami"
    )
    offline_memory_agent = client.get_agent(agent_id=offline_memory_agent.id)

    assert offline_memory_agent.memory.get_block("rethink_memory_block").value != "[empty]"
    conversation_agent = client.get_agent(agent_id=conversation_agent.id)
    assert conversation_agent.memory.get_block("rethink_memory_block").value != "[empty]"

    # Clean up agent
    client.create_agent(conversation_agent.id)
    client.delete_agent(offline_memory_agent.id)


def test_chat_only_agent(client, mock_e2b_api_key_none):
    rethink_memory = client.create_or_update_tool(rethink_memory_convo)
    finish_rethinking_memory = client.create_or_update_tool(finish_rethinking_memory_convo)

    conversation_human_block = Block(name="chat_agent_human", label="chat_agent_human", value=get_human_text(DEFAULT_HUMAN), limit=2000)
    conversation_persona_block = Block(
        name="chat_agent_persona", label="chat_agent_persona", value=get_persona_text(DEFAULT_PERSONA), limit=2000
    )
    conversation_memory = BasicBlockMemory(blocks=[conversation_persona_block, conversation_human_block])

    client = create_client()
    chat_only_agent = client.create_agent(
        name="conversation_agent",
        agent_type=AgentType.chat_only_agent,
        llm_config=LLMConfig.default_config("gpt-4"),
        embedding_config=EmbeddingConfig.default_config("text-embedding-ada-002"),
        tools=["send_message"],
        memory=conversation_memory,
        include_base_tools=False,
        metadata={"offline_memory_tools": [rethink_memory.name, finish_rethinking_memory.name]},
    )
    assert chat_only_agent is not None
    assert set(chat_only_agent.memory.list_block_labels()) == {"chat_agent_persona", "chat_agent_human"}

    for message in ["hello", "my name is not chad, my name is swoodily"]:
        client.send_message(agent_id=chat_only_agent.id, message=message, role="user")
        chat_only_agent = client.get_agent(agent_id=chat_only_agent.id)

    chat_only_agent = client.get_agent(agent_id=chat_only_agent.id)
    assert chat_only_agent.memory.get_block("chat_agent_human").value != get_human_text(DEFAULT_HUMAN)

    # Clean up agent
    client.delete_agent(chat_only_agent.id)<|MERGE_RESOLUTION|>--- conflicted
+++ resolved
@@ -6,6 +6,8 @@
 from letta.offline_memory_agent import (
     finish_rethinking_memory,
     finish_rethinking_memory_convo,
+    rethink_memory,
+    rethink_memory_convo,
     rethink_memory,
     rethink_memory_convo,
     trigger_rethink_memory,
@@ -20,7 +22,6 @@
 
 @pytest.fixture(scope="module")
 def client():
-<<<<<<< HEAD
     client = create_client()
     client = create_client()
     assert client is not None
@@ -30,6 +31,10 @@
 
     yield client
 
+@pytest.fixture(autouse=True)
+def clear_agents(client):
+    for agent in client.list_agents():
+        client.delete_agent(agent.id)
 
 def test_rethink_memory_new_block(client):
     """
@@ -49,22 +54,6 @@
         agent_state=agent, new_memory="I am a new memory block content", source_block_label="human", target_block_label="new_memory_block"
     )
     assert set(agent.memory.list_block_labels()) == {"persona", "human", "new_memory_block"}
-
-
-def test_ripple_edit():
-=======
->>>>>>> d71f435f
-    client = create_client()
-    client.set_default_llm_config(LLMConfig.default_config("gpt-4o-mini"))
-    client.set_default_embedding_config(EmbeddingConfig.default_config(provider="openai"))
-
-    yield client
-
-
-@pytest.fixture(autouse=True)
-def clear_agents(client):
-    for agent in client.list_agents():
-        client.delete_agent(agent.id)
 
 
 def test_ripple_edit(client, mock_e2b_api_key_none):
@@ -105,7 +94,6 @@
     )
     assert conversation_agent is not None
 
-<<<<<<< HEAD
     assert set(conversation_agent.memory.list_block_labels()) == set(
         [
             "persona",
@@ -114,9 +102,6 @@
             "rethink_memory_block",
         ]
     )
-=======
-    assert set(conversation_agent.memory.list_block_labels()) == {"persona", "human", "fact_block", "rethink_memory_block"}
->>>>>>> d71f435f
 
     rethink_memory_tool = client.create_tool(rethink_memory)
     finish_rethinking_memory_tool = client.create_tool(finish_rethinking_memory)
@@ -132,11 +117,7 @@
         include_base_tools=False,
     )
     assert offline_memory_agent is not None
-<<<<<<< HEAD
     assert set(offline_memory_agent.memory.list_block_labels()) == set(["persona", "human", "fact_block", "rethink_memory_block"])
-=======
-    assert set(offline_memory_agent.memory.list_block_labels()) == {"persona", "human", "fact_block", "rethink_memory_block"}
->>>>>>> d71f435f
     response = client.user_message(
         agent_id=conversation_agent.id, message="[trigger_rethink_memory]: Messi has now moved to playing for Inter Miami"
     )
@@ -171,6 +152,7 @@
         memory=conversation_memory,
         include_base_tools=False,
         metadata={"offline_memory_tools": [rethink_memory.name, finish_rethinking_memory.name]},
+        metadata={"offline_memory_tools": [rethink_memory.name, finish_rethinking_memory.name]},
     )
     assert chat_only_agent is not None
     assert set(chat_only_agent.memory.list_block_labels()) == {"chat_agent_persona", "chat_agent_human"}
