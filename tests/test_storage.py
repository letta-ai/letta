import os
from sqlalchemy.ext.declarative import declarative_base
import uuid
import pytest

from memgpt.agent_store.storage import StorageConnector, TableType
from memgpt.embeddings import embedding_model, query_embedding
from memgpt.data_types import Message, Passage, EmbeddingConfig, AgentState
from memgpt.credentials import MemGPTCredentials
from memgpt.agent_store.storage import StorageConnector, TableType
from memgpt.metadata import MetadataStore
from memgpt.data_types import User
from memgpt.constants import MAX_EMBEDDING_DIM

from datetime import datetime, timedelta

from tests import TEST_MEMGPT_CONFIG


# Note: the database will filter out rows that do not correspond to agent1 and test_user by default.
texts = ["This is a test passage", "This is another test passage", "Cinderella wept"]
start_date = datetime(2009, 10, 5, 18, 00)
dates = [start_date, start_date - timedelta(weeks=1), start_date + timedelta(weeks=1)]
roles = ["user", "assistant", "assistant"]
agent_1_id = uuid.uuid4()
agent_2_id = uuid.uuid4()
agent_ids = [agent_1_id, agent_2_id, agent_1_id]
ids = [uuid.uuid4(), uuid.uuid4(), uuid.uuid4()]
user_id = uuid.uuid4()


# Data generation functions: Passages
def generate_passages(embed_model):
    """Generate list of 3 Passage objects"""
    # embeddings: use openai if env is set, otherwise local
    passages = []
    for text, _, _, agent_id, id in zip(texts, dates, roles, agent_ids, ids):
        embedding, embedding_model, embedding_dim = None, None, None
        if embed_model:
            embedding = embed_model.get_text_embedding(text)
            embedding_model = "gpt-4"
            embedding_dim = len(embedding)
        passages.append(
            Passage(
                user_id=user_id,
                text=text,
                agent_id=agent_id,
                embedding=embedding,
                data_source="test_source",
                id=id,
                embedding_dim=embedding_dim,
                embedding_model=embedding_model,
            )
        )
    return passages


# Data generation functions: Messages
def generate_messages(embed_model):
    """Generate list of 3 Message objects"""
    messages = []
    for text, date, role, agent_id, id in zip(texts, dates, roles, agent_ids, ids):
        embedding, embedding_model, embedding_dim = None, None, None
        if embed_model:
            embedding = embed_model.get_text_embedding(text)
            embedding_model = "gpt-4"
            embedding_dim = len(embedding)
        messages.append(
            Message(
                user_id=user_id,
                text=text,
                agent_id=agent_id,
                role=role,
                created_at=date,
                id=id,
                model="gpt-4",
                embedding=embedding,
                embedding_model=embedding_model,
                embedding_dim=embedding_dim,
            )
        )
        print(messages[-1].text)
    return messages


@pytest.fixture(autouse=True)
def clear_dynamically_created_models():
    """Wipe globals for SQLAlchemy"""
    yield
    for key in list(globals().keys()):
        if key.endswith("Model"):
            del globals()[key]


@pytest.fixture(autouse=True)
def recreate_declarative_base():
    """Recreate the declarative base before each test"""
    global Base
    Base = declarative_base()
    yield
    Base.metadata.clear()


@pytest.mark.parametrize("storage_connector", ["postgres", "chroma", "sqlite", "qdrant"])
# @pytest.mark.parametrize("storage_connector", ["sqlite", "chroma"])
# @pytest.mark.parametrize("storage_connector", ["postgres"])
@pytest.mark.parametrize("table_type", [TableType.RECALL_MEMORY, TableType.ARCHIVAL_MEMORY])
def test_storage(
    storage_connector,
    table_type,
    clear_dynamically_created_models,
    recreate_declarative_base,
):
    # setup memgpt config
    # TODO: set env for different config path

    # hacky way to cleanup globals that scruw up tests
    # for table_name in ['Message']:
    #    if 'Message' in globals():
    #        print("Removing messages", globals()['Message'])
    #        del globals()['Message']

    if storage_connector == "postgres":
        if not os.getenv("PGVECTOR_TEST_DB_URL"):
            print("Skipping test, missing PG URI")
            return
        TEST_MEMGPT_CONFIG.archival_storage_uri = os.environ["PGVECTOR_TEST_DB_URL"]
        TEST_MEMGPT_CONFIG.recall_storage_uri = os.environ["PGVECTOR_TEST_DB_URL"]
        TEST_MEMGPT_CONFIG.archival_storage_type = "postgres"
        TEST_MEMGPT_CONFIG.recall_storage_type = "postgres"
    if storage_connector == "lancedb":
        # TODO: complete lancedb implementation
        if not os.getenv("LANCEDB_TEST_URL"):
            print("Skipping test, missing LanceDB URI")
            return
        TEST_MEMGPT_CONFIG.archival_storage_uri = os.environ["LANCEDB_TEST_URL"]
        TEST_MEMGPT_CONFIG.recall_storage_uri = os.environ["LANCEDB_TEST_URL"]
        TEST_MEMGPT_CONFIG.archival_storage_type = "lancedb"
        TEST_MEMGPT_CONFIG.recall_storage_type = "lancedb"
    if storage_connector == "chroma":
        if table_type == TableType.RECALL_MEMORY:
            print("Skipping test, chroma only supported for archival memory")
            return
        TEST_MEMGPT_CONFIG.archival_storage_type = "chroma"
        TEST_MEMGPT_CONFIG.archival_storage_path = "./test_chroma"
    if storage_connector == "sqlite":
        if table_type == TableType.ARCHIVAL_MEMORY:
            print("Skipping test, sqlite only supported for recall memory")
            return
<<<<<<< HEAD
        config.recall_storage_type = "sqlite"
    if storage_connector == "qdrant":
        if table_type == TableType.RECALL_MEMORY:
            print("Skipping test, Qdrant only supports archival memory")
            return
        config.archival_storage_type = "qdrant"
        config.archival_storage_path = "./test_qdrant"
=======
        TEST_MEMGPT_CONFIG.recall_storage_type = "sqlite"
>>>>>>> e6ffbc26

    # get embedding model
    embed_model = None
    if os.getenv("OPENAI_API_KEY"):
        embedding_config = EmbeddingConfig(
            embedding_endpoint_type="openai",
            embedding_endpoint="https://api.openai.com/v1",
            embedding_dim=1536,
            # openai_key=os.getenv("OPENAI_API_KEY"),
        )
        credentials = MemGPTCredentials(
            openai_key=os.getenv("OPENAI_API_KEY"),
        )
        credentials.save()
    else:
        embedding_config = EmbeddingConfig(embedding_endpoint_type="local", embedding_endpoint=None, embedding_dim=384)
    embed_model = embedding_model(embedding_config)

    # create user
    ms = MetadataStore(TEST_MEMGPT_CONFIG)
    ms.delete_user(user_id)
    user = User(id=user_id)
    agent = AgentState(
        user_id=user_id,
        name="agent_1",
        id=agent_1_id,
        preset=TEST_MEMGPT_CONFIG.preset,
        persona=TEST_MEMGPT_CONFIG.persona,
        human=TEST_MEMGPT_CONFIG.human,
        llm_config=TEST_MEMGPT_CONFIG.default_llm_config,
        embedding_config=TEST_MEMGPT_CONFIG.default_embedding_config,
    )
    ms.create_user(user)
    ms.create_agent(agent)

    # create storage connector
    conn = StorageConnector.get_storage_connector(table_type, config=TEST_MEMGPT_CONFIG, user_id=user_id, agent_id=agent.id)
    # conn.client.delete_collection(conn.collection.name)  # clear out data
    conn.delete_table()
    conn = StorageConnector.get_storage_connector(table_type, config=TEST_MEMGPT_CONFIG, user_id=user_id, agent_id=agent.id)

    # generate data
    if table_type == TableType.ARCHIVAL_MEMORY:
        records = generate_passages(embed_model)
    elif table_type == TableType.RECALL_MEMORY:
        records = generate_messages(embed_model)
    else:
        raise NotImplementedError(f"Table type {table_type} not implemented")

    # check record dimentions
    print("TABLE TYPE", table_type, type(records[0]), len(records[0].embedding))
    if embed_model:
        assert len(records[0].embedding) == MAX_EMBEDDING_DIM, f"Expected {MAX_EMBEDDING_DIM}, got {len(records[0].embedding)}"
        assert (
            records[0].embedding_dim == embedding_config.embedding_dim
        ), f"Expected {embedding_config.embedding_dim}, got {records[0].embedding_dim}"

    # test: insert
    conn.insert(records[0])
    assert conn.size() == 1, f"Expected 1 record, got {conn.size()}: {conn.get_all()}"

    # test: insert_many
    conn.insert_many(records[1:])
    assert (
        conn.size() == 2
    ), f"Expected 2 records, got {conn.size()}: {conn.get_all()}"  # expect 2, since storage connector filters for agent1

    # test: update
    # NOTE: only testing with messages
    if table_type == TableType.RECALL_MEMORY:
        TEST_STRING = "hello world"

        updated_record = records[1]
        updated_record.text = TEST_STRING

        current_record = conn.get(id=updated_record.id)
        assert current_record is not None, f"Couldn't find {updated_record.id}"
        assert current_record.text != TEST_STRING, (current_record.text, TEST_STRING)

        conn.update(updated_record)
        new_record = conn.get(id=updated_record.id)
        assert new_record is not None, f"Couldn't find {updated_record.id}"
        assert new_record.text == TEST_STRING, (new_record.text, TEST_STRING)

    # test: list_loaded_data
    # TODO: add back
    # if table_type == TableType.ARCHIVAL_MEMORY:
    #    sources = StorageConnector.list_loaded_data(storage_type=storage_connector)
    #    assert len(sources) == 1, f"Expected 1 source, got {len(sources)}"
    #    assert sources[0] == "test_source", f"Expected 'test_source', got {sources[0]}"

    # test: get_all_paginated
    paginated_total = 0
    for page in conn.get_all_paginated(page_size=1):
        paginated_total += len(page)
    assert paginated_total == 2, f"Expected 2 records, got {paginated_total}"

    # test: get_all
    all_records = conn.get_all()
    assert len(all_records) == 2, f"Expected 2 records, got {len(all_records)}"
    all_records = conn.get_all(limit=1)
    assert len(all_records) == 1, f"Expected 1 records, got {len(all_records)}"

    # test: get
    print("GET ID", ids[0], records)
    res = conn.get(id=ids[0])
    assert res.text == texts[0], f"Expected {texts[0]}, got {res.text}"

    # test: size
    assert conn.size() == 2, f"Expected 2 records, got {conn.size()}"
    assert conn.size(filters={"agent_id": agent.id}) == 2, f"Expected 2 records, got {conn.size(filters={'agent_id', agent.id})}"
    if table_type == TableType.RECALL_MEMORY:
        assert conn.size(filters={"role": "user"}) == 1, f"Expected 1 record, got {conn.size(filters={'role': 'user'})}"

    # test: query (vector)
    if table_type == TableType.ARCHIVAL_MEMORY:
        query = "why was she crying"
        query_vec = query_embedding(embed_model, query)
        res = conn.query(None, query_vec, top_k=2)
        assert len(res) == 2, f"Expected 2 results, got {len(res)}"
        print("Archival memory results", res)
        assert "wept" in res[0].text, f"Expected 'wept' in results, but got {res[0].text}"

    # test optional query functions for recall memory
    if table_type == TableType.RECALL_MEMORY:
        # test: query_text
        query = "CindereLLa"
        res = conn.query_text(query)
        assert len(res) == 1, f"Expected 1 result, got {len(res)}"
        assert "Cinderella" in res[0].text, f"Expected 'Cinderella' in results, but got {res[0].text}"

        # test: query_date (recall memory only)
        print("Testing recall memory date search")
        start_date = datetime(2009, 10, 5, 18, 00)
        start_date = start_date - timedelta(days=1)
        end_date = start_date + timedelta(days=1)
        res = conn.query_date(start_date=start_date, end_date=end_date)
        print("DATE", res)
        assert len(res) == 1, f"Expected 1 result, got {len(res)}: {res}"

    # test: delete
    conn.delete({"id": ids[0]})
    assert conn.size() == 1, f"Expected 2 records, got {conn.size()}"

    # cleanup
    ms.delete_user(user_id)<|MERGE_RESOLUTION|>--- conflicted
+++ resolved
@@ -7,7 +7,6 @@
 from memgpt.embeddings import embedding_model, query_embedding
 from memgpt.data_types import Message, Passage, EmbeddingConfig, AgentState
 from memgpt.credentials import MemGPTCredentials
-from memgpt.agent_store.storage import StorageConnector, TableType
 from memgpt.metadata import MetadataStore
 from memgpt.data_types import User
 from memgpt.constants import MAX_EMBEDDING_DIM
@@ -147,7 +146,6 @@
         if table_type == TableType.ARCHIVAL_MEMORY:
             print("Skipping test, sqlite only supported for recall memory")
             return
-<<<<<<< HEAD
         config.recall_storage_type = "sqlite"
     if storage_connector == "qdrant":
         if table_type == TableType.RECALL_MEMORY:
@@ -155,9 +153,6 @@
             return
         config.archival_storage_type = "qdrant"
         config.archival_storage_path = "./test_qdrant"
-=======
-        TEST_MEMGPT_CONFIG.recall_storage_type = "sqlite"
->>>>>>> e6ffbc26
 
     # get embedding model
     embed_model = None
