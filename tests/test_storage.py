--- conflicted
+++ resolved
@@ -11,12 +11,7 @@
 import pgvector  # Try to import again after installing
 
 from memgpt.connectors.storage import StorageConnector, Passage
-<<<<<<< HEAD
-from memgpt.connectors.db import PostgresStorageConnector
-from memgpt.connectors.chroma import ChromaStorageConnector
-=======
 from memgpt.connectors.db import PostgresStorageConnector, LanceDBConnector
->>>>>>> 0ee2b8c0
 from memgpt.embeddings import embedding_model
 from memgpt.config import MemGPTConfig, AgentConfig
 
@@ -62,6 +57,34 @@
     # print("deleting...")
     # db.delete()
     # print("...finished")
+
+
+@pytest.mark.skipif(os.getenv("OPENAI_API_KEY"), reason="Missing OpenAI API key")
+def test_chroma_openai():
+    if not os.getenv("OPENAI_API_KEY"):
+        return  # soft pass
+
+    config = MemGPTConfig.load()
+    embed_model = embedding_model()
+
+    passage = ["This is a test passage", "This is another test passage", "Cinderella wept"]
+
+    db = ChromaStorageConnector(name="test-openai")
+
+    for passage in passage:
+        db.insert(Passage(text=passage, embedding=embed_model.get_text_embedding(passage)))
+
+    query = "why was she crying"
+    query_vec = embed_model.get_text_embedding(query)
+    res = db.query(query, query_vec, top_k=2)
+
+    assert len(res) == 2, f"Expected 2 results, got {len(res)}"
+    assert "wept" in res[0].text, f"Expected 'wept' in results, but got {res[0].text}"
+
+    print(res[0].text)
+
+    print("deleting")
+    db.delete()
 
 
 @pytest.mark.skipif(
@@ -140,11 +163,6 @@
     # print("...finished")
 
 
-<<<<<<< HEAD
-def test_chroma():
-
-    config = MemGPTConfig.load()
-=======
 @pytest.mark.skipif(not os.getenv("LANCEDB_TEST_URL"), reason="Missing LanceDB URI")
 def test_lancedb_local():
     assert os.getenv("LANCEDB_TEST_URL") is not None
@@ -158,37 +176,15 @@
     print(config.config_path)
     assert config.archival_storage_uri is not None
 
->>>>>>> 0ee2b8c0
     embed_model = embedding_model()
 
     passage = ["This is a test passage", "This is another test passage", "Cinderella wept"]
 
-<<<<<<< HEAD
-    db = ChromaStorageConnector(name="test2")
-=======
     db = LanceDBConnector(name="test-local")
->>>>>>> 0ee2b8c0
 
     for passage in passage:
         db.insert(Passage(text=passage, embedding=embed_model.get_text_embedding(passage)))
 
-<<<<<<< HEAD
-    query = "why was she crying"
-    query_vec = embed_model.get_text_embedding(query)
-    res = db.query(query, query_vec, top_k=2)
-
-    assert len(res) == 2, f"Expected 2 results, got {len(res)}"
-    assert "wept" in res[0].text, f"Expected 'wept' in results, but got {res[0].text}"
-
-    print(res[0].text)
-
-    print("deleting")
-    db.delete()
-
-
-# test_postgres()
-test_chroma()
-=======
     print(db.get_all())
 
     query = "why was she crying"
@@ -196,5 +192,4 @@
     res = db.query(None, query_vec, top_k=2)
 
     assert len(res) == 2, f"Expected 2 results, got {len(res)}"
-    assert "wept" in res[0].text, f"Expected 'wept' in results, but got {res[0].text}"
->>>>>>> 0ee2b8c0
+    assert "wept" in res[0].text, f"Expected 'wept' in results, but got {res[0].text}"