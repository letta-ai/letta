--- conflicted
+++ resolved
@@ -97,221 +97,4 @@
 
     # Conversation search
     result = base_functions.conversation_search(agent_obj, "banana")
-<<<<<<< HEAD
-    assert keyword in result
-=======
-    assert keyword in result
-
-
-# This test is nondeterministic, so we retry until we get the perfect behavior from the LLM
-@retry_until_success(max_attempts=2, sleep_time_seconds=2)
-def test_send_message_to_agent(client, agent_obj, other_agent_obj):
-    secret_word = "banana"
-
-    # Encourage the agent to send a message to the other agent_obj with the secret string
-    client.send_message(
-        agent_id=agent_obj.agent_state.id,
-        role="user",
-        message=f"Use your tool to send a message to another agent with id {other_agent_obj.agent_state.id} to share the secret word: {secret_word}!",
-    )
-
-    # Conversation search the other agent
-    messages = client.get_messages(other_agent_obj.agent_state.id)
-    # Check for the presence of system message
-    for m in reversed(messages):
-        print(f"\n\n {other_agent_obj.agent_state.id} -> {m.model_dump_json(indent=4)}")
-        if isinstance(m, SystemMessage):
-            assert secret_word in m.content
-            break
-
-    # Search the sender agent for the response from another agent
-    in_context_messages = agent_obj.agent_manager.get_in_context_messages(agent_id=agent_obj.agent_state.id, actor=agent_obj.user)
-    found = False
-    target_snippet = f"{other_agent_obj.agent_state.id} said:"
-
-    for m in in_context_messages:
-        if target_snippet in m.text:
-            found = True
-            break
-
-    # Compute the joined string first
-    joined_messages = "\n".join([m.text for m in in_context_messages[1:]])
-    print(f"In context messages of the sender agent (without system):\n\n{joined_messages}")
-    if not found:
-        raise Exception(f"Was not able to find an instance of the target snippet: {target_snippet}")
-
-    # Test that the agent can still receive messages fine
-    response = client.send_message(agent_id=agent_obj.agent_state.id, role="user", message="So what did the other agent say?")
-    print(response.messages)
-
-
-@retry_until_success(max_attempts=2, sleep_time_seconds=2)
-def test_send_message_to_agents_with_tags_simple(client):
-    worker_tags = ["worker", "user-456"]
-
-    # Clean up first from possibly failed tests
-    prev_worker_agents = client.server.agent_manager.list_agents(client.user, tags=worker_tags, match_all_tags=True)
-    for agent in prev_worker_agents:
-        client.delete_agent(agent.id)
-
-    secret_word = "banana"
-
-    # Create "manager" agent
-    send_message_to_agents_matching_all_tags_tool_id = client.get_tool_id(name="send_message_to_agents_matching_all_tags")
-    manager_agent_state = client.create_agent(tool_ids=[send_message_to_agents_matching_all_tags_tool_id])
-    manager_agent = client.server.load_agent(agent_id=manager_agent_state.id, actor=client.user)
-
-    # Create 3 non-matching worker agents (These should NOT get the message)
-    worker_agents = []
-    worker_tags = ["worker", "user-123"]
-    for _ in range(3):
-        worker_agent_state = client.create_agent(include_multi_agent_tools=False, tags=worker_tags)
-        worker_agent = client.server.load_agent(agent_id=worker_agent_state.id, actor=client.user)
-        worker_agents.append(worker_agent)
-
-    # Create 3 worker agents that should get the message
-    worker_agents = []
-    worker_tags = ["worker", "user-456"]
-    for _ in range(3):
-        worker_agent_state = client.create_agent(include_multi_agent_tools=False, tags=worker_tags)
-        worker_agent = client.server.load_agent(agent_id=worker_agent_state.id, actor=client.user)
-        worker_agents.append(worker_agent)
-
-    # Encourage the manager to send a message to the other agent_obj with the secret string
-    response = client.send_message(
-        agent_id=manager_agent.agent_state.id,
-        role="user",
-        message=f"Send a message to all agents with tags {worker_tags} informing them of the secret word: {secret_word}!",
-    )
-
-    for m in response.messages:
-        if isinstance(m, ToolReturnMessage):
-            tool_response = eval(json.loads(m.tool_return)["message"])
-            print(f"\n\nManager agent tool response: \n{tool_response}\n\n")
-            assert len(tool_response) == len(worker_agents)
-
-            # We can break after this, the ToolReturnMessage after is not related
-            break
-
-    # Conversation search the worker agents
-    for agent in worker_agents:
-        messages = client.get_messages(agent.agent_state.id)
-        # Check for the presence of system message
-        for m in reversed(messages):
-            print(f"\n\n {agent.agent_state.id} -> {m.model_dump_json(indent=4)}")
-            if isinstance(m, SystemMessage):
-                assert secret_word in m.content
-                break
-
-    # Test that the agent can still receive messages fine
-    response = client.send_message(agent_id=manager_agent.agent_state.id, role="user", message="So what did the other agents say?")
-    print("Manager agent followup message: \n\n" + "\n".join([str(m) for m in response.messages]))
-
-    # Clean up agents
-    client.delete_agent(manager_agent_state.id)
-    for agent in worker_agents:
-        client.delete_agent(agent.agent_state.id)
-
-
-# This test is nondeterministic, so we retry until we get the perfect behavior from the LLM
-@retry_until_success(max_attempts=2, sleep_time_seconds=2)
-def test_send_message_to_agents_with_tags_complex_tool_use(client, roll_dice_tool):
-    worker_tags = ["dice-rollers"]
-
-    # Clean up first from possibly failed tests
-    prev_worker_agents = client.server.agent_manager.list_agents(client.user, tags=worker_tags, match_all_tags=True)
-    for agent in prev_worker_agents:
-        client.delete_agent(agent.id)
-
-    # Create "manager" agent
-    send_message_to_agents_matching_all_tags_tool_id = client.get_tool_id(name="send_message_to_agents_matching_all_tags")
-    manager_agent_state = client.create_agent(tool_ids=[send_message_to_agents_matching_all_tags_tool_id])
-    manager_agent = client.server.load_agent(agent_id=manager_agent_state.id, actor=client.user)
-
-    # Create 3 worker agents
-    worker_agents = []
-    worker_tags = ["dice-rollers"]
-    for _ in range(2):
-        worker_agent_state = client.create_agent(include_multi_agent_tools=False, tags=worker_tags, tool_ids=[roll_dice_tool.id])
-        worker_agent = client.server.load_agent(agent_id=worker_agent_state.id, actor=client.user)
-        worker_agents.append(worker_agent)
-
-    # Encourage the manager to send a message to the other agent_obj with the secret string
-    broadcast_message = f"Send a message to all agents with tags {worker_tags} asking them to roll a dice for you!"
-    response = client.send_message(
-        agent_id=manager_agent.agent_state.id,
-        role="user",
-        message=broadcast_message,
-    )
-
-    for m in response.messages:
-        if isinstance(m, ToolReturnMessage):
-            tool_response = eval(json.loads(m.tool_return)["message"])
-            print(f"\n\nManager agent tool response: \n{tool_response}\n\n")
-            assert len(tool_response) == len(worker_agents)
-
-            # We can break after this, the ToolReturnMessage after is not related
-            break
-
-    # Test that the agent can still receive messages fine
-    response = client.send_message(agent_id=manager_agent.agent_state.id, role="user", message="So what did the other agents say?")
-    print("Manager agent followup message: \n\n" + "\n".join([str(m) for m in response.messages]))
-
-    # Clean up agents
-    client.delete_agent(manager_agent_state.id)
-    for agent in worker_agents:
-        client.delete_agent(agent.agent_state.id)
-
-
-@retry_until_success(max_attempts=5, sleep_time_seconds=2)
-def test_agents_async_simple(client):
-    """
-    Test two agents with multi-agent tools sending messages back and forth to count to 5.
-    The chain is started by prompting one of the agents.
-    """
-    # Cleanup from potentially failed previous runs
-    existing_agents = client.server.agent_manager.list_agents(client.user)
-    for agent in existing_agents:
-        client.delete_agent(agent.id)
-
-    # Create two agents with multi-agent tools
-    send_message_to_agent_async_tool_id = client.get_tool_id(name="send_message_to_agent_async")
-    memory_a = ChatMemory(
-        human="Chad - I'm interested in hearing poem.",
-        persona="You are an AI agent that can communicate with your agent buddy using `send_message_to_agent_async`, who has some great poem ideas (so I've heard).",
-    )
-    charles_state = client.create_agent(name="charles", memory=memory_a, tool_ids=[send_message_to_agent_async_tool_id])
-    charles = client.server.load_agent(agent_id=charles_state.id, actor=client.user)
-
-    memory_b = ChatMemory(
-        human="No human - you are to only communicate with the other AI agent.",
-        persona="You are an AI agent that can communicate with your agent buddy using `send_message_to_agent_async`, who is interested in great poem ideas.",
-    )
-    sarah_state = client.create_agent(name="sarah", memory=memory_b, tool_ids=[send_message_to_agent_async_tool_id])
-
-    # Start the count chain with Agent1
-    initial_prompt = f"I want you to talk to the other agent with ID {sarah_state.id} using `send_message_to_agent_async`. Specifically, I want you to ask him for a poem idea, and then craft a poem for me."
-    client.send_message(
-        agent_id=charles.agent_state.id,
-        role="user",
-        message=initial_prompt,
-    )
-
-    found_in_charles = wait_for_incoming_message(
-        client=client,
-        agent_id=charles_state.id,
-        substring="[Incoming message from agent with ID",
-        max_wait_seconds=10,
-        sleep_interval=0.5,
-    )
-    assert found_in_charles, "Charles never received the system message from Sarah (timed out)."
-
-    found_in_sarah = wait_for_incoming_message(
-        client=client,
-        agent_id=sarah_state.id,
-        substring="[Incoming message from agent with ID",
-        max_wait_seconds=10,
-        sleep_interval=0.5,
-    )
-    assert found_in_sarah, "Sarah never received the system message from Charles (timed out)."
->>>>>>> 6ce293ea
+    assert keyword in result