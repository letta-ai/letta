--- conflicted
+++ resolved
@@ -1,50 +1,20 @@
 import os
 
-<<<<<<< HEAD
 from tests.helpers.endpoints_helper import (
     check_agent_archival_memory_retrieval,
+    check_agent_edit_core_memory,
     check_agent_recall_chat_memory,
     check_agent_uses_external_tool,
     check_first_response_is_valid_for_llm_endpoint,
     check_response_contains_keyword,
     run_embedding_endpoint,
 )
-=======
-from letta import LocalClient, RESTClient, create_client
-from letta.agent import Agent
-from letta.config import LettaConfig
-from letta.embeddings import embedding_model
-from letta.llm_api.llm_api_tools import create
-from letta.prompts import gpt_system
-from letta.schemas.embedding_config import EmbeddingConfig
-from letta.schemas.llm_config import LLMConfig
-from letta.schemas.message import Message
-
-messages = [Message(role="system", text=gpt_system.get_system_text("memgpt_chat")), Message(role="user", text="How are you?")]
-
-# defaults (letta hosted)
-embedding_config_path = "configs/embedding_model_configs/letta-hosted.json"
-llm_config_path = "configs/llm_model_configs/letta-hosted.json"
->>>>>>> a2f387c9
 
 # directories
 embedding_config_dir = "configs/embedding_model_configs"
 llm_config_dir = "configs/llm_model_configs"
 
-# Generate uuid for agent name for this example
-namespace = uuid.NAMESPACE_DNS
-agent_uuid = str(uuid.uuid5(namespace, "letta-endpoint-tests"))
 
-
-def clean_up_agent(client: LocalClient | RESTClient):
-    # Clear all agents
-    for agent_state in client.list_agents():
-        if agent_state.name == agent_uuid:
-            client.delete_agent(agent_id=agent_state.id)
-            print(f"Deleted agent: {agent_state.name} with ID {str(agent_state.id)}")
-
-
-<<<<<<< HEAD
 # ======================================================================================================================
 # OPENAI TESTS
 # ======================================================================================================================
@@ -78,60 +48,15 @@
 
 
 def test_openai_gpt_4_archival_memory_retrieval():
-=======
-def run_llm_endpoint(filename):
-    config_data = json.load(open(filename, "r"))
-    print(config_data)
-    llm_config = LLMConfig(**config_data)
-    embedding_config = EmbeddingConfig(**json.load(open(embedding_config_path)))
-
-    # setup config
-    config = LettaConfig()
-    config.default_llm_config = llm_config
-    config.default_embedding_config = embedding_config
-    config.save()
-
-    client = create_client()
-    clean_up_agent(client)
-    agent_state = client.create_agent(name=agent_uuid, llm_config=llm_config, embedding_config=embedding_config)
-    tools = [client.get_tool(client.get_tool_id(name=name)) for name in agent_state.tools]
-    agent = Agent(
-        interface=None,
-        tools=tools,
-        agent_state=agent_state,
-        # gpt-3.5-turbo tends to omit inner monologue, relax this requirement for now
-        first_message_verify_mono=True,
-    )
-
-    response = create(
-        llm_config=llm_config,
-        user_id=uuid.UUID(int=1),  # dummy user_id
-        # messages=agent_state.messages,
-        messages=agent._messages,
-        functions=agent.functions,
-        functions_python=agent.functions_python,
-    )
-    client.delete_agent(agent_state.id)
-    assert response is not None
-    print(response)
+    filename = os.path.join(llm_config_dir, "gpt-4.json")
+    response = check_agent_archival_memory_retrieval(filename)
+    # Log out successful response
+    print(f"Got successful response from client: \n\n{response}")
 
 
-def run_embedding_endpoint(filename):
-    # load JSON file
-    config_data = json.load(open(filename, "r"))
-    print(config_data)
-    embedding_config = EmbeddingConfig(**config_data)
-    model = embedding_model(embedding_config)
-    query_text = "hello"
-    query_vec = model.get_text_embedding(query_text)
-    print("vector dim", len(query_vec))
-    assert query_vec is not None
-
-
-def test_llm_endpoint_openai():
->>>>>>> a2f387c9
+def test_openai_gpt_4_edit_core_memory():
     filename = os.path.join(llm_config_dir, "gpt-4.json")
-    response = check_agent_archival_memory_retrieval(filename)
+    response = check_agent_edit_core_memory(filename)
     # Log out successful response
     print(f"Got successful response from client: \n\n{response}")
 
@@ -177,13 +102,13 @@
 # ======================================================================================================================
 def test_llm_endpoint_anthropic():
     filename = os.path.join(llm_config_dir, "anthropic.json")
-<<<<<<< HEAD
     check_first_response_is_valid_for_llm_endpoint(filename)
-=======
-    run_llm_endpoint(filename)
+    check_first_response_is_valid_for_llm_endpoint(filename)
 
 
+# ======================================================================================================================
+# GROQ TESTS
+# ======================================================================================================================
 def test_llm_endpoint_groq():
     filename = os.path.join(llm_config_dir, "groq.json")
-    run_llm_endpoint(filename)
->>>>>>> a2f387c9
+    check_first_response_is_valid_for_llm_endpoint(filename)