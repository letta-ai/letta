import os
import re
import threading
import time
import uuid
from typing import List, Union

import pytest
from dotenv import load_dotenv
from sqlalchemy import delete

from letta import create_client
from letta.agent import initialize_message_sequence
from letta.client.client import LocalClient, RESTClient
from letta.constants import DEFAULT_PRESET
from letta.orm import FileMetadata, Source
from letta.schemas.agent import PersistedAgentState
from letta.schemas.embedding_config import EmbeddingConfig
from letta.schemas.enums import MessageRole, MessageStreamStatus
from letta.schemas.letta_message import (
    AssistantMessage,
    FunctionCallMessage,
    FunctionReturn,
    InternalMonologue,
    LettaMessage,
    SystemMessage,
    UserMessage,
)
from letta.schemas.letta_response import LettaResponse, LettaStreamingResponse
from letta.schemas.llm_config import LLMConfig
from letta.schemas.message import Message
from letta.schemas.usage import LettaUsageStatistics
from letta.services.tool_manager import ToolManager
from letta.settings import model_settings
from letta.utils import get_utc_time
from tests.helpers.client_helper import upload_file_using_client

# from tests.utils import create_config

test_agent_name = f"test_client_{str(uuid.uuid4())}"
# test_preset_name = "test_preset"
test_preset_name = DEFAULT_PRESET
test_agent_state = None
client = None

test_agent_state_post_message = None


def run_server():
    load_dotenv()

    # _reset_config()

    from letta.server.rest_api.app import start_server

    print("Starting server...")
    start_server(debug=True)


# Fixture to create clients with different configurations
@pytest.fixture(
    # params=[{"server": True}, {"server": False}],  # whether to use REST API server
    params=[{"server": True}],  # whether to use REST API server
    scope="module",
)
def client(request):
    if request.param["server"]:
        # get URL from enviornment
        server_url = os.getenv("LETTA_SERVER_URL")
        if server_url is None:
            # run server in thread
            server_url = "http://localhost:8283"
            print("Starting server thread")
            thread = threading.Thread(target=run_server, daemon=True)
            thread.start()
            time.sleep(5)
        print("Running client tests with server:", server_url)
        # create user via admin client
        client = create_client(base_url=server_url, token=None)  # This yields control back to the test function
    else:
        # use local client (no server)
        client = create_client()

    client.set_default_llm_config(LLMConfig.default_config("gpt-4"))
    client.set_default_embedding_config(EmbeddingConfig.default_config(provider="openai"))
    yield client


@pytest.fixture(autouse=True)
def clear_tables():
    """Fixture to clear the organization table before each test."""
    from letta.server.server import db_context

    with db_context() as session:
        session.execute(delete(FileMetadata))
        session.execute(delete(Source))
        session.commit()


# Fixture for test agent
@pytest.fixture(scope="module")
def agent(client: Union[LocalClient, RESTClient]):
    agent_state = client.create_agent(name=test_agent_name)
    yield agent_state

    # delete agent
    client.delete_agent(agent_state.id)


def test_agent(client: Union[LocalClient, RESTClient], agent: PersistedAgentState):

    # test client.rename_agent
    new_name = "RenamedTestAgent"
    client.rename_agent(agent_id=agent.id, new_name=new_name)
    renamed_agent = client.get_agent(agent_id=agent.id)
    assert renamed_agent.name == new_name, "Agent renaming failed"

    # get agent id
    agent_id = client.get_agent_id(agent_name=new_name)
    assert agent_id == agent.id, "Agent ID retrieval failed"

    # test client.delete_agent and client.agent_exists
    delete_agent = client.create_agent(name="DeleteTestAgent")
    assert client.agent_exists(agent_id=delete_agent.id), "Agent creation failed"
    client.delete_agent(agent_id=delete_agent.id)
    assert client.agent_exists(agent_id=delete_agent.id) == False, "Agent deletion failed"


def test_memory(client: Union[LocalClient, RESTClient], agent: PersistedAgentState):
    # _reset_config()

    memory_response = client.get_in_context_memory(agent_id=agent.id)
    print("MEMORY", memory_response.compile())

    updated_memory = {"human": "Updated human memory", "persona": "Updated persona memory"}
    client.update_in_context_memory(agent_id=agent.id, section="human", value=updated_memory["human"])
    client.update_in_context_memory(agent_id=agent.id, section="persona", value=updated_memory["persona"])
    updated_memory_response = client.get_in_context_memory(agent_id=agent.id)
    assert (
        updated_memory_response.get_block("human").value == updated_memory["human"]
        and updated_memory_response.get_block("persona").value == updated_memory["persona"]
    ), "Memory update failed"


def test_agent_interactions(client: Union[LocalClient, RESTClient], agent: PersistedAgentState):
    # _reset_config()

    message = "Hello, agent!"
    print("Sending message", message)
    response = client.user_message(agent_id=agent.id, message=message, include_full_message=True)
    # Check the types coming back
    assert all([isinstance(m, Message) for m in response.messages]), "All messages should be Message"

    print("Response", response)
    assert isinstance(response.usage, LettaUsageStatistics)
    assert response.usage.step_count == 1
    assert response.usage.total_tokens > 0
    assert response.usage.completion_tokens > 0
    assert isinstance(response.messages[0], Message)
    print(response.messages)

    # test that it also works with LettaMessage
    message = "Hello again, agent!"
    print("Sending message", message)
    response = client.user_message(agent_id=agent.id, message=message, include_full_message=False)
    assert all([isinstance(m, LettaMessage) for m in response.messages]), "All messages should be LettaMessages"

    # We should also check that the types were cast properly
    print("RESPONSE MESSAGES, client type:", type(client))
    print(response.messages)
    for letta_message in response.messages:
        assert type(letta_message) in [
            SystemMessage,
            UserMessage,
            InternalMonologue,
            FunctionCallMessage,
            FunctionReturn,
            AssistantMessage,
        ], f"Unexpected message type: {type(letta_message)}"

    # TODO: add streaming tests


def test_archival_memory(client: Union[LocalClient, RESTClient], agent: PersistedAgentState):
    # _reset_config()

    memory_content = "Archival memory content"
    insert_response = client.insert_archival_memory(agent_id=agent.id, memory=memory_content)[0]
    print("Inserted memory", insert_response.text, insert_response.id)
    assert insert_response, "Inserting archival memory failed"

    archival_memory_response = client.get_archival_memory(agent_id=agent.id, limit=1)
    archival_memories = [memory.text for memory in archival_memory_response]
    assert memory_content in archival_memories, f"Retrieving archival memory failed: {archival_memories}"

    memory_id_to_delete = archival_memory_response[0].id
    client.delete_archival_memory(agent_id=agent.id, memory_id=memory_id_to_delete)

    # add archival memory
    memory_str = "I love chats"
    passage = client.insert_archival_memory(agent.id, memory=memory_str)[0]

    # list archival memory
    passages = client.get_archival_memory(agent.id)
    assert passage.text in [p.text for p in passages], f"Missing passage {passage.text} in {passages}"

    # get archival memory summary
    archival_summary = client.get_archival_memory_summary(agent.id)
    assert archival_summary.size == 1, f"Archival memory summary size is {archival_summary.size}"

    # delete archival memory
    client.delete_archival_memory(agent.id, passage.id)

    # TODO: check deletion
    client.get_archival_memory(agent.id)


def test_core_memory(client: Union[LocalClient, RESTClient], agent: PersistedAgentState):
    response = client.send_message(agent_id=agent.id, message="Update your core memory to remember that my name is Timber!", role="user")
    print("Response", response)

    memory = client.get_in_context_memory(agent_id=agent.id)
    assert "Timber" in memory.get_block("human").value, f"Updating core memory failed: {memory.get_block('human').value}"


<<<<<<< HEAD
def test_messages(client: Union[LocalClient, RESTClient], agent: PersistedAgentState):
    # _reset_config()

    send_message_response = client.send_message(agent_id=agent.id, message="Test message", role="user")
    assert send_message_response, "Sending message failed"

    messages_response = client.get_messages(agent_id=agent.id, limit=1)
    assert len(messages_response) > 0, "Retrieving messages failed"


def test_streaming_send_message(client: Union[LocalClient, RESTClient], agent: PersistedAgentState):
=======
def test_streaming_send_message(client: Union[LocalClient, RESTClient], agent: AgentState):
>>>>>>> c2ee91c9
    if isinstance(client, LocalClient):
        pytest.skip("Skipping test_streaming_send_message because LocalClient does not support streaming")
    assert isinstance(client, RESTClient), client

    # First, try streaming just steps

    # Next, try streaming both steps and tokens
    response = client.send_message(
        agent_id=agent.id,
        message="This is a test. Repeat after me: 'banana'",
        role="user",
        stream_steps=True,
        stream_tokens=True,
    )

    # Some manual checks to run
    # 1. Check that there were inner thoughts
    inner_thoughts_exist = False
    # 2. Check that the agent runs `send_message`
    send_message_ran = False
    # 3. Check that we get all the start/stop/end tokens we want
    #    This includes all of the MessageStreamStatus enums
    done_gen = False
    done_step = False
    done = False

    # print(response)
    assert response, "Sending message failed"
    for chunk in response:
        assert isinstance(chunk, LettaStreamingResponse)
        if isinstance(chunk, InternalMonologue) and chunk.internal_monologue and chunk.internal_monologue != "":
            inner_thoughts_exist = True
        if isinstance(chunk, FunctionCallMessage) and chunk.function_call and chunk.function_call.name == "send_message":
            send_message_ran = True
        if isinstance(chunk, MessageStreamStatus):
            if chunk == MessageStreamStatus.done:
                assert not done, "Message stream already done"
                done = True
            elif chunk == MessageStreamStatus.done_step:
                assert not done_step, "Message stream already done step"
                done_step = True
            elif chunk == MessageStreamStatus.done_generation:
                assert not done_gen, "Message stream already done generation"
                done_gen = True
        if isinstance(chunk, LettaUsageStatistics):
            # Some rough metrics for a reasonable usage pattern
            assert chunk.step_count == 1
            assert chunk.completion_tokens > 10
            assert chunk.prompt_tokens > 1000
            assert chunk.total_tokens > 1000

    assert inner_thoughts_exist, "No inner thoughts found"
    assert send_message_ran, "send_message function call not found"
    assert done, "Message stream not done"
    assert done_step, "Message stream not done step"
    assert done_gen, "Message stream not done generation"


def test_humans_personas(client: Union[LocalClient, RESTClient], agent: PersistedAgentState):
    # _reset_config()

    humans_response = client.list_humans()
    print("HUMANS", humans_response)

    personas_response = client.list_personas()
    print("PERSONAS", personas_response)

    persona_name = "TestPersona"
    persona_id = client.get_persona_id(persona_name)
    if persona_id:
        client.delete_persona(persona_id)
    persona = client.create_persona(name=persona_name, text="Persona text")
    assert persona.template_name == persona_name
    assert persona.value == "Persona text", "Creating persona failed"

    human_name = "TestHuman"
    human_id = client.get_human_id(human_name)
    if human_id:
        client.delete_human(human_id)
    human = client.create_human(name=human_name, text="Human text")
    assert human.template_name == human_name
    assert human.value == "Human text", "Creating human failed"


def test_list_tools_pagination(client: Union[LocalClient, RESTClient]):
    tools = client.list_tools()
    visited_ids = {t.id: False for t in tools}

    cursor = None
    # Choose 3 for uneven buckets (only 7 default tools)
    num_tools = 3
    # Construct a complete pagination test to see if we can return all the tools eventually
    for _ in range(0, len(tools), num_tools):
        curr_tools = client.list_tools(cursor, num_tools)
        assert len(curr_tools) <= num_tools

        for curr_tool in curr_tools:
            assert curr_tool.id in visited_ids
            visited_ids[curr_tool.id] = True

        cursor = curr_tools[-1].id

    # Assert that everything has been visited
    assert all(visited_ids.values())


def test_list_tools(client: Union[LocalClient, RESTClient]):
    tools = client.add_base_tools()
    tool_names = [t.name for t in tools]
    expected = ToolManager.BASE_TOOL_NAMES
    assert sorted(tool_names) == sorted(expected)


def test_list_files_pagination(client: Union[LocalClient, RESTClient], agent: PersistedAgentState):
    # clear sources
    for source in client.list_sources():
        client.delete_source(source.id)

    # clear jobs
    for job in client.list_jobs():
        client.delete_job(job.id)

    # create a source
    source = client.create_source(name="test_source")

    # load files into sources
    file_a = "tests/data/memgpt_paper.pdf"
    file_b = "tests/data/test.txt"
    upload_file_using_client(client, source, file_a)
    upload_file_using_client(client, source, file_b)

    # Get the first file
    files_a = client.list_files_from_source(source.id, limit=1)
    assert len(files_a) == 1
    assert files_a[0].source_id == source.id

    # Use the cursor from response_a to get the remaining file
    files_b = client.list_files_from_source(source.id, limit=1, cursor=files_a[-1].id)
    assert len(files_b) == 1
    assert files_b[0].source_id == source.id

    # Check files are different to ensure the cursor works
    assert files_a[0].file_name != files_b[0].file_name

    # Use the cursor from response_b to list files, should be empty
    files = client.list_files_from_source(source.id, limit=1, cursor=files_b[-1].id)
    assert len(files) == 0  # Should be empty


def test_delete_file_from_source(client: Union[LocalClient, RESTClient], agent: PersistedAgentState):
    # clear sources
    for source in client.list_sources():
        client.delete_source(source.id)

    # clear jobs
    for job in client.list_jobs():
        client.delete_job(job.id)

    # create a source
    source = client.create_source(name="test_source")

    # load files into sources
    file_a = "tests/data/test.txt"
    upload_file_using_client(client, source, file_a)

    # Get the first file
    files_a = client.list_files_from_source(source.id, limit=1)
    assert len(files_a) == 1
    assert files_a[0].source_id == source.id

    # Delete the file
    client.delete_file_from_source(source.id, files_a[0].id)

    # Check that no files are attached to the source
    empty_files = client.list_files_from_source(source.id, limit=1)
    assert len(empty_files) == 0


def test_load_file(client: Union[LocalClient, RESTClient], agent: PersistedAgentState):
    # _reset_config()

    # clear sources
    for source in client.list_sources():
        client.delete_source(source.id)

    # clear jobs
    for job in client.list_jobs():
        client.delete_job(job.id)

    # create a source
    source = client.create_source(name="test_source")

    # load a file into a source (non-blocking job)
    filename = "tests/data/memgpt_paper.pdf"
    upload_file_using_client(client, source, filename)

    # Get the files
    files = client.list_files_from_source(source.id)
    assert len(files) == 1  # Should be condensed to one document

    # Get the memgpt paper
    file = files[0]
    # Assert the filename matches the pattern
    pattern = re.compile(r"^memgpt_paper_[a-f0-9]{32}\.pdf$")
    assert pattern.match(file.file_name), f"Filename '{file.file_name}' does not match expected pattern."

    assert file.source_id == source.id


def test_sources(client: Union[LocalClient, RESTClient], agent: PersistedAgentState):
    # _reset_config()

    # clear sources
    for source in client.list_sources():
        client.delete_source(source.id)

    # clear jobs
    for job in client.list_jobs():
        client.delete_job(job.id)

    # list sources
    sources = client.list_sources()
    print("listed sources", sources)
    assert len(sources) == 0

    # create a source
    source = client.create_source(name="test_source")

    # list sources
    sources = client.list_sources()
    print("listed sources", sources)
    assert len(sources) == 1

    # TODO: add back?
    assert sources[0].metadata_["num_passages"] == 0
    assert sources[0].metadata_["num_documents"] == 0

    # update the source
    original_id = source.id
    original_name = source.name
    new_name = original_name + "_new"
    client.update_source(source_id=source.id, name=new_name)

    # get the source name (check that it's been updated)
    source = client.get_source(source_id=source.id)
    assert source.name == new_name
    assert source.id == original_id

    # get the source id (make sure that it's the same)
    assert str(original_id) == client.get_source_id(source_name=new_name)

    # check agent archival memory size
    archival_memories = client.get_archival_memory(agent_id=agent.id)
    print(archival_memories)
    assert len(archival_memories) == 0

    # load a file into a source (non-blocking job)
    filename = "tests/data/memgpt_paper.pdf"
    upload_job = upload_file_using_client(client, source, filename)
    job = client.get_job(upload_job.id)
    created_passages = job.metadata_["num_passages"]

    # TODO: add test for blocking job

    # TODO: make sure things run in the right order
    archival_memories = client.get_archival_memory(agent_id=agent.id)
    assert len(archival_memories) == 0

    # attach a source
    client.attach_source_to_agent(source_id=source.id, agent_id=agent.id)

    # list attached sources
    attached_sources = client.list_attached_sources(agent_id=agent.id)
    print("attached sources", attached_sources)
    assert source.id in [s.id for s in attached_sources], f"Attached sources: {attached_sources}"

    # list archival memory
    archival_memories = client.get_archival_memory(agent_id=agent.id)
    # print(archival_memories)
    assert len(archival_memories) == created_passages, f"Mismatched length {len(archival_memories)} vs. {created_passages}"

    # check number of passages
    sources = client.list_sources()
    # TODO: add back?
    # assert sources.sources[0].metadata_["num_passages"] > 0
    # assert sources.sources[0].metadata_["num_documents"] == 0  # TODO: fix this once document store added
    print(sources)

    # detach the source
    assert len(client.get_archival_memory(agent_id=agent.id)) > 0, "No archival memory"
    deleted_source = client.detach_source(source_id=source.id, agent_id=agent.id)
    assert deleted_source.id == source.id
    archival_memories = client.get_archival_memory(agent_id=agent.id)
    assert len(archival_memories) == 0, f"Failed to detach source: {len(archival_memories)}"
    assert source.id not in [s.id for s in client.list_attached_sources(agent.id)]

    # delete the source
    client.delete_source(source.id)


def test_message_update(client: Union[LocalClient, RESTClient], agent: PersistedAgentState):
    """Test that we can update the details of a message"""

    # create a message
    message_response = client.send_message(agent_id=agent.id, message="Test message", role="user", include_full_message=True)
    print("Messages=", message_response)
    assert isinstance(message_response, LettaResponse)
    assert isinstance(message_response.messages[-1], Message)
    message = message_response.messages[-1]

    new_text = "This exact string would never show up in the message???"
    new_message = client.update_message(message_id=message.id, text=new_text, agent_id=agent.id)
    assert new_message.text == new_text


def test_organization(client: RESTClient):
    if isinstance(client, LocalClient):
        pytest.skip("Skipping test_organization because LocalClient does not support organizations")

    # create an organization
    org_name = "test-org"
    org = client.create_org(org_name)

    # assert the id appears
    orgs = client.list_orgs()
    assert org.id in [o.id for o in orgs]

    org = client.delete_org(org.id)
    assert org.name == org_name

    # assert the id is gone
    orgs = client.list_orgs()
    assert not (org.id in [o.id for o in orgs])


def test_list_llm_models(client: RESTClient):
    """Test that if the user's env has the right api keys set, at least one model appears in the model list"""

    def has_model_endpoint_type(models: List["LLMConfig"], target_type: str) -> bool:
        return any(model.model_endpoint_type == target_type for model in models)

    models = client.list_llm_configs()
    if model_settings.groq_api_key:
        assert has_model_endpoint_type(models, "groq")
    if model_settings.azure_api_key:
        assert has_model_endpoint_type(models, "azure")
    if model_settings.openai_api_key:
        assert has_model_endpoint_type(models, "openai")
    if model_settings.gemini_api_key:
        assert has_model_endpoint_type(models, "google_ai")
    if model_settings.anthropic_api_key:
        assert has_model_endpoint_type(models, "anthropic")


def test_shared_blocks(client: Union[LocalClient, RESTClient], agent: PersistedAgentState):
    # _reset_config()

    # create a block
    block = client.create_block(label="human", value="username: sarah")

    # create agents with shared block
    from letta.schemas.block import Block
    from letta.schemas.memory import BasicBlockMemory

    # persona1_block = client.create_block(label="persona", value="you are agent 1")
    # persona2_block = client.create_block(label="persona", value="you are agent 2")
    # create agnets
    agent_state1 = client.create_agent(name="agent1", memory=BasicBlockMemory([Block(label="persona", value="you are agent 1"), block]))
    agent_state2 = client.create_agent(name="agent2", memory=BasicBlockMemory([Block(label="persona", value="you are agent 2"), block]))

    ## attach shared block to both agents
    # client.link_agent_memory_block(agent_state1.id, block.id)
    # client.link_agent_memory_block(agent_state2.id, block.id)

    # update memory
    response = client.user_message(agent_id=agent_state1.id, message="my name is actually charles")

    # check agent 2 memory
    assert "charles" in client.get_block(block.id).value.lower(), f"Shared block update failed {client.get_block(block.id).value}"

    response = client.user_message(agent_id=agent_state2.id, message="whats my name?")
    assert (
        "charles" in client.get_core_memory(agent_state2.id).get_block("human").value.lower()
    ), f"Shared block update failed {client.get_core_memory(agent_state2.id).get_block('human').value}"
    # assert "charles" in response.messages[1].text.lower(), f"Shared block update failed {response.messages[0].text}"

    # cleanup
    client.delete_agent(agent_state1.id)
    client.delete_agent(agent_state2.id)


@pytest.fixture
def cleanup_agents():
    created_agents = []
    yield created_agents
    # Cleanup will run even if test fails
    for agent_id in created_agents:
        try:
            client.delete_agent(agent_id)
        except Exception as e:
            print(f"Failed to delete agent {agent_id}: {e}")


def test_initial_message_sequence(client: Union[LocalClient, RESTClient], agent: PersistedAgentState, cleanup_agents: List[str]):
    """Test that we can set an initial message sequence

    If we pass in None, we should get a "default" message sequence
    If we pass in a non-empty list, we should get that sequence
    If we pass in an empty list, we should get an empty sequence
    """

    # The reference initial message sequence:
    reference_init_messages = initialize_message_sequence(
        model=agent.llm_config.model,
        system=agent.system,
        memory=agent.memory,
        archival_memory=None,
        recall_memory=None,
        memory_edit_timestamp=get_utc_time(),
        include_initial_boot_message=True,
    )

    # system, login message, send_message test, send_message receipt
    assert len(reference_init_messages) > 0
    assert len(reference_init_messages) == 4, f"Expected 4 messages, got {len(reference_init_messages)}"

    # Test with default sequence
    default_agent_state = client.create_agent(name="test-default-message-sequence", initial_message_sequence=None)
    cleanup_agents.append(default_agent_state.id)
    assert default_agent_state.message_ids is not None
    assert len(default_agent_state.message_ids) > 0
    assert len(default_agent_state.message_ids) == len(
        reference_init_messages
    ), f"Expected {len(reference_init_messages)} messages, got {len(default_agent_state.message_ids)}"

    # Test with empty sequence
    empty_agent_state = client.create_agent(name="test-empty-message-sequence", initial_message_sequence=[])
    cleanup_agents.append(empty_agent_state.id)
    assert empty_agent_state.message_ids is not None
    assert len(empty_agent_state.message_ids) == 1, f"Expected 0 messages, got {len(empty_agent_state.message_ids)}"

    # Test with custom sequence
    custom_sequence = [
        Message(
            role=MessageRole.user,
            text="Hello, how are you?",
            user_id=agent.user_id,
            agent_id=agent.id,
            model=agent.llm_config.model,
            name=None,
            tool_calls=None,
            tool_call_id=None,
        ),
    ]
    custom_agent_state = client.create_agent(name="test-custom-message-sequence", initial_message_sequence=custom_sequence)
    cleanup_agents.append(custom_agent_state.id)
    assert custom_agent_state.message_ids is not None
    assert (
        len(custom_agent_state.message_ids) == len(custom_sequence) + 1
    ), f"Expected {len(custom_sequence) + 1} messages, got {len(custom_agent_state.message_ids)}"
    assert custom_agent_state.message_ids[1:] == [msg.id for msg in custom_sequence]


def test_add_and_manage_tags_for_agent(client: Union[LocalClient, RESTClient], agent: PersistedAgentState):
    """
    Comprehensive happy path test for adding, retrieving, and managing tags on an agent.
    """

    # Step 1: Add multiple tags to the agent
    tags_to_add = ["test_tag_1", "test_tag_2", "test_tag_3"]
    client.update_agent(agent_id=agent.id, tags=tags_to_add)

    # Step 2: Retrieve tags for the agent and verify they match the added tags
    retrieved_tags = client.get_agent(agent_id=agent.id).tags
    assert set(retrieved_tags) == set(tags_to_add), f"Expected tags {tags_to_add}, but got {retrieved_tags}"

    # Step 3: Retrieve agents by each tag to ensure the agent is associated correctly
    for tag in tags_to_add:
        agents_with_tag = client.list_agents(tags=[tag])
        assert agent.id in [a.id for a in agents_with_tag], f"Expected agent {agent.id} to be associated with tag '{tag}'"

    # Step 4: Delete a specific tag from the agent and verify its removal
    tag_to_delete = tags_to_add.pop()
    client.update_agent(agent_id=agent.id, tags=tags_to_add)

    # Verify the tag is removed from the agent's tags
    remaining_tags = client.get_agent(agent_id=agent.id).tags
    assert tag_to_delete not in remaining_tags, f"Tag '{tag_to_delete}' was not removed as expected"
    assert set(remaining_tags) == set(tags_to_add), f"Expected remaining tags to be {tags_to_add[1:]}, but got {remaining_tags}"

    # Step 5: Delete all remaining tags from the agent
    client.update_agent(agent_id=agent.id, tags=[])

    # Verify all tags are removed
    final_tags = client.get_agent(agent_id=agent.id).tags
    assert len(final_tags) == 0, f"Expected no tags, but found {final_tags}"<|MERGE_RESOLUTION|>--- conflicted
+++ resolved
@@ -223,21 +223,7 @@
     assert "Timber" in memory.get_block("human").value, f"Updating core memory failed: {memory.get_block('human').value}"
 
 
-<<<<<<< HEAD
-def test_messages(client: Union[LocalClient, RESTClient], agent: PersistedAgentState):
-    # _reset_config()
-
-    send_message_response = client.send_message(agent_id=agent.id, message="Test message", role="user")
-    assert send_message_response, "Sending message failed"
-
-    messages_response = client.get_messages(agent_id=agent.id, limit=1)
-    assert len(messages_response) > 0, "Retrieving messages failed"
-
-
 def test_streaming_send_message(client: Union[LocalClient, RESTClient], agent: PersistedAgentState):
-=======
-def test_streaming_send_message(client: Union[LocalClient, RESTClient], agent: AgentState):
->>>>>>> c2ee91c9
     if isinstance(client, LocalClient):
         pytest.skip("Skipping test_streaming_send_message because LocalClient does not support streaming")
     assert isinstance(client, RESTClient), client
