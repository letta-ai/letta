import os
import re
import threading
import time
import uuid
from typing import List, Union

import pytest
from dotenv import load_dotenv
from sqlalchemy import delete

from letta import create_client
from letta.client.client import LocalClient, RESTClient
from letta.constants import BASE_MEMORY_TOOLS, BASE_TOOLS, DEFAULT_PRESET
from letta.llm_api.openai import OPENAI_SSE_DONE
from letta.orm import FileMetadata, Source
from letta.schemas.agent import AgentState
from letta.schemas.embedding_config import EmbeddingConfig
from letta.schemas.enums import MessageRole
from letta.schemas.letta_message import (
    AssistantMessage,
    LettaMessage,
    ReasoningMessage,
    SystemMessage,
<<<<<<< HEAD
    UsageMessage,
=======
    ToolCallMessage,
    ToolReturnMessage,
>>>>>>> 803833e9
    UserMessage,
)
from letta.schemas.letta_response import LettaResponse, LettaStreamingResponse
from letta.schemas.llm_config import LLMConfig
from letta.schemas.message import MessageCreate
from letta.schemas.usage import LettaUsageStatistics
from letta.services.helpers.agent_manager_helper import initialize_message_sequence
from letta.services.organization_manager import OrganizationManager
from letta.services.user_manager import UserManager
from letta.settings import model_settings
from letta.utils import get_utc_time
from tests.helpers.client_helper import upload_file_using_client

# from tests.utils import create_config

test_agent_name = f"test_client_{str(uuid.uuid4())}"
# test_preset_name = "test_preset"
test_preset_name = DEFAULT_PRESET
test_agent_state = None
client = None

test_agent_state_post_message = None


def run_server():
    load_dotenv()

    # _reset_config()

    from letta.server.rest_api.app import start_server

    print("Starting server...")
    start_server(debug=True)


# Fixture to create clients with different configurations
@pytest.fixture(
    # params=[{"server": True}, {"server": False}],  # whether to use REST API server
    params=[{"server": True}],  # whether to use REST API server
    scope="module",
)
def client(request):
    if request.param["server"]:
        # get URL from enviornment
        server_url = os.getenv("LETTA_SERVER_URL")
        if server_url is None:
            # run server in thread
            server_url = "http://localhost:8283"
            print("Starting server thread")
            thread = threading.Thread(target=run_server, daemon=True)
            thread.start()
            time.sleep(5)
        print("Running client tests with server:", server_url)
        # create user via admin client
        client = create_client(base_url=server_url, token=None)  # This yields control back to the test function
    else:
        # use local client (no server)
        client = create_client()

    client.set_default_llm_config(LLMConfig.default_config("gpt-4o-mini"))
    client.set_default_embedding_config(EmbeddingConfig.default_config(provider="openai"))
    yield client


@pytest.fixture(autouse=True)
def clear_tables():
    """Fixture to clear the organization table before each test."""
    from letta.server.server import db_context

    with db_context() as session:
        session.execute(delete(FileMetadata))
        session.execute(delete(Source))
        session.commit()


# Fixture for test agent
@pytest.fixture(scope="module")
def agent(client: Union[LocalClient, RESTClient]):
    agent_state = client.create_agent(name=test_agent_name)
    yield agent_state

    # delete agent
    client.delete_agent(agent_state.id)


@pytest.fixture
def default_organization():
    """Fixture to create and return the default organization."""
    manager = OrganizationManager()
    org = manager.create_default_organization()
    yield org


@pytest.fixture
def default_user(default_organization):
    """Fixture to create and return the default user within the default organization."""
    manager = UserManager()
    user = manager.create_default_user(org_id=default_organization.id)
    yield user


def test_agent(mock_e2b_api_key_none, client: Union[LocalClient, RESTClient], agent: AgentState):

    # test client.rename_agent
    new_name = "RenamedTestAgent"
    client.rename_agent(agent_id=agent.id, new_name=new_name)
    renamed_agent = client.get_agent(agent_id=agent.id)
    assert renamed_agent.name == new_name, "Agent renaming failed"

    # get agent id
    agent_id = client.get_agent_id(agent_name=new_name)
    assert agent_id == agent.id, "Agent ID retrieval failed"

    # test client.delete_agent and client.agent_exists
    delete_agent = client.create_agent(name="DeleteTestAgent")
    assert client.agent_exists(agent_id=delete_agent.id), "Agent creation failed"
    client.delete_agent(agent_id=delete_agent.id)
    assert client.agent_exists(agent_id=delete_agent.id) == False, "Agent deletion failed"


def test_memory(mock_e2b_api_key_none, client: Union[LocalClient, RESTClient], agent: AgentState):
    # _reset_config()

    memory_response = client.get_in_context_memory(agent_id=agent.id)
    print("MEMORY", memory_response.compile())

    updated_memory = {"human": "Updated human memory", "persona": "Updated persona memory"}
    client.update_agent_memory_block(agent_id=agent.id, label="human", value=updated_memory["human"])
    client.update_agent_memory_block(agent_id=agent.id, label="persona", value=updated_memory["persona"])
    updated_memory_response = client.get_in_context_memory(agent_id=agent.id)
    assert (
        updated_memory_response.get_block("human").value == updated_memory["human"]
        and updated_memory_response.get_block("persona").value == updated_memory["persona"]
    ), "Memory update failed"


def test_agent_interactions(mock_e2b_api_key_none, client: Union[LocalClient, RESTClient], agent: AgentState):
    # test that it is a LettaMessage
    message = "Hello again, agent!"
    print("Sending message", message)
    response = client.user_message(agent_id=agent.id, message=message)
    assert all([isinstance(m, LettaMessage) for m in response.messages]), "All messages should be LettaMessages"

    # We should also check that the types were cast properly
    print("RESPONSE MESSAGES, client type:", type(client))
    print(response.messages)
    for letta_message in response.messages:
        assert type(letta_message) in [
            SystemMessage,
            UserMessage,
            ReasoningMessage,
            ToolCallMessage,
            ToolReturnMessage,
            AssistantMessage,
        ], f"Unexpected message type: {type(letta_message)}"

    # TODO: add streaming tests


def test_archival_memory(mock_e2b_api_key_none, client: Union[LocalClient, RESTClient], agent: AgentState):
    # _reset_config()

    memory_content = "Archival memory content"
    insert_response = client.insert_archival_memory(agent_id=agent.id, memory=memory_content)[0]
    print("Inserted memory", insert_response.text, insert_response.id)
    assert insert_response, "Inserting archival memory failed"

    archival_memory_response = client.get_archival_memory(agent_id=agent.id, limit=1)
    archival_memories = [memory.text for memory in archival_memory_response]
    assert memory_content in archival_memories, f"Retrieving archival memory failed: {archival_memories}"

    memory_id_to_delete = archival_memory_response[0].id
    client.delete_archival_memory(agent_id=agent.id, memory_id=memory_id_to_delete)

    # add archival memory
    memory_str = "I love chats"
    passage = client.insert_archival_memory(agent.id, memory=memory_str)[0]

    # list archival memory
    passages = client.get_archival_memory(agent.id)
    assert passage.text in [p.text for p in passages], f"Missing passage {passage.text} in {passages}"

    # get archival memory summary
    archival_summary = client.get_archival_memory_summary(agent.id)
    assert archival_summary.size == 1, f"Archival memory summary size is {archival_summary.size}"

    # delete archival memory
    client.delete_archival_memory(agent.id, passage.id)

    # TODO: check deletion
    client.get_archival_memory(agent.id)


def test_core_memory(mock_e2b_api_key_none, client: Union[LocalClient, RESTClient], agent: AgentState):
    response = client.send_message(agent_id=agent.id, message="Update your core memory to remember that my name is Timber!", role="user")
    print("Response", response)

    memory = client.get_in_context_memory(agent_id=agent.id)
    assert "Timber" in memory.get_block("human").value, f"Updating core memory failed: {memory.get_block('human').value}"


@pytest.mark.parametrize("stream_tokens", [True, False])
def test_streaming_send_message(mock_e2b_api_key_none, client: RESTClient, agent: AgentState, stream_tokens):
    if isinstance(client, LocalClient):
        pytest.skip("Skipping test_streaming_send_message because LocalClient does not support streaming")
    assert isinstance(client, RESTClient), client

    # First, try streaming just steps

    # Next, try streaming both steps and tokens
    response = client.send_message(
        agent_id=agent.id,
        message="This is a test. Repeat after me: 'banana'",
        role="user",
        stream_steps=True,
        stream_tokens=stream_tokens,
    )

    # Some manual checks to run
    # 1. Check that there were inner thoughts
    inner_thoughts_exist = False
    inner_thoughts_count = 0
    # 2. Check that the agent runs `send_message`
    send_message_ran = False
    # 3. Check that we get the end token we want (StreamDoneStatus)
    done = False

    # print(response)
    assert response, "Sending message failed"
    for chunk in response:
        if isinstance(chunk, LettaMessage):
            if isinstance(chunk, ReasoningMessage) and chunk.reasoning and chunk.reasoning != "":
                inner_thoughts_exist = True
                inner_thoughts_count += 1
            if isinstance(chunk, ToolCallMessage) and chunk.tool_call and chunk.tool_call.name == "send_message":
                send_message_ran = True
            if isinstance(chunk, UsageMessage):
                # Some rough metrics for a reasonable usage pattern
                assert chunk.usage.step_count == 1
                assert chunk.usage.completion_tokens > 10
                assert chunk.usage.prompt_tokens > 1000
                assert chunk.usage.total_tokens > 1000
        elif chunk == OPENAI_SSE_DONE:
            assert not done, "Message stream already done"
            done = True
        else:
            assert isinstance(chunk, LettaStreamingResponse)

    # If stream tokens, we expect at least one inner thought
    assert inner_thoughts_count >= 1, "Expected more than one inner thought"
    assert inner_thoughts_exist, "No inner thoughts found"
    assert send_message_ran, "send_message function call not found"
    assert done, "Message stream not done"


def test_humans_personas(client: Union[LocalClient, RESTClient], agent: AgentState):
    # _reset_config()

    humans_response = client.list_humans()
    print("HUMANS", humans_response)

    personas_response = client.list_personas()
    print("PERSONAS", personas_response)

    persona_name = "TestPersona"
    persona_id = client.get_persona_id(persona_name)
    if persona_id:
        client.delete_persona(persona_id)
    persona = client.create_persona(name=persona_name, text="Persona text")
    assert persona.template_name == persona_name
    assert persona.value == "Persona text", "Creating persona failed"

    human_name = "TestHuman"
    human_id = client.get_human_id(human_name)
    if human_id:
        client.delete_human(human_id)
    human = client.create_human(name=human_name, text="Human text")
    assert human.template_name == human_name
    assert human.value == "Human text", "Creating human failed"


def test_list_tools_pagination(client: Union[LocalClient, RESTClient]):
    tools = client.list_tools()
    visited_ids = {t.id: False for t in tools}

    cursor = None
    # Choose 3 for uneven buckets (only 7 default tools)
    num_tools = 3
    # Construct a complete pagination test to see if we can return all the tools eventually
    for _ in range(0, len(tools), num_tools):
        curr_tools = client.list_tools(cursor, num_tools)
        assert len(curr_tools) <= num_tools

        for curr_tool in curr_tools:
            assert curr_tool.id in visited_ids
            visited_ids[curr_tool.id] = True

        cursor = curr_tools[-1].id

    # Assert that everything has been visited
    assert all(visited_ids.values())


def test_list_tools(client: Union[LocalClient, RESTClient]):
    tools = client.upsert_base_tools()
    tool_names = [t.name for t in tools]
    expected = BASE_TOOLS + BASE_MEMORY_TOOLS
    assert sorted(tool_names) == sorted(expected)


def test_list_files_pagination(client: Union[LocalClient, RESTClient], agent: AgentState):
    # clear sources
    for source in client.list_sources():
        client.delete_source(source.id)

    # clear jobs
    for job in client.list_jobs():
        client.delete_job(job.id)

    # create a source
    source = client.create_source(name="test_source")

    # load files into sources
    file_a = "tests/data/memgpt_paper.pdf"
    file_b = "tests/data/test.txt"
    upload_file_using_client(client, source, file_a)
    upload_file_using_client(client, source, file_b)

    # Get the first file
    files_a = client.list_files_from_source(source.id, limit=1)
    assert len(files_a) == 1
    assert files_a[0].source_id == source.id

    # Use the cursor from response_a to get the remaining file
    files_b = client.list_files_from_source(source.id, limit=1, cursor=files_a[-1].id)
    assert len(files_b) == 1
    assert files_b[0].source_id == source.id

    # Check files are different to ensure the cursor works
    assert files_a[0].file_name != files_b[0].file_name

    # Use the cursor from response_b to list files, should be empty
    files = client.list_files_from_source(source.id, limit=1, cursor=files_b[-1].id)
    assert len(files) == 0  # Should be empty


def test_delete_file_from_source(client: Union[LocalClient, RESTClient], agent: AgentState):
    # clear sources
    for source in client.list_sources():
        client.delete_source(source.id)

    # clear jobs
    for job in client.list_jobs():
        client.delete_job(job.id)

    # create a source
    source = client.create_source(name="test_source")

    # load files into sources
    file_a = "tests/data/test.txt"
    upload_file_using_client(client, source, file_a)

    # Get the first file
    files_a = client.list_files_from_source(source.id, limit=1)
    assert len(files_a) == 1
    assert files_a[0].source_id == source.id

    # Delete the file
    client.delete_file_from_source(source.id, files_a[0].id)

    # Check that no files are attached to the source
    empty_files = client.list_files_from_source(source.id, limit=1)
    assert len(empty_files) == 0


def test_load_file(client: Union[LocalClient, RESTClient], agent: AgentState):
    # _reset_config()

    # clear sources
    for source in client.list_sources():
        client.delete_source(source.id)

    # clear jobs
    for job in client.list_jobs():
        client.delete_job(job.id)

    # create a source
    source = client.create_source(name="test_source")

    # load a file into a source (non-blocking job)
    filename = "tests/data/memgpt_paper.pdf"
    upload_file_using_client(client, source, filename)

    # Get the files
    files = client.list_files_from_source(source.id)
    assert len(files) == 1  # Should be condensed to one document

    # Get the memgpt paper
    file = files[0]
    # Assert the filename matches the pattern
    pattern = re.compile(r"^memgpt_paper_[a-f0-9]{32}\.pdf$")
    assert pattern.match(file.file_name), f"Filename '{file.file_name}' does not match expected pattern."

    assert file.source_id == source.id


def test_sources(client: Union[LocalClient, RESTClient], agent: AgentState):
    # _reset_config()

    # clear sources
    for source in client.list_sources():
        client.delete_source(source.id)

    # clear jobs
    for job in client.list_jobs():
        client.delete_job(job.id)

    # list sources
    sources = client.list_sources()
    print("listed sources", sources)
    assert len(sources) == 0

    # create a source
    source = client.create_source(name="test_source")

    # list sources
    sources = client.list_sources()
    print("listed sources", sources)
    assert len(sources) == 1

    # TODO: add back?
    assert sources[0].metadata_["num_passages"] == 0
    assert sources[0].metadata_["num_documents"] == 0

    # update the source
    original_id = source.id
    original_name = source.name
    new_name = original_name + "_new"
    client.update_source(source_id=source.id, name=new_name)

    # get the source name (check that it's been updated)
    source = client.get_source(source_id=source.id)
    assert source.name == new_name
    assert source.id == original_id

    # get the source id (make sure that it's the same)
    assert str(original_id) == client.get_source_id(source_name=new_name)

    # check agent archival memory size
    archival_memories = client.get_archival_memory(agent_id=agent.id)
    assert len(archival_memories) == 0

    # load a file into a source (non-blocking job)
    filename = "tests/data/memgpt_paper.pdf"
    upload_job = upload_file_using_client(client, source, filename)
    job = client.get_job(upload_job.id)
    created_passages = job.metadata_["num_passages"]

    # TODO: add test for blocking job

    # TODO: make sure things run in the right order
    archival_memories = client.get_archival_memory(agent_id=agent.id)
    assert len(archival_memories) == 0

    # attach a source
    client.attach_source_to_agent(source_id=source.id, agent_id=agent.id)

    # list attached sources
    attached_sources = client.list_attached_sources(agent_id=agent.id)
    print("attached sources", attached_sources)
    assert source.id in [s.id for s in attached_sources], f"Attached sources: {attached_sources}"

    # list archival memory
    archival_memories = client.get_archival_memory(agent_id=agent.id)
    # print(archival_memories)
    assert len(archival_memories) == created_passages, f"Mismatched length {len(archival_memories)} vs. {created_passages}"

    # check number of passages
    sources = client.list_sources()
    # TODO: add back?
    # assert sources.sources[0].metadata_["num_passages"] > 0
    # assert sources.sources[0].metadata_["num_documents"] == 0  # TODO: fix this once document store added
    print(sources)

    # detach the source
    assert len(client.get_archival_memory(agent_id=agent.id)) > 0, "No archival memory"
    deleted_source = client.detach_source(source_id=source.id, agent_id=agent.id)
    assert deleted_source.id == source.id
    archival_memories = client.get_archival_memory(agent_id=agent.id)
    assert len(archival_memories) == 0, f"Failed to detach source: {len(archival_memories)}"
    assert source.id not in [s.id for s in client.list_attached_sources(agent.id)]

    # delete the source
    client.delete_source(source.id)


def test_message_update(client: Union[LocalClient, RESTClient], agent: AgentState):
    """Test that we can update the details of a message"""
    import json

    # create a message
    message_response = client.send_message(agent_id=agent.id, message="Test message", role="user")
    print("Messages=", message_response)
    assert isinstance(message_response, LettaResponse)
    assert isinstance(message_response.messages[-1], ToolReturnMessage)
    message = message_response.messages[-1]

    new_text = json.dumps({"message": "This exact string would never show up in the message???"})
    new_message = client.update_message(message_id=message.id, text=new_text, agent_id=agent.id)
    assert new_message.text == new_text


def test_organization(client: RESTClient):
    if isinstance(client, LocalClient):
        pytest.skip("Skipping test_organization because LocalClient does not support organizations")

    # create an organization
    org_name = "test-org"
    org = client.create_org(org_name)

    # assert the id appears
    orgs = client.list_orgs()
    assert org.id in [o.id for o in orgs]

    org = client.delete_org(org.id)
    assert org.name == org_name

    # assert the id is gone
    orgs = client.list_orgs()
    assert not (org.id in [o.id for o in orgs])


def test_list_llm_models(client: RESTClient):
    """Test that if the user's env has the right api keys set, at least one model appears in the model list"""

    def has_model_endpoint_type(models: List["LLMConfig"], target_type: str) -> bool:
        return any(model.model_endpoint_type == target_type for model in models)

    models = client.list_llm_configs()
    if model_settings.groq_api_key:
        assert has_model_endpoint_type(models, "groq")
    if model_settings.azure_api_key:
        assert has_model_endpoint_type(models, "azure")
    if model_settings.openai_api_key:
        assert has_model_endpoint_type(models, "openai")
    if model_settings.gemini_api_key:
        assert has_model_endpoint_type(models, "google_ai")
    if model_settings.anthropic_api_key:
        assert has_model_endpoint_type(models, "anthropic")


@pytest.fixture
def cleanup_agents(client):
    created_agents = []
    yield created_agents
    # Cleanup will run even if test fails
    for agent_id in created_agents:
        try:
            client.delete_agent(agent_id)
        except Exception as e:
            print(f"Failed to delete agent {agent_id}: {e}")


# NOTE: we need to add this back once agents can also create blocks during agent creation
def test_initial_message_sequence(client: Union[LocalClient, RESTClient], agent: AgentState, cleanup_agents: List[str], default_user):
    """Test that we can set an initial message sequence

    If we pass in None, we should get a "default" message sequence
    If we pass in a non-empty list, we should get that sequence
    If we pass in an empty list, we should get an empty sequence
    """
    # The reference initial message sequence:
    reference_init_messages = initialize_message_sequence(
        agent_state=agent,
        memory_edit_timestamp=get_utc_time(),
        include_initial_boot_message=True,
    )

    # system, login message, send_message test, send_message receipt
    assert len(reference_init_messages) > 0
    assert len(reference_init_messages) == 4, f"Expected 4 messages, got {len(reference_init_messages)}"

    # Test with default sequence
    default_agent_state = client.create_agent(name="test-default-message-sequence", initial_message_sequence=None)
    cleanup_agents.append(default_agent_state.id)
    assert default_agent_state.message_ids is not None
    assert len(default_agent_state.message_ids) > 0
    assert len(default_agent_state.message_ids) == len(
        reference_init_messages
    ), f"Expected {len(reference_init_messages)} messages, got {len(default_agent_state.message_ids)}"

    # Test with empty sequence
    empty_agent_state = client.create_agent(name="test-empty-message-sequence", initial_message_sequence=[])
    cleanup_agents.append(empty_agent_state.id)

    custom_sequence = [MessageCreate(**{"text": "Hello, how are you?", "role": MessageRole.user})]
    custom_agent_state = client.create_agent(name="test-custom-message-sequence", initial_message_sequence=custom_sequence)
    cleanup_agents.append(custom_agent_state.id)
    assert custom_agent_state.message_ids is not None
    assert (
        len(custom_agent_state.message_ids) == len(custom_sequence) + 1
    ), f"Expected {len(custom_sequence) + 1} messages, got {len(custom_agent_state.message_ids)}"
    # assert custom_agent_state.message_ids[1:] == [msg.id for msg in custom_sequence]
    # shoule be contained in second message (after system message)
    assert custom_sequence[0].text in client.get_in_context_messages(custom_agent_state.id)[1].text


def test_add_and_manage_tags_for_agent(client: Union[LocalClient, RESTClient], agent: AgentState):
    """
    Comprehensive happy path test for adding, retrieving, and managing tags on an agent.
    """

    # Step 1: Add multiple tags to the agent
    tags_to_add = ["test_tag_1", "test_tag_2", "test_tag_3"]
    client.update_agent(agent_id=agent.id, tags=tags_to_add)

    # Step 2: Retrieve tags for the agent and verify they match the added tags
    retrieved_tags = client.get_agent(agent_id=agent.id).tags
    assert set(retrieved_tags) == set(tags_to_add), f"Expected tags {tags_to_add}, but got {retrieved_tags}"

    # Step 3: Retrieve agents by each tag to ensure the agent is associated correctly
    for tag in tags_to_add:
        agents_with_tag = client.list_agents(tags=[tag])
        assert agent.id in [a.id for a in agents_with_tag], f"Expected agent {agent.id} to be associated with tag '{tag}'"

    # Step 4: Delete a specific tag from the agent and verify its removal
    tag_to_delete = tags_to_add.pop()
    client.update_agent(agent_id=agent.id, tags=tags_to_add)

    # Verify the tag is removed from the agent's tags
    remaining_tags = client.get_agent(agent_id=agent.id).tags
    assert tag_to_delete not in remaining_tags, f"Tag '{tag_to_delete}' was not removed as expected"
    assert set(remaining_tags) == set(tags_to_add), f"Expected remaining tags to be {tags_to_add[1:]}, but got {remaining_tags}"

    # Step 5: Delete all remaining tags from the agent
    client.update_agent(agent_id=agent.id, tags=[])

    # Verify all tags are removed
    final_tags = client.get_agent(agent_id=agent.id).tags
    assert len(final_tags) == 0, f"Expected no tags, but found {final_tags}"<|MERGE_RESOLUTION|>--- conflicted
+++ resolved
@@ -22,12 +22,8 @@
     LettaMessage,
     ReasoningMessage,
     SystemMessage,
-<<<<<<< HEAD
-    UsageMessage,
-=======
     ToolCallMessage,
     ToolReturnMessage,
->>>>>>> 803833e9
     UserMessage,
 )
 from letta.schemas.letta_response import LettaResponse, LettaStreamingResponse
