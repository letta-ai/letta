import os
import re
import threading
import time
import uuid
from typing import List, Union

import pytest
from dotenv import load_dotenv
from sqlalchemy import delete

from letta import create_client
from letta.client.client import LocalClient, RESTClient
from letta.constants import DEFAULT_PRESET
from letta.orm import FileMetadata, Source
from letta.schemas.agent import AgentState
from letta.schemas.embedding_config import EmbeddingConfig
from letta.schemas.enums import MessageStreamStatus
from letta.schemas.letta_message import (
    AssistantMessage,
    FunctionCallMessage,
    FunctionReturn,
    InternalMonologue,
    LettaMessage,
    SystemMessage,
    UserMessage,
)
from letta.schemas.letta_response import LettaResponse, LettaStreamingResponse
from letta.schemas.llm_config import LLMConfig
from letta.schemas.message import Message
from letta.schemas.usage import LettaUsageStatistics
from letta.services.tool_manager import ToolManager
from letta.settings import model_settings, tool_settings
from tests.helpers.client_helper import upload_file_using_client

# from tests.utils import create_config

test_agent_name = f"test_client_{str(uuid.uuid4())}"
# test_preset_name = "test_preset"
test_preset_name = DEFAULT_PRESET
test_agent_state = None
client = None

test_agent_state_post_message = None


def run_server():
    load_dotenv()

    # _reset_config()

    from letta.server.rest_api.app import start_server

    print("Starting server...")
    start_server(debug=True)


@pytest.fixture
def mock_e2b_api_key_none():
    # Store the original value of e2b_api_key
    original_api_key = tool_settings.e2b_api_key

    # Set e2b_api_key to None
    tool_settings.e2b_api_key = None

    # Yield control to the test
    yield

    # Restore the original value of e2b_api_key
    tool_settings.e2b_api_key = original_api_key


# Fixture to create clients with different configurations
@pytest.fixture(
    # params=[{"server": True}, {"server": False}],  # whether to use REST API server
    params=[{"server": True}],  # whether to use REST API server
    scope="module",
)
def client(request):
    if request.param["server"]:
        # get URL from enviornment
        server_url = os.getenv("LETTA_SERVER_URL")
        if server_url is None:
            # run server in thread
            server_url = "http://localhost:8283"
            print("Starting server thread")
            thread = threading.Thread(target=run_server, daemon=True)
            thread.start()
            time.sleep(5)
        print("Running client tests with server:", server_url)
        # create user via admin client
        client = create_client(base_url=server_url, token=None)  # This yields control back to the test function
    else:
        # use local client (no server)
        client = create_client()

    client.set_default_llm_config(LLMConfig.default_config("gpt-4"))
    client.set_default_embedding_config(EmbeddingConfig.default_config(provider="openai"))
    yield client


@pytest.fixture(autouse=True)
def clear_tables():
    """Fixture to clear the organization table before each test."""
    from letta.server.server import db_context

    with db_context() as session:
        session.execute(delete(FileMetadata))
        session.execute(delete(Source))
        session.commit()


# Fixture for test agent
@pytest.fixture(scope="module")
def agent(client: Union[LocalClient, RESTClient]):
    agent_state = client.create_agent(name=test_agent_name)
    yield agent_state

    # delete agent
    client.delete_agent(agent_state.id)


def test_agent(mock_e2b_api_key_none, client: Union[LocalClient, RESTClient], agent: AgentState):

    # test client.rename_agent
    new_name = "RenamedTestAgent"
    client.rename_agent(agent_id=agent.id, new_name=new_name)
    renamed_agent = client.get_agent(agent_id=agent.id)
    assert renamed_agent.name == new_name, "Agent renaming failed"

    # get agent id
    agent_id = client.get_agent_id(agent_name=new_name)
    assert agent_id == agent.id, "Agent ID retrieval failed"

    # test client.delete_agent and client.agent_exists
    delete_agent = client.create_agent(name="DeleteTestAgent")
    assert client.agent_exists(agent_id=delete_agent.id), "Agent creation failed"
    client.delete_agent(agent_id=delete_agent.id)
    assert client.agent_exists(agent_id=delete_agent.id) == False, "Agent deletion failed"


def test_memory(mock_e2b_api_key_none, client: Union[LocalClient, RESTClient], agent: AgentState):
    # _reset_config()

    memory_response = client.get_in_context_memory(agent_id=agent.id)
    print("MEMORY", memory_response.compile())

    updated_memory = {"human": "Updated human memory", "persona": "Updated persona memory"}
    client.update_agent_memory_block(agent_id=agent.id, label="human", value=updated_memory["human"])
    client.update_agent_memory_block(agent_id=agent.id, label="persona", value=updated_memory["persona"])
    updated_memory_response = client.get_in_context_memory(agent_id=agent.id)
    assert (
        updated_memory_response.get_block("human").value == updated_memory["human"]
        and updated_memory_response.get_block("persona").value == updated_memory["persona"]
    ), "Memory update failed"


<<<<<<< HEAD
def test_agent_interactions(mock_e2b_api_key_none, client: Union[LocalClient, RESTClient], agent: AgentState):
    # _reset_config()

    message = "Hello, agent!"
    print("Sending message", message)
    response = client.user_message(agent_id=agent.id, message=message, include_full_message=True)
    # Check the types coming back
    assert all([isinstance(m, Message) for m in response.messages]), "All messages should be Message"

    print("Response", response)
    assert isinstance(response.usage, LettaUsageStatistics)
    assert response.usage.step_count == 1
    assert response.usage.total_tokens > 0
    assert response.usage.completion_tokens > 0
    assert isinstance(response.messages[0], Message)
    print(response.messages)

    # test that it also works with LettaMessage
=======
def test_agent_interactions(client: Union[LocalClient, RESTClient], agent: AgentState):
    # test that it is a LettaMessage
>>>>>>> f23d436e
    message = "Hello again, agent!"
    print("Sending message", message)
    response = client.user_message(agent_id=agent.id, message=message)
    assert all([isinstance(m, LettaMessage) for m in response.messages]), "All messages should be LettaMessages"

    # We should also check that the types were cast properly
    print("RESPONSE MESSAGES, client type:", type(client))
    print(response.messages)
    for letta_message in response.messages:
        assert type(letta_message) in [
            SystemMessage,
            UserMessage,
            InternalMonologue,
            FunctionCallMessage,
            FunctionReturn,
            AssistantMessage,
        ], f"Unexpected message type: {type(letta_message)}"

    # TODO: add streaming tests


def test_archival_memory(mock_e2b_api_key_none, client: Union[LocalClient, RESTClient], agent: AgentState):
    # _reset_config()

    memory_content = "Archival memory content"
    insert_response = client.insert_archival_memory(agent_id=agent.id, memory=memory_content)[0]
    print("Inserted memory", insert_response.text, insert_response.id)
    assert insert_response, "Inserting archival memory failed"

    archival_memory_response = client.get_archival_memory(agent_id=agent.id, limit=1)
    archival_memories = [memory.text for memory in archival_memory_response]
    assert memory_content in archival_memories, f"Retrieving archival memory failed: {archival_memories}"

    memory_id_to_delete = archival_memory_response[0].id
    client.delete_archival_memory(agent_id=agent.id, memory_id=memory_id_to_delete)

    # add archival memory
    memory_str = "I love chats"
    passage = client.insert_archival_memory(agent.id, memory=memory_str)[0]

    # list archival memory
    passages = client.get_archival_memory(agent.id)
    assert passage.text in [p.text for p in passages], f"Missing passage {passage.text} in {passages}"

    # get archival memory summary
    archival_summary = client.get_archival_memory_summary(agent.id)
    assert archival_summary.size == 1, f"Archival memory summary size is {archival_summary.size}"

    # delete archival memory
    client.delete_archival_memory(agent.id, passage.id)

    # TODO: check deletion
    client.get_archival_memory(agent.id)


def test_core_memory(mock_e2b_api_key_none, client: Union[LocalClient, RESTClient], agent: AgentState):
    response = client.send_message(agent_id=agent.id, message="Update your core memory to remember that my name is Timber!", role="user")
    print("Response", response)

    memory = client.get_in_context_memory(agent_id=agent.id)
    assert "Timber" in memory.get_block("human").value, f"Updating core memory failed: {memory.get_block('human').value}"


def test_streaming_send_message(mock_e2b_api_key_none, client: Union[LocalClient, RESTClient], agent: AgentState):
    if isinstance(client, LocalClient):
        pytest.skip("Skipping test_streaming_send_message because LocalClient does not support streaming")
    assert isinstance(client, RESTClient), client

    # First, try streaming just steps

    # Next, try streaming both steps and tokens
    response = client.send_message(
        agent_id=agent.id,
        message="This is a test. Repeat after me: 'banana'",
        role="user",
        stream_steps=True,
        stream_tokens=True,
    )

    # Some manual checks to run
    # 1. Check that there were inner thoughts
    inner_thoughts_exist = False
    # 2. Check that the agent runs `send_message`
    send_message_ran = False
    # 3. Check that we get all the start/stop/end tokens we want
    #    This includes all of the MessageStreamStatus enums
    done_gen = False
    done_step = False
    done = False

    # print(response)
    assert response, "Sending message failed"
    for chunk in response:
        assert isinstance(chunk, LettaStreamingResponse)
        if isinstance(chunk, InternalMonologue) and chunk.internal_monologue and chunk.internal_monologue != "":
            inner_thoughts_exist = True
        if isinstance(chunk, FunctionCallMessage) and chunk.function_call and chunk.function_call.name == "send_message":
            send_message_ran = True
        if isinstance(chunk, MessageStreamStatus):
            if chunk == MessageStreamStatus.done:
                assert not done, "Message stream already done"
                done = True
            elif chunk == MessageStreamStatus.done_step:
                assert not done_step, "Message stream already done step"
                done_step = True
            elif chunk == MessageStreamStatus.done_generation:
                assert not done_gen, "Message stream already done generation"
                done_gen = True
        if isinstance(chunk, LettaUsageStatistics):
            # Some rough metrics for a reasonable usage pattern
            assert chunk.step_count == 1
            assert chunk.completion_tokens > 10
            assert chunk.prompt_tokens > 1000
            assert chunk.total_tokens > 1000

    assert inner_thoughts_exist, "No inner thoughts found"
    assert send_message_ran, "send_message function call not found"
    assert done, "Message stream not done"
    assert done_step, "Message stream not done step"
    assert done_gen, "Message stream not done generation"


def test_humans_personas(client: Union[LocalClient, RESTClient], agent: AgentState):
    # _reset_config()

    humans_response = client.list_humans()
    print("HUMANS", humans_response)

    personas_response = client.list_personas()
    print("PERSONAS", personas_response)

    persona_name = "TestPersona"
    persona_id = client.get_persona_id(persona_name)
    if persona_id:
        client.delete_persona(persona_id)
    persona = client.create_persona(name=persona_name, text="Persona text")
    assert persona.template_name == persona_name
    assert persona.value == "Persona text", "Creating persona failed"

    human_name = "TestHuman"
    human_id = client.get_human_id(human_name)
    if human_id:
        client.delete_human(human_id)
    human = client.create_human(name=human_name, text="Human text")
    assert human.template_name == human_name
    assert human.value == "Human text", "Creating human failed"


def test_list_tools_pagination(client: Union[LocalClient, RESTClient]):
    tools = client.list_tools()
    visited_ids = {t.id: False for t in tools}

    cursor = None
    # Choose 3 for uneven buckets (only 7 default tools)
    num_tools = 3
    # Construct a complete pagination test to see if we can return all the tools eventually
    for _ in range(0, len(tools), num_tools):
        curr_tools = client.list_tools(cursor, num_tools)
        assert len(curr_tools) <= num_tools

        for curr_tool in curr_tools:
            assert curr_tool.id in visited_ids
            visited_ids[curr_tool.id] = True

        cursor = curr_tools[-1].id

    # Assert that everything has been visited
    assert all(visited_ids.values())


def test_list_tools(client: Union[LocalClient, RESTClient]):
    tools = client.add_base_tools()
    tool_names = [t.name for t in tools]
    expected = ToolManager.BASE_TOOL_NAMES + ToolManager.BASE_MEMORY_TOOL_NAMES
    assert sorted(tool_names) == sorted(expected)


def test_list_files_pagination(client: Union[LocalClient, RESTClient], agent: AgentState):
    # clear sources
    for source in client.list_sources():
        client.delete_source(source.id)

    # clear jobs
    for job in client.list_jobs():
        client.delete_job(job.id)

    # create a source
    source = client.create_source(name="test_source")

    # load files into sources
    file_a = "tests/data/memgpt_paper.pdf"
    file_b = "tests/data/test.txt"
    upload_file_using_client(client, source, file_a)
    upload_file_using_client(client, source, file_b)

    # Get the first file
    files_a = client.list_files_from_source(source.id, limit=1)
    assert len(files_a) == 1
    assert files_a[0].source_id == source.id

    # Use the cursor from response_a to get the remaining file
    files_b = client.list_files_from_source(source.id, limit=1, cursor=files_a[-1].id)
    assert len(files_b) == 1
    assert files_b[0].source_id == source.id

    # Check files are different to ensure the cursor works
    assert files_a[0].file_name != files_b[0].file_name

    # Use the cursor from response_b to list files, should be empty
    files = client.list_files_from_source(source.id, limit=1, cursor=files_b[-1].id)
    assert len(files) == 0  # Should be empty


def test_delete_file_from_source(client: Union[LocalClient, RESTClient], agent: AgentState):
    # clear sources
    for source in client.list_sources():
        client.delete_source(source.id)

    # clear jobs
    for job in client.list_jobs():
        client.delete_job(job.id)

    # create a source
    source = client.create_source(name="test_source")

    # load files into sources
    file_a = "tests/data/test.txt"
    upload_file_using_client(client, source, file_a)

    # Get the first file
    files_a = client.list_files_from_source(source.id, limit=1)
    assert len(files_a) == 1
    assert files_a[0].source_id == source.id

    # Delete the file
    client.delete_file_from_source(source.id, files_a[0].id)

    # Check that no files are attached to the source
    empty_files = client.list_files_from_source(source.id, limit=1)
    assert len(empty_files) == 0


def test_load_file(client: Union[LocalClient, RESTClient], agent: AgentState):
    # _reset_config()

    # clear sources
    for source in client.list_sources():
        client.delete_source(source.id)

    # clear jobs
    for job in client.list_jobs():
        client.delete_job(job.id)

    # create a source
    source = client.create_source(name="test_source")

    # load a file into a source (non-blocking job)
    filename = "tests/data/memgpt_paper.pdf"
    upload_file_using_client(client, source, filename)

    # Get the files
    files = client.list_files_from_source(source.id)
    assert len(files) == 1  # Should be condensed to one document

    # Get the memgpt paper
    file = files[0]
    # Assert the filename matches the pattern
    pattern = re.compile(r"^memgpt_paper_[a-f0-9]{32}\.pdf$")
    assert pattern.match(file.file_name), f"Filename '{file.file_name}' does not match expected pattern."

    assert file.source_id == source.id


def test_sources(client: Union[LocalClient, RESTClient], agent: AgentState):
    # _reset_config()

    # clear sources
    for source in client.list_sources():
        client.delete_source(source.id)

    # clear jobs
    for job in client.list_jobs():
        client.delete_job(job.id)

    # list sources
    sources = client.list_sources()
    print("listed sources", sources)
    assert len(sources) == 0

    # create a source
    source = client.create_source(name="test_source")

    # list sources
    sources = client.list_sources()
    print("listed sources", sources)
    assert len(sources) == 1

    # TODO: add back?
    assert sources[0].metadata_["num_passages"] == 0
    assert sources[0].metadata_["num_documents"] == 0

    # update the source
    original_id = source.id
    original_name = source.name
    new_name = original_name + "_new"
    client.update_source(source_id=source.id, name=new_name)

    # get the source name (check that it's been updated)
    source = client.get_source(source_id=source.id)
    assert source.name == new_name
    assert source.id == original_id

    # get the source id (make sure that it's the same)
    assert str(original_id) == client.get_source_id(source_name=new_name)

    # check agent archival memory size
    archival_memories = client.get_archival_memory(agent_id=agent.id)
    print(archival_memories)
    assert len(archival_memories) == 0

    # load a file into a source (non-blocking job)
    filename = "tests/data/memgpt_paper.pdf"
    upload_job = upload_file_using_client(client, source, filename)
    job = client.get_job(upload_job.id)
    created_passages = job.metadata_["num_passages"]

    # TODO: add test for blocking job

    # TODO: make sure things run in the right order
    archival_memories = client.get_archival_memory(agent_id=agent.id)
    assert len(archival_memories) == 0

    # attach a source
    client.attach_source_to_agent(source_id=source.id, agent_id=agent.id)

    # list attached sources
    attached_sources = client.list_attached_sources(agent_id=agent.id)
    print("attached sources", attached_sources)
    assert source.id in [s.id for s in attached_sources], f"Attached sources: {attached_sources}"

    # list archival memory
    archival_memories = client.get_archival_memory(agent_id=agent.id)
    # print(archival_memories)
    assert len(archival_memories) == created_passages, f"Mismatched length {len(archival_memories)} vs. {created_passages}"

    # check number of passages
    sources = client.list_sources()
    # TODO: add back?
    # assert sources.sources[0].metadata_["num_passages"] > 0
    # assert sources.sources[0].metadata_["num_documents"] == 0  # TODO: fix this once document store added
    print(sources)

    # detach the source
    assert len(client.get_archival_memory(agent_id=agent.id)) > 0, "No archival memory"
    deleted_source = client.detach_source(source_id=source.id, agent_id=agent.id)
    assert deleted_source.id == source.id
    archival_memories = client.get_archival_memory(agent_id=agent.id)
    assert len(archival_memories) == 0, f"Failed to detach source: {len(archival_memories)}"
    assert source.id not in [s.id for s in client.list_attached_sources(agent.id)]

    # delete the source
    client.delete_source(source.id)


def test_message_update(client: Union[LocalClient, RESTClient], agent: AgentState):
    """Test that we can update the details of a message"""

    # create a message
    message_response = client.send_message(agent_id=agent.id, message="Test message", role="user")
    print("Messages=", message_response)
    assert isinstance(message_response, LettaResponse)
    assert isinstance(message_response.messages[-1], FunctionReturn)
    message = message_response.messages[-1]

    new_text = "This exact string would never show up in the message???"
    new_message = client.update_message(message_id=message.id, text=new_text, agent_id=agent.id)
    assert new_message.text == new_text


def test_organization(client: RESTClient):
    if isinstance(client, LocalClient):
        pytest.skip("Skipping test_organization because LocalClient does not support organizations")

    # create an organization
    org_name = "test-org"
    org = client.create_org(org_name)

    # assert the id appears
    orgs = client.list_orgs()
    assert org.id in [o.id for o in orgs]

    org = client.delete_org(org.id)
    assert org.name == org_name

    # assert the id is gone
    orgs = client.list_orgs()
    assert not (org.id in [o.id for o in orgs])


def test_list_llm_models(client: RESTClient):
    """Test that if the user's env has the right api keys set, at least one model appears in the model list"""

    def has_model_endpoint_type(models: List["LLMConfig"], target_type: str) -> bool:
        return any(model.model_endpoint_type == target_type for model in models)

    models = client.list_llm_configs()
    if model_settings.groq_api_key:
        assert has_model_endpoint_type(models, "groq")
    if model_settings.azure_api_key:
        assert has_model_endpoint_type(models, "azure")
    if model_settings.openai_api_key:
        assert has_model_endpoint_type(models, "openai")
    if model_settings.gemini_api_key:
        assert has_model_endpoint_type(models, "google_ai")
    if model_settings.anthropic_api_key:
        assert has_model_endpoint_type(models, "anthropic")


def test_shared_blocks(mock_e2b_api_key_none, client: Union[LocalClient, RESTClient], agent: AgentState):
    # _reset_config()

    # create a block
    block = client.create_block(label="human", value="username: sarah")

    # create agents with shared block
    from letta.schemas.block import Block
    from letta.schemas.memory import BasicBlockMemory

    # persona1_block = client.create_block(label="persona", value="you are agent 1")
    # persona2_block = client.create_block(label="persona", value="you are agent 2")
    # create agnets
    agent_state1 = client.create_agent(name="agent1", memory=BasicBlockMemory([Block(label="persona", value="you are agent 1"), block]))
    agent_state2 = client.create_agent(name="agent2", memory=BasicBlockMemory([Block(label="persona", value="you are agent 2"), block]))

    ## attach shared block to both agents
    # client.link_agent_memory_block(agent_state1.id, block.id)
    # client.link_agent_memory_block(agent_state2.id, block.id)

    # update memory
    response = client.user_message(agent_id=agent_state1.id, message="my name is actually charles")

    # check agent 2 memory
    assert "charles" in client.get_block(block.id).value.lower(), f"Shared block update failed {client.get_block(block.id).value}"

    response = client.user_message(agent_id=agent_state2.id, message="whats my name?")
    assert (
        "charles" in client.get_core_memory(agent_state2.id).get_block("human").value.lower()
    ), f"Shared block update failed {client.get_core_memory(agent_state2.id).get_block('human').value}"
    # assert "charles" in response.messages[1].text.lower(), f"Shared block update failed {response.messages[0].text}"

    # cleanup
    client.delete_agent(agent_state1.id)
    client.delete_agent(agent_state2.id)


@pytest.fixture
def cleanup_agents():
    created_agents = []
    yield created_agents
    # Cleanup will run even if test fails
    for agent_id in created_agents:
        try:
            client.delete_agent(agent_id)
        except Exception as e:
            print(f"Failed to delete agent {agent_id}: {e}")


## NOTE: we need to add this back once agents can also create blocks during agent creation
# def test_initial_message_sequence(client: Union[LocalClient, RESTClient], agent: AgentState, cleanup_agents: List[str]):
#    """Test that we can set an initial message sequence
#
#    If we pass in None, we should get a "default" message sequence
#    If we pass in a non-empty list, we should get that sequence
#    If we pass in an empty list, we should get an empty sequence
#    """
#
#    # The reference initial message sequence:
#    reference_init_messages = initialize_message_sequence(
#        model=agent.llm_config.model,
#        system=agent.system,
#        memory=agent.memory,
#        archival_memory=None,
#        recall_memory=None,
#        memory_edit_timestamp=get_utc_time(),
#        include_initial_boot_message=True,
#    )
#
#    # system, login message, send_message test, send_message receipt
#    assert len(reference_init_messages) > 0
#    assert len(reference_init_messages) == 4, f"Expected 4 messages, got {len(reference_init_messages)}"
#
#    # Test with default sequence
#    default_agent_state = client.create_agent(name="test-default-message-sequence", initial_message_sequence=None)
#    cleanup_agents.append(default_agent_state.id)
#    assert default_agent_state.message_ids is not None
#    assert len(default_agent_state.message_ids) > 0
#    assert len(default_agent_state.message_ids) == len(
#        reference_init_messages
#    ), f"Expected {len(reference_init_messages)} messages, got {len(default_agent_state.message_ids)}"
#
#    # Test with empty sequence
#    empty_agent_state = client.create_agent(name="test-empty-message-sequence", initial_message_sequence=[])
#    cleanup_agents.append(empty_agent_state.id)
#    # NOTE: allowed to be None initially
#    #assert empty_agent_state.message_ids is not None
#    #assert len(empty_agent_state.message_ids) == 1, f"Expected 0 messages, got {len(empty_agent_state.message_ids)}"
#
#    # Test with custom sequence
#    custom_sequence = [
#        Message(
#            role=MessageRole.user,
#            text="Hello, how are you?",
#            user_id=agent.user_id,
#            agent_id=agent.id,
#            model=agent.llm_config.model,
#            name=None,
#            tool_calls=None,
#            tool_call_id=None,
#        ),
#    ]
#    custom_agent_state = client.create_agent(name="test-custom-message-sequence", initial_message_sequence=custom_sequence)
#    cleanup_agents.append(custom_agent_state.id)
#    assert custom_agent_state.message_ids is not None
#    assert (
#        len(custom_agent_state.message_ids) == len(custom_sequence) + 1
#    ), f"Expected {len(custom_sequence) + 1} messages, got {len(custom_agent_state.message_ids)}"
#    assert custom_agent_state.message_ids[1:] == [msg.id for msg in custom_sequence]


def test_add_and_manage_tags_for_agent(client: Union[LocalClient, RESTClient], agent: AgentState):
    """
    Comprehensive happy path test for adding, retrieving, and managing tags on an agent.
    """

    # Step 1: Add multiple tags to the agent
    tags_to_add = ["test_tag_1", "test_tag_2", "test_tag_3"]
    client.update_agent(agent_id=agent.id, tags=tags_to_add)

    # Step 2: Retrieve tags for the agent and verify they match the added tags
    retrieved_tags = client.get_agent(agent_id=agent.id).tags
    assert set(retrieved_tags) == set(tags_to_add), f"Expected tags {tags_to_add}, but got {retrieved_tags}"

    # Step 3: Retrieve agents by each tag to ensure the agent is associated correctly
    for tag in tags_to_add:
        agents_with_tag = client.list_agents(tags=[tag])
        assert agent.id in [a.id for a in agents_with_tag], f"Expected agent {agent.id} to be associated with tag '{tag}'"

    # Step 4: Delete a specific tag from the agent and verify its removal
    tag_to_delete = tags_to_add.pop()
    client.update_agent(agent_id=agent.id, tags=tags_to_add)

    # Verify the tag is removed from the agent's tags
    remaining_tags = client.get_agent(agent_id=agent.id).tags
    assert tag_to_delete not in remaining_tags, f"Tag '{tag_to_delete}' was not removed as expected"
    assert set(remaining_tags) == set(tags_to_add), f"Expected remaining tags to be {tags_to_add[1:]}, but got {remaining_tags}"

    # Step 5: Delete all remaining tags from the agent
    client.update_agent(agent_id=agent.id, tags=[])

    # Verify all tags are removed
    final_tags = client.get_agent(agent_id=agent.id).tags
    assert len(final_tags) == 0, f"Expected no tags, but found {final_tags}"<|MERGE_RESOLUTION|>--- conflicted
+++ resolved
@@ -155,29 +155,8 @@
     ), "Memory update failed"
 
 
-<<<<<<< HEAD
 def test_agent_interactions(mock_e2b_api_key_none, client: Union[LocalClient, RESTClient], agent: AgentState):
-    # _reset_config()
-
-    message = "Hello, agent!"
-    print("Sending message", message)
-    response = client.user_message(agent_id=agent.id, message=message, include_full_message=True)
-    # Check the types coming back
-    assert all([isinstance(m, Message) for m in response.messages]), "All messages should be Message"
-
-    print("Response", response)
-    assert isinstance(response.usage, LettaUsageStatistics)
-    assert response.usage.step_count == 1
-    assert response.usage.total_tokens > 0
-    assert response.usage.completion_tokens > 0
-    assert isinstance(response.messages[0], Message)
-    print(response.messages)
-
-    # test that it also works with LettaMessage
-=======
-def test_agent_interactions(client: Union[LocalClient, RESTClient], agent: AgentState):
     # test that it is a LettaMessage
->>>>>>> f23d436e
     message = "Hello again, agent!"
     print("Sending message", message)
     response = client.user_message(agent_id=agent.id, message=message)
