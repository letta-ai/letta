--- conflicted
+++ resolved
@@ -385,7 +385,6 @@
     assert new_config.max_reasoning_tokens == expected_max_reasoning_tokens
 
 
-<<<<<<< HEAD
 def test_voyageai():
     """Test VoyageAI provider listing embedding models."""
     provider = VoyageAIProvider(
@@ -480,7 +479,7 @@
     for model in embedding_models:
         assert model.embedding_endpoint_type == "voyageai"
         assert model.handle.startswith("voyageai/")
-=======
+
 def test_codex_default_reasoning_effort():
     """Test that gpt-5-codex defaults to 'medium' reasoning effort, not 'minimal'."""
     # Test with apply_reasoning_setting_to_config for v2 agent
@@ -500,5 +499,4 @@
 
     # For v1 agent with reasoning=True
     new_config = LLMConfig.apply_reasoning_setting_to_config(config, reasoning=True, agent_type=AgentType.letta_v1_agent)
-    assert new_config.reasoning_effort == "medium", "gpt-5-codex should default to 'medium', not 'minimal'"
->>>>>>> 693a3526
+    assert new_config.reasoning_effort == "medium", "gpt-5-codex should default to 'medium', not 'minimal'"