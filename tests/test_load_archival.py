--- conflicted
+++ resolved
@@ -19,11 +19,8 @@
 
 
 def test_postgres():
-<<<<<<< HEAD
-    return
-
-=======
->>>>>>> 7d0bf7ce
+    return
+
     # override config path with enviornment variable
     # TODO: make into temporary file
     os.environ["MEMGPT_CONFIG_PATH"] = "test_config.cfg"
@@ -50,19 +47,10 @@
 
 
 def test_chroma():
-<<<<<<< HEAD
-    return
-=======
-    # Install chromadb in real-time
-    try:
-        import chromadb
-    except ImportError:
-        import subprocess
-        import sys
->>>>>>> 7d0bf7ce
-
-        subprocess.check_call([sys.executable, "-m", "pip", "install", "chromadb"])
-        import chromadb  # Try to import again after installing
+    return
+
+    subprocess.check_call([sys.executable, "-m", "pip", "install", "chromadb"])
+    import chromadb  # Try to import again after installing
 
     # override config path with enviornment variable
     # TODO: make into temporary file
@@ -211,12 +199,4 @@
         persistence_manager,
     )
     print("Successfully loaded into index")
-<<<<<<< HEAD
-    assert True
-=======
-    assert True
-
-
-test_postgres()
-test_chroma()
->>>>>>> 7d0bf7ce
+    assert True