--- conflicted
+++ resolved
@@ -12,14 +12,11 @@
 from memgpt.credentials import MemGPTCredentials
 from memgpt.metadata import MetadataStore
 from memgpt.data_types import User, AgentState, EmbeddingConfig
-<<<<<<< HEAD
 from memgpt import create_client
 from .utils import wipe_config, create_config, get_passage_storage
 
 GET_ALL_LIMIT = 1000
-=======
 from memgpt.utils import get_human_text, get_persona_text
->>>>>>> 66923058
 from tests import TEST_MEMGPT_CONFIG
 from .utils import wipe_config
 
