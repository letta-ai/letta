--- conflicted
+++ resolved
@@ -17,13 +17,9 @@
 from memgpt.utils import get_human_text, get_persona_text
 from tests import TEST_MEMGPT_CONFIG
 
-<<<<<<< HEAD
-from .utils import wipe_config, with_qdrant_storage
+from .utils import create_config, wipe_config, with_qdrant_storage
 
 GET_ALL_LIMIT = 1000
-=======
-from .utils import create_config, wipe_config
->>>>>>> e1cbe646
 
 
 @pytest.fixture(autouse=True)
