import os

import pytest
from sqlalchemy import delete
from datetime import datetime, timedelta

import letta.utils as utils
from letta.functions.functions import derive_openai_json_schema, parse_source_code
from letta.metadata import AgentModel
from letta.orm import (
    Block,
    BlocksAgents,
    FileMetadata,
<<<<<<< HEAD
    Message,
=======
    Job,
>>>>>>> f638c42b
    Organization,
    SandboxConfig,
    SandboxEnvironmentVariable,
    Source,
    Tool,
    User,
)
from letta.orm.agents_tags import AgentsTags
from letta.orm.errors import (
    ForeignKeyConstraintViolationError,
    NoResultFound,
    UniqueConstraintViolationError,
)
from letta.schemas.agent import CreateAgent
from letta.schemas.block import Block as PydanticBlock
from letta.schemas.block import BlockUpdate, CreateBlock
from letta.schemas.embedding_config import EmbeddingConfig
from letta.schemas.enums import JobStatus
from letta.schemas.file import FileMetadata as PydanticFileMetadata
from letta.schemas.job import Job as PydanticJob
from letta.schemas.job import JobUpdate
from letta.schemas.llm_config import LLMConfig
from letta.schemas.message import Message as PydanticMessage
from letta.schemas.organization import Organization as PydanticOrganization
from letta.schemas.sandbox_config import (
    E2BSandboxConfig,
    LocalSandboxConfig,
    SandboxConfigCreate,
    SandboxConfigUpdate,
    SandboxEnvironmentVariableCreate,
    SandboxEnvironmentVariableUpdate,
    SandboxType,
)
from letta.schemas.source import Source as PydanticSource
from letta.schemas.source import SourceUpdate
from letta.schemas.tool import Tool as PydanticTool
from letta.schemas.tool import ToolUpdate
from letta.services.block_manager import BlockManager
from letta.services.organization_manager import OrganizationManager
from letta.settings import tool_settings

utils.DEBUG = True
from letta.config import LettaConfig
from letta.schemas.user import User as PydanticUser
from letta.schemas.user import UserUpdate
from letta.server.server import SyncServer

DEFAULT_EMBEDDING_CONFIG = EmbeddingConfig(
    embedding_endpoint_type="hugging-face",
    embedding_endpoint="https://embeddings.memgpt.ai",
    embedding_model="letta-free",
    embedding_dim=1024,
    embedding_chunk_size=300,
    azure_endpoint=None,
    azure_version=None,
    azure_deployment=None,
)

using_sqlite = not bool(os.getenv("LETTA_PG_URI"))


@pytest.fixture(autouse=True)
def clear_tables(server: SyncServer):
    """Fixture to clear the organization table before each test."""
    with server.organization_manager.session_maker() as session:
<<<<<<< HEAD
        session.execute(delete(Message))
=======
        session.execute(delete(Job))
>>>>>>> f638c42b
        session.execute(delete(BlocksAgents))
        session.execute(delete(AgentsTags))
        session.execute(delete(SandboxEnvironmentVariable))
        session.execute(delete(SandboxConfig))
        session.execute(delete(Block))
        session.execute(delete(FileMetadata))
        session.execute(delete(Source))
        session.execute(delete(Tool))  # Clear all records from the Tool table
        session.execute(delete(AgentModel))
        session.execute(delete(User))  # Clear all records from the user table
        session.execute(delete(Organization))  # Clear all records from the organization table
        session.commit()  # Commit the deletion


@pytest.fixture
def default_organization(server: SyncServer):
    """Fixture to create and return the default organization."""
    org = server.organization_manager.create_default_organization()
    yield org


@pytest.fixture
def default_user(server: SyncServer, default_organization):
    """Fixture to create and return the default user within the default organization."""
    user = server.user_manager.create_default_user(org_id=default_organization.id)
    yield user


@pytest.fixture
def other_user(server: SyncServer, default_organization):
    """Fixture to create and return the default user within the default organization."""
    user = server.user_manager.create_user(PydanticUser(name="other", organization_id=default_organization.id))
    yield user


@pytest.fixture
def default_source(server: SyncServer, default_user):
    source_pydantic = PydanticSource(
        name="Test Source",
        description="This is a test source.",
        metadata_={"type": "test"},
        embedding_config=DEFAULT_EMBEDDING_CONFIG,
    )
    source = server.source_manager.create_source(source=source_pydantic, actor=default_user)
    yield source


@pytest.fixture
def sarah_agent(server: SyncServer, default_user, default_organization):
    """Fixture to create and return a sample agent within the default organization."""
    agent_state = server.create_agent(
        request=CreateAgent(
            name="sarah_agent",
            # memory_blocks=[CreateBlock(label="human", value="Charles"), CreateBlock(label="persona", value="I am a helpful assistant")],
            memory_blocks=[],
            llm_config=LLMConfig.default_config("gpt-4"),
            embedding_config=EmbeddingConfig.default_config(provider="openai"),
        ),
        actor=default_user,
    )
    yield agent_state


@pytest.fixture
def charles_agent(server: SyncServer, default_user, default_organization):
    """Fixture to create and return a sample agent within the default organization."""
    agent_state = server.create_agent(
        request=CreateAgent(
            name="charles_agent",
            memory_blocks=[CreateBlock(label="human", value="Charles"), CreateBlock(label="persona", value="I am a helpful assistant")],
            llm_config=LLMConfig.default_config("gpt-4"),
            embedding_config=EmbeddingConfig.default_config(provider="openai"),
        ),
        actor=default_user,
    )
    yield agent_state


@pytest.fixture
def print_tool(server: SyncServer, default_user, default_organization):
    """Fixture to create a tool with default settings and clean up after the test."""

    def print_tool(message: str):
        """
        Args:
            message (str): The message to print.

        Returns:
            str: The message that was printed.
        """
        print(message)
        return message

    # Set up tool details
    source_code = parse_source_code(print_tool)
    source_type = "python"
    description = "test_description"
    tags = ["test"]

    tool = PydanticTool(description=description, tags=tags, source_code=source_code, source_type=source_type)
    derived_json_schema = derive_openai_json_schema(source_code=tool.source_code, name=tool.name)

    derived_name = derived_json_schema["name"]
    tool.json_schema = derived_json_schema
    tool.name = derived_name

    tool = server.tool_manager.create_tool(tool, actor=default_user)

    # Yield the created tool
    yield tool


@pytest.fixture
def print_message(server: SyncServer, default_user, sarah_agent):
    """Fixture to create a tool with default settings and clean up after the test."""

    def print_message(message: str):
        """
        Args:
            message (str): The message to print.

        Returns:
            str: The message that was printed.
        """
        print(message)
        return message

    # Set up message
    message = PydanticMessage(
        user_id=default_user.id,
        agent_id=sarah_agent.id,
        role="user",
        text="Hello, world!",
    )

    msg = server.message_manager.create_message(message, actor=default_user)
    yield msg


@pytest.fixture
def sandbox_config_fixture(server: SyncServer, default_user):
    sandbox_config_create = SandboxConfigCreate(
        config=E2BSandboxConfig(),
    )
    created_config = server.sandbox_config_manager.create_or_update_sandbox_config(sandbox_config_create, actor=default_user)
    yield created_config


@pytest.fixture
def sandbox_env_var_fixture(server: SyncServer, sandbox_config_fixture, default_user):
    env_var_create = SandboxEnvironmentVariableCreate(
        key="SAMPLE_VAR",
        value="sample_value",
        description="A sample environment variable for testing.",
    )
    created_env_var = server.sandbox_config_manager.create_sandbox_env_var(
        env_var_create, sandbox_config_id=sandbox_config_fixture.id, actor=default_user
    )
    yield created_env_var


@pytest.fixture
def default_block(server: SyncServer, default_user):
    """Fixture to create and return a default block."""
    block_manager = BlockManager()
    block_data = PydanticBlock(
        label="default_label",
        value="Default Block Content",
        description="A default test block",
        limit=1000,
        metadata_={"type": "test"},
    )
    block = block_manager.create_or_update_block(block_data, actor=default_user)
    yield block


@pytest.fixture
def other_block(server: SyncServer, default_user):
    """Fixture to create and return another block."""
    block_manager = BlockManager()
    block_data = PydanticBlock(
        label="other_label",
        value="Other Block Content",
        description="Another test block",
        limit=500,
        metadata_={"type": "test"},
    )
    block = block_manager.create_or_update_block(block_data, actor=default_user)
    yield block


@pytest.fixture(scope="module")
def server():
    config = LettaConfig.load()

    config.save()

    server = SyncServer(init_with_default_org_and_user=False)
    return server


# ======================================================================================================================
# Organization Manager Tests
# ======================================================================================================================
def test_list_organizations(server: SyncServer):
    # Create a new org and confirm that it is created correctly
    org_name = "test"
    org = server.organization_manager.create_organization(pydantic_org=PydanticOrganization(name=org_name))

    orgs = server.organization_manager.list_organizations()
    assert len(orgs) == 1
    assert orgs[0].name == org_name

    # Delete it after
    server.organization_manager.delete_organization_by_id(org.id)
    assert len(server.organization_manager.list_organizations()) == 0


def test_create_default_organization(server: SyncServer):
    server.organization_manager.create_default_organization()
    retrieved = server.organization_manager.get_default_organization()
    assert retrieved.name == server.organization_manager.DEFAULT_ORG_NAME


def test_update_organization_name(server: SyncServer):
    org_name_a = "a"
    org_name_b = "b"
    org = server.organization_manager.create_organization(pydantic_org=PydanticOrganization(name=org_name_a))
    assert org.name == org_name_a
    org = server.organization_manager.update_organization_name_using_id(org_id=org.id, name=org_name_b)
    assert org.name == org_name_b


def test_list_organizations_pagination(server: SyncServer):
    server.organization_manager.create_organization(pydantic_org=PydanticOrganization(name="a"))
    server.organization_manager.create_organization(pydantic_org=PydanticOrganization(name="b"))

    orgs_x = server.organization_manager.list_organizations(limit=1)
    assert len(orgs_x) == 1

    orgs_y = server.organization_manager.list_organizations(cursor=orgs_x[0].id, limit=1)
    assert len(orgs_y) == 1
    assert orgs_y[0].name != orgs_x[0].name

    orgs = server.organization_manager.list_organizations(cursor=orgs_y[0].id, limit=1)
    assert len(orgs) == 0


# ======================================================================================================================
# User Manager Tests
# ======================================================================================================================
def test_list_users(server: SyncServer):
    # Create default organization
    org = server.organization_manager.create_default_organization()

    user_name = "user"
    user = server.user_manager.create_user(PydanticUser(name=user_name, organization_id=org.id))

    users = server.user_manager.list_users()
    assert len(users) == 1
    assert users[0].name == user_name

    # Delete it after
    server.user_manager.delete_user_by_id(user.id)
    assert len(server.user_manager.list_users()) == 0


def test_create_default_user(server: SyncServer):
    org = server.organization_manager.create_default_organization()
    server.user_manager.create_default_user(org_id=org.id)
    retrieved = server.user_manager.get_default_user()
    assert retrieved.name == server.user_manager.DEFAULT_USER_NAME


def test_update_user(server: SyncServer):
    # Create default organization
    default_org = server.organization_manager.create_default_organization()
    test_org = server.organization_manager.create_organization(PydanticOrganization(name="test_org"))

    user_name_a = "a"
    user_name_b = "b"

    # Assert it's been created
    user = server.user_manager.create_user(PydanticUser(name=user_name_a, organization_id=default_org.id))
    assert user.name == user_name_a

    # Adjust name
    user = server.user_manager.update_user(UserUpdate(id=user.id, name=user_name_b))
    assert user.name == user_name_b
    assert user.organization_id == OrganizationManager.DEFAULT_ORG_ID

    # Adjust org id
    user = server.user_manager.update_user(UserUpdate(id=user.id, organization_id=test_org.id))
    assert user.name == user_name_b
    assert user.organization_id == test_org.id


# ======================================================================================================================
# ToolManager Tests
# ======================================================================================================================
def test_create_tool(server: SyncServer, print_tool, default_user, default_organization):
    # Assertions to ensure the created tool matches the expected values
    assert print_tool.created_by_id == default_user.id
    assert print_tool.organization_id == default_organization.id


def test_create_tool_duplicate_name(server: SyncServer, print_tool, default_user, default_organization):
    data = print_tool.model_dump(exclude=["id"])
    tool = PydanticTool(**data)

    with pytest.raises(UniqueConstraintViolationError):
        server.tool_manager.create_tool(tool, actor=default_user)


def test_get_tool_by_id(server: SyncServer, print_tool, default_user):
    # Fetch the tool by ID using the manager method
    fetched_tool = server.tool_manager.get_tool_by_id(print_tool.id, actor=default_user)

    # Assertions to check if the fetched tool matches the created tool
    assert fetched_tool.id == print_tool.id
    assert fetched_tool.name == print_tool.name
    assert fetched_tool.description == print_tool.description
    assert fetched_tool.tags == print_tool.tags
    assert fetched_tool.source_code == print_tool.source_code
    assert fetched_tool.source_type == print_tool.source_type


def test_get_tool_with_actor(server: SyncServer, print_tool, default_user):
    # Fetch the print_tool by name and organization ID
    fetched_tool = server.tool_manager.get_tool_by_name(print_tool.name, actor=default_user)

    # Assertions to check if the fetched tool matches the created tool
    assert fetched_tool.id == print_tool.id
    assert fetched_tool.name == print_tool.name
    assert fetched_tool.created_by_id == default_user.id
    assert fetched_tool.description == print_tool.description
    assert fetched_tool.tags == print_tool.tags
    assert fetched_tool.source_code == print_tool.source_code
    assert fetched_tool.source_type == print_tool.source_type


def test_list_tools(server: SyncServer, print_tool, default_user):
    # List tools (should include the one created by the fixture)
    tools = server.tool_manager.list_tools(actor=default_user)

    # Assertions to check that the created tool is listed
    assert len(tools) == 1
    assert any(t.id == print_tool.id for t in tools)


def test_update_tool_by_id(server: SyncServer, print_tool, default_user):
    updated_description = "updated_description"

    # Create a ToolUpdate object to modify the print_tool's description
    tool_update = ToolUpdate(description=updated_description)

    # Update the tool using the manager method
    server.tool_manager.update_tool_by_id(print_tool.id, tool_update, actor=default_user)

    # Fetch the updated tool to verify the changes
    updated_tool = server.tool_manager.get_tool_by_id(print_tool.id, actor=default_user)

    # Assertions to check if the update was successful
    assert updated_tool.description == updated_description


def test_update_tool_source_code_refreshes_schema_and_name(server: SyncServer, print_tool, default_user):
    def counter_tool(counter: int):
        """
        Args:
            counter (int): The counter to count to.

        Returns:
            bool: If it successfully counted to the counter.
        """
        for c in range(counter):
            print(c)

        return True

    # Test begins
    og_json_schema = print_tool.json_schema

    source_code = parse_source_code(counter_tool)

    # Create a ToolUpdate object to modify the tool's source_code
    tool_update = ToolUpdate(source_code=source_code)

    # Update the tool using the manager method
    server.tool_manager.update_tool_by_id(print_tool.id, tool_update, actor=default_user)

    # Fetch the updated tool to verify the changes
    updated_tool = server.tool_manager.get_tool_by_id(print_tool.id, actor=default_user)

    # Assertions to check if the update was successful, and json_schema is updated as well
    assert updated_tool.source_code == source_code
    assert updated_tool.json_schema != og_json_schema

    new_schema = derive_openai_json_schema(source_code=updated_tool.source_code)
    assert updated_tool.json_schema == new_schema


def test_update_tool_source_code_refreshes_schema_only(server: SyncServer, print_tool, default_user):
    def counter_tool(counter: int):
        """
        Args:
            counter (int): The counter to count to.

        Returns:
            bool: If it successfully counted to the counter.
        """
        for c in range(counter):
            print(c)

        return True

    # Test begins
    og_json_schema = print_tool.json_schema

    source_code = parse_source_code(counter_tool)
    name = "counter_tool"

    # Create a ToolUpdate object to modify the tool's source_code
    tool_update = ToolUpdate(name=name, source_code=source_code)

    # Update the tool using the manager method
    server.tool_manager.update_tool_by_id(print_tool.id, tool_update, actor=default_user)

    # Fetch the updated tool to verify the changes
    updated_tool = server.tool_manager.get_tool_by_id(print_tool.id, actor=default_user)

    # Assertions to check if the update was successful, and json_schema is updated as well
    assert updated_tool.source_code == source_code
    assert updated_tool.json_schema != og_json_schema

    new_schema = derive_openai_json_schema(source_code=updated_tool.source_code, name=updated_tool.name)
    assert updated_tool.json_schema == new_schema
    assert updated_tool.name == name


def test_update_tool_multi_user(server: SyncServer, print_tool, default_user, other_user):
    updated_description = "updated_description"

    # Create a ToolUpdate object to modify the print_tool's description
    tool_update = ToolUpdate(description=updated_description)

    # Update the print_tool using the manager method, but WITH THE OTHER USER'S ID!
    server.tool_manager.update_tool_by_id(print_tool.id, tool_update, actor=other_user)

    # Check that the created_by and last_updated_by fields are correct
    # Fetch the updated print_tool to verify the changes
    updated_tool = server.tool_manager.get_tool_by_id(print_tool.id, actor=default_user)

    assert updated_tool.last_updated_by_id == other_user.id
    assert updated_tool.created_by_id == default_user.id


def test_delete_tool_by_id(server: SyncServer, print_tool, default_user):
    # Delete the print_tool using the manager method
    server.tool_manager.delete_tool_by_id(print_tool.id, actor=default_user)

    tools = server.tool_manager.list_tools(actor=default_user)
    assert len(tools) == 0


# ======================================================================================================================
# Message Manager Tests
# ======================================================================================================================

def test_message_create(server: SyncServer, print_message, default_user):
    """Test creating a message using print_message fixture"""
    assert print_message.id is not None
    assert print_message.text == "Hello, world!"
    assert print_message.role == "user"

    # Verify we can retrieve it
    retrieved = server.message_manager.get_message_by_id(
        print_message.id, 
        actor=default_user,
    )
    assert retrieved is not None
    assert retrieved.id == print_message.id
    assert retrieved.text == print_message.text
    assert retrieved.role == print_message.role

def test_message_get_by_id(server: SyncServer, print_message, default_user):
    """Test retrieving a message by ID"""
    retrieved = server.message_manager.get_message_by_id(print_message.id, actor=default_user)
    assert retrieved is not None
    assert retrieved.id == print_message.id
    assert retrieved.text == print_message.text

def test_message_update(server: SyncServer, print_message, default_user):
    """Test updating a message"""
    new_text = "Updated text"
    print_message.text = new_text
    updated = server.message_manager.update_message_by_id(print_message.id, print_message, actor=default_user)
    assert updated is not None
    assert updated.text == new_text
    retrieved = server.message_manager.get_message_by_id(print_message.id, actor=default_user)
    assert retrieved.text == new_text

def test_message_delete(server: SyncServer, print_message, default_user):
    """Test deleting a message"""
    server.message_manager.delete_message_by_id(print_message.id, actor=default_user)
    retrieved = server.message_manager.get_message_by_id(print_message.id, actor=default_user)
    assert retrieved is None

def test_message_size(server: SyncServer, print_message, default_user):
    """Test counting messages with filters"""
    base_message = print_message
    
    # Create additional test messages
    messages = [
        PydanticMessage(
            user_id=default_user.id,
            agent_id=base_message.agent_id,
            role=base_message.role,
            text=f"Test message {i}"
        )
        for i in range(4)
    ]
    server.message_manager.create_many_messages(messages, actor=default_user)
    
    # Test total count
    total = server.message_manager.size(actor=default_user)
    assert total == 5  # base message + 4 test messages
    
    # Test count with agent filter
    agent_count = server.message_manager.size(actor=default_user, filters={"agent_id": base_message.agent_id})
    assert agent_count == 5
    
    # Test count with user filter
    user_count = server.message_manager.size(actor=default_user, filters={"user_id": base_message.user_id})
    assert user_count == 5
    
    # Test count with role filter
    role_count = server.message_manager.size(actor=default_user, filters={"role": base_message.role})
    assert role_count == 5
    
    # Test count with non-existent filter
    empty_count = server.message_manager.size(actor=default_user, filters={"agent_id": "non-existent"})
    assert empty_count == 0

def create_test_messages(server: SyncServer, base_message: PydanticMessage, default_user) -> list[PydanticMessage]:
    """Helper function to create test messages for all tests"""
    messages = [
        PydanticMessage(
            user_id=base_message.user_id,
            agent_id=base_message.agent_id,
            role=base_message.role,
            text=f"Test message {i}"
        )
        for i in range(4)
    ]
    server.message_manager.create_many_messages(messages, actor=default_user)
    return messages

def test_message_listing_basic(server: SyncServer, print_message, default_user):
    """Test basic message listing with limit"""
    create_test_messages(server, print_message, default_user)
    
    results = server.message_manager.list_messages(limit=3, actor=default_user)
    assert len(results) == 3

def test_message_listing_cursor(server: SyncServer, print_message, default_user):
    """Test cursor-based pagination functionality"""
    create_test_messages(server, print_message, default_user)

    # Make sure there are 5 messages
    assert server.message_manager.size(actor=default_user) == 5

    # Get first page
    first_page = server.message_manager.list_messages(actor=default_user, limit=3)
    assert len(first_page) == 3
    
    last_id_on_first_page = first_page[-1].id

    # Get second page
    second_page = server.message_manager.list_messages(
        actor=default_user,
        cursor=last_id_on_first_page,
        limit=3
    )
    assert len(second_page) == 2  # Should have 2 remaining messages
    assert all(r1.id != r2.id for r1 in first_page for r2 in second_page)

def test_message_listing_filtering(server: SyncServer, print_message, default_user):
    """Test filtering messages by agent ID"""
    create_test_messages(server, print_message, default_user)
    
    agent_results = server.message_manager.list_messages(
        actor=default_user,
        limit=10
    )
    assert len(agent_results) == 5  # base message + 4 test messages
    assert all(msg.agent_id == print_message.agent_id for msg in agent_results)

def test_message_listing_text_search(server: SyncServer, print_message, default_user):
    """Test searching messages by text content"""
    create_test_messages(server, print_message, default_user)
    
    search_results = server.message_manager.list_messages(
        actor=default_user,
        query_text="Test message",
        limit=10
    )
    assert len(search_results) == 4
    assert all("Test message" in msg.text for msg in search_results)

    # Test no results
    search_results = server.message_manager.list_messages(
        actor=default_user,
        query_text="Letta",
        limit=10
    )
    assert len(search_results) == 0

def test_message_listing_date_range_filtering(server: SyncServer, print_message, default_user):
    """Test filtering messages by date range"""
    create_test_messages(server, print_message, default_user)
    now = datetime.utcnow()
    
    date_results = server.message_manager.list_messages(
        actor=default_user,
        start_date=now - timedelta(minutes=1),
        end_date=now + timedelta(minutes=1),
        limit=10
    )
    assert len(date_results) > 0



# ======================================================================================================================
# Block Manager Tests
# ======================================================================================================================


def test_create_block(server: SyncServer, default_user):
    block_manager = BlockManager()
    block_create = PydanticBlock(
        label="human",
        is_template=True,
        value="Sample content",
        template_name="sample_template",
        description="A test block",
        limit=1000,
        metadata_={"example": "data"},
    )

    block = block_manager.create_or_update_block(block_create, actor=default_user)

    # Assertions to ensure the created block matches the expected values
    assert block.label == block_create.label
    assert block.is_template == block_create.is_template
    assert block.value == block_create.value
    assert block.template_name == block_create.template_name
    assert block.description == block_create.description
    assert block.limit == block_create.limit
    assert block.metadata_ == block_create.metadata_
    assert block.organization_id == default_user.organization_id


def test_get_blocks(server, default_user):
    block_manager = BlockManager()

    # Create blocks to retrieve later
    block_manager.create_or_update_block(PydanticBlock(label="human", value="Block 1"), actor=default_user)
    block_manager.create_or_update_block(PydanticBlock(label="persona", value="Block 2"), actor=default_user)

    # Retrieve blocks by different filters
    all_blocks = block_manager.get_blocks(actor=default_user)
    assert len(all_blocks) == 2

    human_blocks = block_manager.get_blocks(actor=default_user, label="human")
    assert len(human_blocks) == 1
    assert human_blocks[0].label == "human"

    persona_blocks = block_manager.get_blocks(actor=default_user, label="persona")
    assert len(persona_blocks) == 1
    assert persona_blocks[0].label == "persona"


def test_update_block(server: SyncServer, default_user):
    block_manager = BlockManager()
    block = block_manager.create_or_update_block(PydanticBlock(label="persona", value="Original Content"), actor=default_user)

    # Update block's content
    update_data = BlockUpdate(value="Updated Content", description="Updated description")
    block_manager.update_block(block_id=block.id, block_update=update_data, actor=default_user)

    # Retrieve the updated block
    updated_block = block_manager.get_blocks(actor=default_user, id=block.id)[0]

    # Assertions to verify the update
    assert updated_block.value == "Updated Content"
    assert updated_block.description == "Updated description"


def test_update_block_limit(server: SyncServer, default_user):

    block_manager = BlockManager()
    block = block_manager.create_or_update_block(PydanticBlock(label="persona", value="Original Content"), actor=default_user)

    limit = len("Updated Content") * 2000
    update_data = BlockUpdate(value="Updated Content" * 2000, description="Updated description", limit=limit)

    # Check that a large block fails
    try:
        block_manager.update_block(block_id=block.id, block_update=update_data, actor=default_user)
        assert False
    except Exception:
        pass

    block_manager.update_block(block_id=block.id, block_update=update_data, actor=default_user)
    # Retrieve the updated block
    updated_block = block_manager.get_blocks(actor=default_user, id=block.id)[0]
    # Assertions to verify the update
    assert updated_block.value == "Updated Content" * 2000
    assert updated_block.description == "Updated description"


def test_delete_block(server: SyncServer, default_user):
    block_manager = BlockManager()

    # Create and delete a block
    block = block_manager.create_or_update_block(PydanticBlock(label="human", value="Sample content"), actor=default_user)
    block_manager.delete_block(block_id=block.id, actor=default_user)

    # Verify that the block was deleted
    blocks = block_manager.get_blocks(actor=default_user)
    assert len(blocks) == 0


# ======================================================================================================================
# Source Manager Tests - Sources
# ======================================================================================================================


def test_create_source(server: SyncServer, default_user):
    """Test creating a new source."""
    source_pydantic = PydanticSource(
        name="Test Source",
        description="This is a test source.",
        metadata_={"type": "test"},
        embedding_config=DEFAULT_EMBEDDING_CONFIG,
    )
    source = server.source_manager.create_source(source=source_pydantic, actor=default_user)

    # Assertions to check the created source
    assert source.name == source_pydantic.name
    assert source.description == source_pydantic.description
    assert source.metadata_ == source_pydantic.metadata_
    assert source.organization_id == default_user.organization_id


def test_create_sources_with_same_name_does_not_error(server: SyncServer, default_user):
    """Test creating a new source."""
    name = "Test Source"
    source_pydantic = PydanticSource(
        name=name,
        description="This is a test source.",
        metadata_={"type": "medical"},
        embedding_config=DEFAULT_EMBEDDING_CONFIG,
    )
    source = server.source_manager.create_source(source=source_pydantic, actor=default_user)
    source_pydantic = PydanticSource(
        name=name,
        description="This is a different test source.",
        metadata_={"type": "legal"},
        embedding_config=DEFAULT_EMBEDDING_CONFIG,
    )
    same_source = server.source_manager.create_source(source=source_pydantic, actor=default_user)

    assert source.name == same_source.name
    assert source.id != same_source.id


def test_update_source(server: SyncServer, default_user):
    """Test updating an existing source."""
    source_pydantic = PydanticSource(name="Original Source", description="Original description", embedding_config=DEFAULT_EMBEDDING_CONFIG)
    source = server.source_manager.create_source(source=source_pydantic, actor=default_user)

    # Update the source
    update_data = SourceUpdate(name="Updated Source", description="Updated description", metadata_={"type": "updated"})
    updated_source = server.source_manager.update_source(source_id=source.id, source_update=update_data, actor=default_user)

    # Assertions to verify update
    assert updated_source.name == update_data.name
    assert updated_source.description == update_data.description
    assert updated_source.metadata_ == update_data.metadata_


def test_delete_source(server: SyncServer, default_user):
    """Test deleting a source."""
    source_pydantic = PydanticSource(
        name="To Delete", description="This source will be deleted.", embedding_config=DEFAULT_EMBEDDING_CONFIG
    )
    source = server.source_manager.create_source(source=source_pydantic, actor=default_user)

    # Delete the source
    deleted_source = server.source_manager.delete_source(source_id=source.id, actor=default_user)

    # Assertions to verify deletion
    assert deleted_source.id == source.id

    # Verify that the source no longer appears in list_sources
    sources = server.source_manager.list_sources(actor=default_user)
    assert len(sources) == 0


def test_list_sources(server: SyncServer, default_user):
    """Test listing sources with pagination."""
    # Create multiple sources
    server.source_manager.create_source(PydanticSource(name="Source 1", embedding_config=DEFAULT_EMBEDDING_CONFIG), actor=default_user)
    server.source_manager.create_source(PydanticSource(name="Source 2", embedding_config=DEFAULT_EMBEDDING_CONFIG), actor=default_user)

    # List sources without pagination
    sources = server.source_manager.list_sources(actor=default_user)
    assert len(sources) == 2

    # List sources with pagination
    paginated_sources = server.source_manager.list_sources(actor=default_user, limit=1)
    assert len(paginated_sources) == 1

    # Ensure cursor-based pagination works
    next_page = server.source_manager.list_sources(actor=default_user, cursor=paginated_sources[-1].id, limit=1)
    assert len(next_page) == 1
    assert next_page[0].name != paginated_sources[0].name


def test_get_source_by_id(server: SyncServer, default_user):
    """Test retrieving a source by ID."""
    source_pydantic = PydanticSource(
        name="Retrieve by ID", description="Test source for ID retrieval", embedding_config=DEFAULT_EMBEDDING_CONFIG
    )
    source = server.source_manager.create_source(source=source_pydantic, actor=default_user)

    # Retrieve the source by ID
    retrieved_source = server.source_manager.get_source_by_id(source_id=source.id, actor=default_user)

    # Assertions to verify the retrieved source matches the created one
    assert retrieved_source.id == source.id
    assert retrieved_source.name == source.name
    assert retrieved_source.description == source.description


def test_get_source_by_name(server: SyncServer, default_user):
    """Test retrieving a source by name."""
    source_pydantic = PydanticSource(
        name="Unique Source", description="Test source for name retrieval", embedding_config=DEFAULT_EMBEDDING_CONFIG
    )
    source = server.source_manager.create_source(source=source_pydantic, actor=default_user)

    # Retrieve the source by name
    retrieved_source = server.source_manager.get_source_by_name(source_name=source.name, actor=default_user)

    # Assertions to verify the retrieved source matches the created one
    assert retrieved_source.name == source.name
    assert retrieved_source.description == source.description


def test_update_source_no_changes(server: SyncServer, default_user):
    """Test update_source with no actual changes to verify logging and response."""
    source_pydantic = PydanticSource(name="No Change Source", description="No changes", embedding_config=DEFAULT_EMBEDDING_CONFIG)
    source = server.source_manager.create_source(source=source_pydantic, actor=default_user)

    # Attempt to update the source with identical data
    update_data = SourceUpdate(name="No Change Source", description="No changes")
    updated_source = server.source_manager.update_source(source_id=source.id, source_update=update_data, actor=default_user)

    # Assertions to ensure the update returned the source but made no modifications
    assert updated_source.id == source.id
    assert updated_source.name == source.name
    assert updated_source.description == source.description


# ======================================================================================================================
# Source Manager Tests - Files
# ======================================================================================================================
def test_get_file_by_id(server: SyncServer, default_user, default_source):
    """Test retrieving a file by ID."""
    file_metadata = PydanticFileMetadata(
        file_name="Retrieve File",
        file_path="/path/to/retrieve_file.txt",
        file_type="text/plain",
        file_size=2048,
        source_id=default_source.id,
    )
    created_file = server.source_manager.create_file(file_metadata=file_metadata, actor=default_user)

    # Retrieve the file by ID
    retrieved_file = server.source_manager.get_file_by_id(file_id=created_file.id, actor=default_user)

    # Assertions to verify the retrieved file matches the created one
    assert retrieved_file.id == created_file.id
    assert retrieved_file.file_name == created_file.file_name
    assert retrieved_file.file_path == created_file.file_path
    assert retrieved_file.file_type == created_file.file_type


def test_list_files(server: SyncServer, default_user, default_source):
    """Test listing files with pagination."""
    # Create multiple files
    server.source_manager.create_file(
        PydanticFileMetadata(file_name="File 1", file_path="/path/to/file1.txt", file_type="text/plain", source_id=default_source.id),
        actor=default_user,
    )
    server.source_manager.create_file(
        PydanticFileMetadata(file_name="File 2", file_path="/path/to/file2.txt", file_type="text/plain", source_id=default_source.id),
        actor=default_user,
    )

    # List files without pagination
    files = server.source_manager.list_files(source_id=default_source.id, actor=default_user)
    assert len(files) == 2

    # List files with pagination
    paginated_files = server.source_manager.list_files(source_id=default_source.id, actor=default_user, limit=1)
    assert len(paginated_files) == 1

    # Ensure cursor-based pagination works
    next_page = server.source_manager.list_files(source_id=default_source.id, actor=default_user, cursor=paginated_files[-1].id, limit=1)
    assert len(next_page) == 1
    assert next_page[0].file_name != paginated_files[0].file_name


def test_delete_file(server: SyncServer, default_user, default_source):
    """Test deleting a file."""
    file_metadata = PydanticFileMetadata(
        file_name="Delete File", file_path="/path/to/delete_file.txt", file_type="text/plain", source_id=default_source.id
    )
    created_file = server.source_manager.create_file(file_metadata=file_metadata, actor=default_user)

    # Delete the file
    deleted_file = server.source_manager.delete_file(file_id=created_file.id, actor=default_user)

    # Assertions to verify deletion
    assert deleted_file.id == created_file.id

    # Verify that the file no longer appears in list_files
    files = server.source_manager.list_files(source_id=default_source.id, actor=default_user)
    assert len(files) == 0


# ======================================================================================================================
# AgentsTagsManager Tests
# ======================================================================================================================


def test_add_tag_to_agent(server: SyncServer, sarah_agent, default_user):
    # Add a tag to the agent
    tag_name = "test_tag"
    tag_association = server.agents_tags_manager.add_tag_to_agent(agent_id=sarah_agent.id, tag=tag_name, actor=default_user)

    # Assert that the tag association was created correctly
    assert tag_association.agent_id == sarah_agent.id
    assert tag_association.tag == tag_name


def test_add_duplicate_tag_to_agent(server: SyncServer, sarah_agent, default_user):
    # Add the same tag twice to the agent
    tag_name = "test_tag"
    first_tag = server.agents_tags_manager.add_tag_to_agent(agent_id=sarah_agent.id, tag=tag_name, actor=default_user)
    duplicate_tag = server.agents_tags_manager.add_tag_to_agent(agent_id=sarah_agent.id, tag=tag_name, actor=default_user)

    # Assert that the second addition returns the existing tag without creating a duplicate
    assert first_tag.agent_id == duplicate_tag.agent_id
    assert first_tag.tag == duplicate_tag.tag

    # Get all the tags belonging to the agent
    tags = server.agents_tags_manager.get_tags_for_agent(agent_id=sarah_agent.id, actor=default_user)
    assert len(tags) == 1
    assert tags[0] == first_tag.tag


def test_delete_tag_from_agent(server: SyncServer, sarah_agent, default_user):
    # Add a tag, then delete it
    tag_name = "test_tag"
    server.agents_tags_manager.add_tag_to_agent(agent_id=sarah_agent.id, tag=tag_name, actor=default_user)
    server.agents_tags_manager.delete_tag_from_agent(agent_id=sarah_agent.id, tag=tag_name, actor=default_user)

    # Assert the tag was deleted
    agent_tags = server.agents_tags_manager.get_agents_by_tag(tag=tag_name, actor=default_user)
    assert sarah_agent.id not in agent_tags


def test_delete_nonexistent_tag_from_agent(server: SyncServer, sarah_agent, default_user):
    # Attempt to delete a tag that doesn't exist
    tag_name = "nonexistent_tag"
    with pytest.raises(ValueError, match=f"Tag '{tag_name}' not found for agent '{sarah_agent.id}'"):
        server.agents_tags_manager.delete_tag_from_agent(agent_id=sarah_agent.id, tag=tag_name, actor=default_user)


def test_delete_tag_from_nonexistent_agent(server: SyncServer, default_user):
    # Attempt to delete a tag that doesn't exist
    tag_name = "nonexistent_tag"
    agent_id = "abc"
    with pytest.raises(ValueError, match=f"Tag '{tag_name}' not found for agent '{agent_id}'"):
        server.agents_tags_manager.delete_tag_from_agent(agent_id=agent_id, tag=tag_name, actor=default_user)


def test_get_agents_by_tag(server: SyncServer, sarah_agent, charles_agent, default_user, default_organization):
    # Add a shared tag to multiple agents
    tag_name = "shared_tag"

    # Add the same tag to both agents
    server.agents_tags_manager.add_tag_to_agent(agent_id=sarah_agent.id, tag=tag_name, actor=default_user)
    server.agents_tags_manager.add_tag_to_agent(agent_id=charles_agent.id, tag=tag_name, actor=default_user)

    # Retrieve agents by tag
    agent_ids = server.agents_tags_manager.get_agents_by_tag(tag=tag_name, actor=default_user)

    # Assert that both agents are returned for the tag
    assert sarah_agent.id in agent_ids
    assert charles_agent.id in agent_ids
    assert len(agent_ids) == 2

    # Delete tags from only sarah agent
    server.agents_tags_manager.delete_all_tags_from_agent(agent_id=sarah_agent.id, actor=default_user)
    agent_ids = server.agents_tags_manager.get_agents_by_tag(tag=tag_name, actor=default_user)
    # Assert that both agents are returned for the tag
    assert sarah_agent.id not in agent_ids
    assert charles_agent.id in agent_ids
    assert len(agent_ids) == 1


# ======================================================================================================================
# SandboxConfigManager Tests - Sandbox Configs
# ======================================================================================================================
def test_create_or_update_sandbox_config(server: SyncServer, default_user):
    sandbox_config_create = SandboxConfigCreate(
        config=E2BSandboxConfig(),
    )
    created_config = server.sandbox_config_manager.create_or_update_sandbox_config(sandbox_config_create, actor=default_user)

    # Assertions
    assert created_config.type == SandboxType.E2B
    assert created_config.get_e2b_config() == sandbox_config_create.config
    assert created_config.organization_id == default_user.organization_id


def test_default_e2b_settings_sandbox_config(server: SyncServer, default_user):
    created_config = server.sandbox_config_manager.get_or_create_default_sandbox_config(sandbox_type=SandboxType.E2B, actor=default_user)
    e2b_config = created_config.get_e2b_config()

    # Assertions
    assert e2b_config.timeout == 5 * 60
    assert e2b_config.template == tool_settings.e2b_sandbox_template_id


def test_update_existing_sandbox_config(server: SyncServer, sandbox_config_fixture, default_user):
    update_data = SandboxConfigUpdate(config=E2BSandboxConfig(template="template_2", timeout=120))
    updated_config = server.sandbox_config_manager.update_sandbox_config(sandbox_config_fixture.id, update_data, actor=default_user)

    # Assertions
    assert updated_config.config["template"] == "template_2"
    assert updated_config.config["timeout"] == 120


def test_delete_sandbox_config(server: SyncServer, sandbox_config_fixture, default_user):
    deleted_config = server.sandbox_config_manager.delete_sandbox_config(sandbox_config_fixture.id, actor=default_user)

    # Assertions to verify deletion
    assert deleted_config.id == sandbox_config_fixture.id

    # Verify it no longer exists
    config_list = server.sandbox_config_manager.list_sandbox_configs(actor=default_user)
    assert sandbox_config_fixture.id not in [config.id for config in config_list]


def test_get_sandbox_config_by_type(server: SyncServer, sandbox_config_fixture, default_user):
    retrieved_config = server.sandbox_config_manager.get_sandbox_config_by_type(sandbox_config_fixture.type, actor=default_user)

    # Assertions to verify correct retrieval
    assert retrieved_config.id == sandbox_config_fixture.id
    assert retrieved_config.type == sandbox_config_fixture.type


def test_list_sandbox_configs(server: SyncServer, default_user):
    # Creating multiple sandbox configs
    config_a = SandboxConfigCreate(
        config=E2BSandboxConfig(),
    )
    config_b = SandboxConfigCreate(
        config=LocalSandboxConfig(sandbox_dir=""),
    )
    server.sandbox_config_manager.create_or_update_sandbox_config(config_a, actor=default_user)
    server.sandbox_config_manager.create_or_update_sandbox_config(config_b, actor=default_user)

    # List configs without pagination
    configs = server.sandbox_config_manager.list_sandbox_configs(actor=default_user)
    assert len(configs) >= 2

    # List configs with pagination
    paginated_configs = server.sandbox_config_manager.list_sandbox_configs(actor=default_user, limit=1)
    assert len(paginated_configs) == 1

    next_page = server.sandbox_config_manager.list_sandbox_configs(actor=default_user, cursor=paginated_configs[-1].id, limit=1)
    assert len(next_page) == 1
    assert next_page[0].id != paginated_configs[0].id


# ======================================================================================================================
# SandboxConfigManager Tests - Environment Variables
# ======================================================================================================================
def test_create_sandbox_env_var(server: SyncServer, sandbox_config_fixture, default_user):
    env_var_create = SandboxEnvironmentVariableCreate(key="TEST_VAR", value="test_value", description="A test environment variable.")
    created_env_var = server.sandbox_config_manager.create_sandbox_env_var(
        env_var_create, sandbox_config_id=sandbox_config_fixture.id, actor=default_user
    )

    # Assertions
    assert created_env_var.key == env_var_create.key
    assert created_env_var.value == env_var_create.value
    assert created_env_var.organization_id == default_user.organization_id


def test_update_sandbox_env_var(server: SyncServer, sandbox_env_var_fixture, default_user):
    update_data = SandboxEnvironmentVariableUpdate(value="updated_value")
    updated_env_var = server.sandbox_config_manager.update_sandbox_env_var(sandbox_env_var_fixture.id, update_data, actor=default_user)

    # Assertions
    assert updated_env_var.value == "updated_value"
    assert updated_env_var.id == sandbox_env_var_fixture.id


def test_delete_sandbox_env_var(server: SyncServer, sandbox_config_fixture, sandbox_env_var_fixture, default_user):
    deleted_env_var = server.sandbox_config_manager.delete_sandbox_env_var(sandbox_env_var_fixture.id, actor=default_user)

    # Assertions to verify deletion
    assert deleted_env_var.id == sandbox_env_var_fixture.id

    # Verify it no longer exists
    env_vars = server.sandbox_config_manager.list_sandbox_env_vars(sandbox_config_id=sandbox_config_fixture.id, actor=default_user)
    assert sandbox_env_var_fixture.id not in [env_var.id for env_var in env_vars]


def test_list_sandbox_env_vars(server: SyncServer, sandbox_config_fixture, default_user):
    # Creating multiple environment variables
    env_var_create_a = SandboxEnvironmentVariableCreate(key="VAR1", value="value1")
    env_var_create_b = SandboxEnvironmentVariableCreate(key="VAR2", value="value2")
    server.sandbox_config_manager.create_sandbox_env_var(env_var_create_a, sandbox_config_id=sandbox_config_fixture.id, actor=default_user)
    server.sandbox_config_manager.create_sandbox_env_var(env_var_create_b, sandbox_config_id=sandbox_config_fixture.id, actor=default_user)

    # List env vars without pagination
    env_vars = server.sandbox_config_manager.list_sandbox_env_vars(sandbox_config_id=sandbox_config_fixture.id, actor=default_user)
    assert len(env_vars) >= 2

    # List env vars with pagination
    paginated_env_vars = server.sandbox_config_manager.list_sandbox_env_vars(
        sandbox_config_id=sandbox_config_fixture.id, actor=default_user, limit=1
    )
    assert len(paginated_env_vars) == 1

    next_page = server.sandbox_config_manager.list_sandbox_env_vars(
        sandbox_config_id=sandbox_config_fixture.id, actor=default_user, cursor=paginated_env_vars[-1].id, limit=1
    )
    assert len(next_page) == 1
    assert next_page[0].id != paginated_env_vars[0].id


def test_get_sandbox_env_var_by_key(server: SyncServer, sandbox_env_var_fixture, default_user):
    retrieved_env_var = server.sandbox_config_manager.get_sandbox_env_var_by_key_and_sandbox_config_id(
        sandbox_env_var_fixture.key, sandbox_env_var_fixture.sandbox_config_id, actor=default_user
    )

    # Assertions to verify correct retrieval
    assert retrieved_env_var.id == sandbox_env_var_fixture.id
    assert retrieved_env_var.key == sandbox_env_var_fixture.key


# ======================================================================================================================
# BlocksAgentsManager Tests
# ======================================================================================================================
def test_add_block_to_agent(server, sarah_agent, default_user, default_block):
    block_association = server.blocks_agents_manager.add_block_to_agent(
        agent_id=sarah_agent.id, block_id=default_block.id, block_label=default_block.label
    )

    assert block_association.agent_id == sarah_agent.id
    assert block_association.block_id == default_block.id
    assert block_association.block_label == default_block.label


def test_change_label_on_block_reflects_in_block_agents_table(server, sarah_agent, default_user, default_block):
    # Add the block
    block_association = server.blocks_agents_manager.add_block_to_agent(
        agent_id=sarah_agent.id, block_id=default_block.id, block_label=default_block.label
    )
    assert block_association.block_label == default_block.label

    # Change the block label
    new_label = "banana"
    block = server.block_manager.update_block(block_id=default_block.id, block_update=BlockUpdate(label=new_label), actor=default_user)
    assert block.label == new_label

    # Get the association
    labels = server.blocks_agents_manager.list_block_labels_for_agent(agent_id=sarah_agent.id)
    assert new_label in labels
    assert default_block.label not in labels


@pytest.mark.skipif(using_sqlite, reason="Skipped because using SQLite")
def test_add_block_to_agent_nonexistent_block(server, sarah_agent, default_user):
    with pytest.raises(ForeignKeyConstraintViolationError):
        server.blocks_agents_manager.add_block_to_agent(
            agent_id=sarah_agent.id, block_id="nonexistent_block", block_label="nonexistent_label"
        )


def test_add_block_to_agent_duplicate_label(server, sarah_agent, default_user, default_block, other_block):
    server.blocks_agents_manager.add_block_to_agent(agent_id=sarah_agent.id, block_id=default_block.id, block_label=default_block.label)

    with pytest.warns(UserWarning, match=f"Block label '{default_block.label}' already exists for agent '{sarah_agent.id}'"):
        server.blocks_agents_manager.add_block_to_agent(agent_id=sarah_agent.id, block_id=other_block.id, block_label=default_block.label)


def test_remove_block_with_label_from_agent(server, sarah_agent, default_user, default_block):
    server.blocks_agents_manager.add_block_to_agent(agent_id=sarah_agent.id, block_id=default_block.id, block_label=default_block.label)

    removed_block = server.blocks_agents_manager.remove_block_with_label_from_agent(
        agent_id=sarah_agent.id, block_label=default_block.label
    )

    assert removed_block.block_label == default_block.label
    assert removed_block.block_id == default_block.id
    assert removed_block.agent_id == sarah_agent.id

    with pytest.raises(ValueError, match=f"Block label '{default_block.label}' not found for agent '{sarah_agent.id}'"):
        server.blocks_agents_manager.remove_block_with_label_from_agent(agent_id=sarah_agent.id, block_label=default_block.label)


def test_update_block_id_for_agent(server, sarah_agent, default_user, default_block, other_block):
    server.blocks_agents_manager.add_block_to_agent(agent_id=sarah_agent.id, block_id=default_block.id, block_label=default_block.label)

    updated_block = server.blocks_agents_manager.update_block_id_for_agent(
        agent_id=sarah_agent.id, block_label=default_block.label, new_block_id=other_block.id
    )

    assert updated_block.block_id == other_block.id
    assert updated_block.block_label == default_block.label
    assert updated_block.agent_id == sarah_agent.id


def test_list_block_ids_for_agent(server, sarah_agent, default_user, default_block, other_block):
    server.blocks_agents_manager.add_block_to_agent(agent_id=sarah_agent.id, block_id=default_block.id, block_label=default_block.label)
    server.blocks_agents_manager.add_block_to_agent(agent_id=sarah_agent.id, block_id=other_block.id, block_label=other_block.label)

    retrieved_block_ids = server.blocks_agents_manager.list_block_ids_for_agent(agent_id=sarah_agent.id)

    assert set(retrieved_block_ids) == {default_block.id, other_block.id}


def test_list_agent_ids_with_block(server, sarah_agent, charles_agent, default_user, default_block):
    server.blocks_agents_manager.add_block_to_agent(agent_id=sarah_agent.id, block_id=default_block.id, block_label=default_block.label)
    server.blocks_agents_manager.add_block_to_agent(agent_id=charles_agent.id, block_id=default_block.id, block_label=default_block.label)

    agent_ids = server.blocks_agents_manager.list_agent_ids_with_block(block_id=default_block.id)

    assert sarah_agent.id in agent_ids
    assert charles_agent.id in agent_ids
    assert len(agent_ids) == 2


@pytest.mark.skipif(using_sqlite, reason="Skipped because using SQLite")
def test_add_block_to_agent_with_deleted_block(server, sarah_agent, default_user, default_block):
    block_manager = BlockManager()
    block_manager.delete_block(block_id=default_block.id, actor=default_user)

    with pytest.raises(ForeignKeyConstraintViolationError):
        server.blocks_agents_manager.add_block_to_agent(agent_id=sarah_agent.id, block_id=default_block.id, block_label=default_block.label)


# ======================================================================================================================
# JobManager Tests
# ======================================================================================================================


def test_create_job(server: SyncServer, default_user):
    """Test creating a job."""
    job_data = PydanticJob(
        status=JobStatus.created,
        metadata_={"type": "test"},
    )

    created_job = server.job_manager.create_job(job_data, actor=default_user)

    # Assertions to ensure the created job matches the expected values
    assert created_job.user_id == default_user.id
    assert created_job.status == JobStatus.created
    assert created_job.metadata_ == {"type": "test"}


def test_get_job_by_id(server: SyncServer, default_user):
    """Test fetching a job by ID."""
    # Create a job
    job_data = PydanticJob(
        status=JobStatus.created,
        metadata_={"type": "test"},
    )
    created_job = server.job_manager.create_job(job_data, actor=default_user)

    # Fetch the job by ID
    fetched_job = server.job_manager.get_job_by_id(created_job.id, actor=default_user)

    # Assertions to ensure the fetched job matches the created job
    assert fetched_job.id == created_job.id
    assert fetched_job.status == JobStatus.created
    assert fetched_job.metadata_ == {"type": "test"}


def test_list_jobs(server: SyncServer, default_user):
    """Test listing jobs."""
    # Create multiple jobs
    for i in range(3):
        job_data = PydanticJob(
            status=JobStatus.created,
            metadata_={"type": f"test-{i}"},
        )
        server.job_manager.create_job(job_data, actor=default_user)

    # List jobs
    jobs = server.job_manager.list_jobs(actor=default_user)

    # Assertions to check that the created jobs are listed
    assert len(jobs) == 3
    assert all(job.user_id == default_user.id for job in jobs)
    assert all(job.metadata_["type"].startswith("test") for job in jobs)


def test_update_job_by_id(server: SyncServer, default_user):
    """Test updating a job by its ID."""
    # Create a job
    job_data = PydanticJob(
        status=JobStatus.created,
        metadata_={"type": "test"},
    )
    created_job = server.job_manager.create_job(job_data, actor=default_user)

    # Update the job
    update_data = JobUpdate(status=JobStatus.completed, metadata_={"type": "updated"})
    updated_job = server.job_manager.update_job_by_id(created_job.id, update_data, actor=default_user)

    # Assertions to ensure the job was updated
    assert updated_job.status == JobStatus.completed
    assert updated_job.metadata_ == {"type": "updated"}
    assert updated_job.completed_at is not None


def test_delete_job_by_id(server: SyncServer, default_user):
    """Test deleting a job by its ID."""
    # Create a job
    job_data = PydanticJob(
        status=JobStatus.created,
        metadata_={"type": "test"},
    )
    created_job = server.job_manager.create_job(job_data, actor=default_user)

    # Delete the job
    server.job_manager.delete_job_by_id(created_job.id, actor=default_user)

    # List jobs to ensure the job was deleted
    jobs = server.job_manager.list_jobs(actor=default_user)
    assert len(jobs) == 0


def test_update_job_auto_complete(server: SyncServer, default_user):
    """Test that updating a job's status to 'completed' automatically sets completed_at."""
    # Create a job
    job_data = PydanticJob(
        status=JobStatus.created,
        metadata_={"type": "test"},
    )
    created_job = server.job_manager.create_job(job_data, actor=default_user)

    # Update the job's status to 'completed'
    update_data = JobUpdate(status=JobStatus.completed)
    updated_job = server.job_manager.update_job_by_id(created_job.id, update_data, actor=default_user)

    # Assertions to check that completed_at was set
    assert updated_job.status == JobStatus.completed
    assert updated_job.completed_at is not None


def test_get_job_not_found(server: SyncServer, default_user):
    """Test fetching a non-existent job."""
    non_existent_job_id = "nonexistent-id"
    with pytest.raises(NoResultFound):
        server.job_manager.get_job_by_id(non_existent_job_id, actor=default_user)


def test_delete_job_not_found(server: SyncServer, default_user):
    """Test deleting a non-existent job."""
    non_existent_job_id = "nonexistent-id"
    with pytest.raises(NoResultFound):
        server.job_manager.delete_job_by_id(non_existent_job_id, actor=default_user)


def test_list_jobs_pagination(server: SyncServer, default_user):
    """Test listing jobs with pagination."""
    # Create multiple jobs
    for i in range(10):
        job_data = PydanticJob(
            status=JobStatus.created,
            metadata_={"type": f"test-{i}"},
        )
        server.job_manager.create_job(job_data, actor=default_user)

    # List jobs with a limit
    jobs = server.job_manager.list_jobs(actor=default_user, limit=5)

    # Assertions to check pagination
    assert len(jobs) == 5
    assert all(job.user_id == default_user.id for job in jobs)


def test_list_jobs_by_status(server: SyncServer, default_user):
    """Test listing jobs filtered by status."""
    # Create multiple jobs with different statuses
    job_data_created = PydanticJob(
        status=JobStatus.created,
        metadata_={"type": "test-created"},
    )
    job_data_in_progress = PydanticJob(
        status=JobStatus.running,
        metadata_={"type": "test-running"},
    )
    job_data_completed = PydanticJob(
        status=JobStatus.completed,
        metadata_={"type": "test-completed"},
    )

    server.job_manager.create_job(job_data_created, actor=default_user)
    server.job_manager.create_job(job_data_in_progress, actor=default_user)
    server.job_manager.create_job(job_data_completed, actor=default_user)

    # List jobs filtered by status
    created_jobs = server.job_manager.list_jobs(actor=default_user, statuses=[JobStatus.created])
    in_progress_jobs = server.job_manager.list_jobs(actor=default_user, statuses=[JobStatus.running])
    completed_jobs = server.job_manager.list_jobs(actor=default_user, statuses=[JobStatus.completed])

    # Assertions
    assert len(created_jobs) == 1
    assert created_jobs[0].metadata_["type"] == job_data_created.metadata_["type"]

    assert len(in_progress_jobs) == 1
    assert in_progress_jobs[0].metadata_["type"] == job_data_in_progress.metadata_["type"]

    assert len(completed_jobs) == 1
    assert completed_jobs[0].metadata_["type"] == job_data_completed.metadata_["type"]<|MERGE_RESOLUTION|>--- conflicted
+++ resolved
@@ -1,8 +1,8 @@
 import os
+from datetime import datetime, timedelta
 
 import pytest
 from sqlalchemy import delete
-from datetime import datetime, timedelta
 
 import letta.utils as utils
 from letta.functions.functions import derive_openai_json_schema, parse_source_code
@@ -11,11 +11,8 @@
     Block,
     BlocksAgents,
     FileMetadata,
-<<<<<<< HEAD
+    Job,
     Message,
-=======
-    Job,
->>>>>>> f638c42b
     Organization,
     SandboxConfig,
     SandboxEnvironmentVariable,
@@ -81,11 +78,8 @@
 def clear_tables(server: SyncServer):
     """Fixture to clear the organization table before each test."""
     with server.organization_manager.session_maker() as session:
-<<<<<<< HEAD
         session.execute(delete(Message))
-=======
         session.execute(delete(Job))
->>>>>>> f638c42b
         session.execute(delete(BlocksAgents))
         session.execute(delete(AgentsTags))
         session.execute(delete(SandboxEnvironmentVariable))
@@ -555,6 +549,7 @@
 # Message Manager Tests
 # ======================================================================================================================
 
+
 def test_message_create(server: SyncServer, print_message, default_user):
     """Test creating a message using print_message fixture"""
     assert print_message.id is not None
@@ -563,13 +558,14 @@
 
     # Verify we can retrieve it
     retrieved = server.message_manager.get_message_by_id(
-        print_message.id, 
+        print_message.id,
         actor=default_user,
     )
     assert retrieved is not None
     assert retrieved.id == print_message.id
     assert retrieved.text == print_message.text
     assert retrieved.role == print_message.role
+
 
 def test_message_get_by_id(server: SyncServer, print_message, default_user):
     """Test retrieving a message by ID"""
@@ -577,6 +573,7 @@
     assert retrieved is not None
     assert retrieved.id == print_message.id
     assert retrieved.text == print_message.text
+
 
 def test_message_update(server: SyncServer, print_message, default_user):
     """Test updating a message"""
@@ -588,68 +585,63 @@
     retrieved = server.message_manager.get_message_by_id(print_message.id, actor=default_user)
     assert retrieved.text == new_text
 
+
 def test_message_delete(server: SyncServer, print_message, default_user):
     """Test deleting a message"""
     server.message_manager.delete_message_by_id(print_message.id, actor=default_user)
     retrieved = server.message_manager.get_message_by_id(print_message.id, actor=default_user)
     assert retrieved is None
 
+
 def test_message_size(server: SyncServer, print_message, default_user):
     """Test counting messages with filters"""
     base_message = print_message
-    
+
     # Create additional test messages
     messages = [
-        PydanticMessage(
-            user_id=default_user.id,
-            agent_id=base_message.agent_id,
-            role=base_message.role,
-            text=f"Test message {i}"
-        )
+        PydanticMessage(user_id=default_user.id, agent_id=base_message.agent_id, role=base_message.role, text=f"Test message {i}")
         for i in range(4)
     ]
     server.message_manager.create_many_messages(messages, actor=default_user)
-    
+
     # Test total count
     total = server.message_manager.size(actor=default_user)
     assert total == 5  # base message + 4 test messages
-    
+
     # Test count with agent filter
     agent_count = server.message_manager.size(actor=default_user, filters={"agent_id": base_message.agent_id})
     assert agent_count == 5
-    
+
     # Test count with user filter
     user_count = server.message_manager.size(actor=default_user, filters={"user_id": base_message.user_id})
     assert user_count == 5
-    
+
     # Test count with role filter
     role_count = server.message_manager.size(actor=default_user, filters={"role": base_message.role})
     assert role_count == 5
-    
+
     # Test count with non-existent filter
     empty_count = server.message_manager.size(actor=default_user, filters={"agent_id": "non-existent"})
     assert empty_count == 0
 
+
 def create_test_messages(server: SyncServer, base_message: PydanticMessage, default_user) -> list[PydanticMessage]:
     """Helper function to create test messages for all tests"""
     messages = [
-        PydanticMessage(
-            user_id=base_message.user_id,
-            agent_id=base_message.agent_id,
-            role=base_message.role,
-            text=f"Test message {i}"
-        )
+        PydanticMessage(user_id=base_message.user_id, agent_id=base_message.agent_id, role=base_message.role, text=f"Test message {i}")
         for i in range(4)
     ]
     server.message_manager.create_many_messages(messages, actor=default_user)
     return messages
 
+
 def test_message_listing_basic(server: SyncServer, print_message, default_user):
     """Test basic message listing with limit"""
     create_test_messages(server, print_message, default_user)
-    
+
     results = server.message_manager.list_messages(limit=3, actor=default_user)
     assert len(results) == 3
+
 
 def test_message_listing_cursor(server: SyncServer, print_message, default_user):
     """Test cursor-based pagination functionality"""
@@ -661,62 +653,46 @@
     # Get first page
     first_page = server.message_manager.list_messages(actor=default_user, limit=3)
     assert len(first_page) == 3
-    
+
     last_id_on_first_page = first_page[-1].id
 
     # Get second page
-    second_page = server.message_manager.list_messages(
-        actor=default_user,
-        cursor=last_id_on_first_page,
-        limit=3
-    )
+    second_page = server.message_manager.list_messages(actor=default_user, cursor=last_id_on_first_page, limit=3)
     assert len(second_page) == 2  # Should have 2 remaining messages
     assert all(r1.id != r2.id for r1 in first_page for r2 in second_page)
+
 
 def test_message_listing_filtering(server: SyncServer, print_message, default_user):
     """Test filtering messages by agent ID"""
     create_test_messages(server, print_message, default_user)
-    
-    agent_results = server.message_manager.list_messages(
-        actor=default_user,
-        limit=10
-    )
+
+    agent_results = server.message_manager.list_messages(actor=default_user, limit=10)
     assert len(agent_results) == 5  # base message + 4 test messages
     assert all(msg.agent_id == print_message.agent_id for msg in agent_results)
+
 
 def test_message_listing_text_search(server: SyncServer, print_message, default_user):
     """Test searching messages by text content"""
     create_test_messages(server, print_message, default_user)
-    
-    search_results = server.message_manager.list_messages(
-        actor=default_user,
-        query_text="Test message",
-        limit=10
-    )
+
+    search_results = server.message_manager.list_messages(actor=default_user, query_text="Test message", limit=10)
     assert len(search_results) == 4
     assert all("Test message" in msg.text for msg in search_results)
 
     # Test no results
-    search_results = server.message_manager.list_messages(
-        actor=default_user,
-        query_text="Letta",
-        limit=10
-    )
+    search_results = server.message_manager.list_messages(actor=default_user, query_text="Letta", limit=10)
     assert len(search_results) == 0
+
 
 def test_message_listing_date_range_filtering(server: SyncServer, print_message, default_user):
     """Test filtering messages by date range"""
     create_test_messages(server, print_message, default_user)
     now = datetime.utcnow()
-    
+
     date_results = server.message_manager.list_messages(
-        actor=default_user,
-        start_date=now - timedelta(minutes=1),
-        end_date=now + timedelta(minutes=1),
-        limit=10
+        actor=default_user, start_date=now - timedelta(minutes=1), end_date=now + timedelta(minutes=1), limit=10
     )
     assert len(date_results) > 0
-
 
 
 # ======================================================================================================================
