--- conflicted
+++ resolved
@@ -1,20 +1,14 @@
 import os
-<<<<<<< HEAD
-from typing import Union
-=======
 import time
 from datetime import datetime, timedelta
->>>>>>> c7e6b849
 
 import pytest
 from sqlalchemy import delete
 
-from letta.config import LettaConfig
+import letta.utils as utils
+from letta.agent import Agent
 from letta.functions.functions import derive_openai_json_schema, parse_source_code
-
-# from letta.metadata import AgentModel
 from letta.orm import (
-    Agent,
     Block,
     BlocksAgents,
     FileMetadata,
@@ -29,25 +23,47 @@
     User,
 )
 from letta.orm.agents_tags import AgentsTags
-from letta.schemas.agent import AgentState, CreateAgent, UpdateAgentState
+from letta.orm.errors import (
+    ForeignKeyConstraintViolationError,
+    NoResultFound,
+    UniqueConstraintViolationError,
+)
+from letta.schemas.agent import CreateAgent, UpdateAgentState
 from letta.schemas.block import Block as PydanticBlock
-from letta.schemas.block import CreateBlock
+from letta.schemas.block import BlockUpdate, CreateBlock
 from letta.schemas.embedding_config import EmbeddingConfig
-from letta.schemas.enums import MessageRole
+from letta.schemas.enums import JobStatus, MessageRole
+from letta.schemas.file import FileMetadata as PydanticFileMetadata
+from letta.schemas.job import Job as PydanticJob
+from letta.schemas.job import JobUpdate
 from letta.schemas.llm_config import LLMConfig
 from letta.schemas.message import Message as PydanticMessage
-from letta.schemas.message import MessageCreate
+from letta.schemas.message import MessageCreate, MessageUpdate
+from letta.schemas.organization import Organization as PydanticOrganization
 from letta.schemas.sandbox_config import (
     E2BSandboxConfig,
+    LocalSandboxConfig,
     SandboxConfigCreate,
+    SandboxConfigUpdate,
     SandboxEnvironmentVariableCreate,
+    SandboxEnvironmentVariableUpdate,
+    SandboxType,
 )
 from letta.schemas.source import Source as PydanticSource
+from letta.schemas.source import SourceUpdate
 from letta.schemas.tool import Tool as PydanticTool
+from letta.schemas.tool import ToolUpdate
 from letta.schemas.tool_rule import InitToolRule
+from letta.services.block_manager import BlockManager
+from letta.services.organization_manager import OrganizationManager
+from letta.services.tool_manager import ToolManager
+from letta.settings import tool_settings
+
+utils.DEBUG = True
+from letta.config import LettaConfig
 from letta.schemas.user import User as PydanticUser
+from letta.schemas.user import UserUpdate
 from letta.server.server import SyncServer
-from letta.services.block_manager import BlockManager
 
 DEFAULT_EMBEDDING_CONFIG = EmbeddingConfig(
     embedding_endpoint_type="hugging-face",
@@ -411,8 +427,568 @@
         embedding_config=EmbeddingConfig.default_config(model_name="letta"),
         message_ids=["10", "20"],
     )
-<<<<<<< HEAD
-=======
+
+    updated_agent = server.agent_manager.update_agent(agent.id, update_agent_request, actor=default_user)
+    _comprehensive_agent_checks(agent, updated_agent)
+    assert updated_agent.message_ids == update_agent_request.message_ids
+
+
+# ======================================================================================================================
+# Organization Manager Tests
+# ======================================================================================================================
+def test_list_organizations(server: SyncServer):
+    # Create a new org and confirm that it is created correctly
+    org_name = "test"
+    org = server.organization_manager.create_organization(pydantic_org=PydanticOrganization(name=org_name))
+
+    orgs = server.organization_manager.list_organizations()
+    assert len(orgs) == 1
+    assert orgs[0].name == org_name
+
+    # Delete it after
+    server.organization_manager.delete_organization_by_id(org.id)
+    assert len(server.organization_manager.list_organizations()) == 0
+
+
+def test_create_default_organization(server: SyncServer):
+    server.organization_manager.create_default_organization()
+    retrieved = server.organization_manager.get_default_organization()
+    assert retrieved.name == server.organization_manager.DEFAULT_ORG_NAME
+
+
+def test_update_organization_name(server: SyncServer):
+    org_name_a = "a"
+    org_name_b = "b"
+    org = server.organization_manager.create_organization(pydantic_org=PydanticOrganization(name=org_name_a))
+    assert org.name == org_name_a
+    org = server.organization_manager.update_organization_name_using_id(org_id=org.id, name=org_name_b)
+    assert org.name == org_name_b
+
+
+def test_list_organizations_pagination(server: SyncServer):
+    server.organization_manager.create_organization(pydantic_org=PydanticOrganization(name="a"))
+    server.organization_manager.create_organization(pydantic_org=PydanticOrganization(name="b"))
+
+    orgs_x = server.organization_manager.list_organizations(limit=1)
+    assert len(orgs_x) == 1
+
+    orgs_y = server.organization_manager.list_organizations(cursor=orgs_x[0].id, limit=1)
+    assert len(orgs_y) == 1
+    assert orgs_y[0].name != orgs_x[0].name
+
+    orgs = server.organization_manager.list_organizations(cursor=orgs_y[0].id, limit=1)
+    assert len(orgs) == 0
+
+
+# ======================================================================================================================
+# User Manager Tests
+# ======================================================================================================================
+def test_list_users(server: SyncServer):
+    # Create default organization
+    org = server.organization_manager.create_default_organization()
+
+    user_name = "user"
+    user = server.user_manager.create_user(PydanticUser(name=user_name, organization_id=org.id))
+
+    users = server.user_manager.list_users()
+    assert len(users) == 1
+    assert users[0].name == user_name
+
+    # Delete it after
+    server.user_manager.delete_user_by_id(user.id)
+    assert len(server.user_manager.list_users()) == 0
+
+
+def test_create_default_user(server: SyncServer):
+    org = server.organization_manager.create_default_organization()
+    server.user_manager.create_default_user(org_id=org.id)
+    retrieved = server.user_manager.get_default_user()
+    assert retrieved.name == server.user_manager.DEFAULT_USER_NAME
+
+
+def test_update_user(server: SyncServer):
+    # Create default organization
+    default_org = server.organization_manager.create_default_organization()
+    test_org = server.organization_manager.create_organization(PydanticOrganization(name="test_org"))
+
+    user_name_a = "a"
+    user_name_b = "b"
+
+    # Assert it's been created
+    user = server.user_manager.create_user(PydanticUser(name=user_name_a, organization_id=default_org.id))
+    assert user.name == user_name_a
+
+    # Adjust name
+    user = server.user_manager.update_user(UserUpdate(id=user.id, name=user_name_b))
+    assert user.name == user_name_b
+    assert user.organization_id == OrganizationManager.DEFAULT_ORG_ID
+
+    # Adjust org id
+    user = server.user_manager.update_user(UserUpdate(id=user.id, organization_id=test_org.id))
+    assert user.name == user_name_b
+    assert user.organization_id == test_org.id
+
+
+# ======================================================================================================================
+# ToolManager Tests
+# ======================================================================================================================
+def test_create_tool(server: SyncServer, print_tool, default_user, default_organization):
+    # Assertions to ensure the created tool matches the expected values
+    assert print_tool.created_by_id == default_user.id
+    assert print_tool.organization_id == default_organization.id
+
+
+def test_create_tool_duplicate_name(server: SyncServer, print_tool, default_user, default_organization):
+    data = print_tool.model_dump(exclude=["id"])
+    tool = PydanticTool(**data)
+
+    with pytest.raises(UniqueConstraintViolationError):
+        server.tool_manager.create_tool(tool, actor=default_user)
+
+
+def test_get_tool_by_id(server: SyncServer, print_tool, default_user):
+    # Fetch the tool by ID using the manager method
+    fetched_tool = server.tool_manager.get_tool_by_id(print_tool.id, actor=default_user)
+
+    # Assertions to check if the fetched tool matches the created tool
+    assert fetched_tool.id == print_tool.id
+    assert fetched_tool.name == print_tool.name
+    assert fetched_tool.description == print_tool.description
+    assert fetched_tool.tags == print_tool.tags
+    assert fetched_tool.source_code == print_tool.source_code
+    assert fetched_tool.source_type == print_tool.source_type
+
+
+def test_get_tool_with_actor(server: SyncServer, print_tool, default_user):
+    # Fetch the print_tool by name and organization ID
+    fetched_tool = server.tool_manager.get_tool_by_name(print_tool.name, actor=default_user)
+
+    # Assertions to check if the fetched tool matches the created tool
+    assert fetched_tool.id == print_tool.id
+    assert fetched_tool.name == print_tool.name
+    assert fetched_tool.created_by_id == default_user.id
+    assert fetched_tool.description == print_tool.description
+    assert fetched_tool.tags == print_tool.tags
+    assert fetched_tool.source_code == print_tool.source_code
+    assert fetched_tool.source_type == print_tool.source_type
+
+
+def test_list_tools(server: SyncServer, print_tool, default_user):
+    # List tools (should include the one created by the fixture)
+    tools = server.tool_manager.list_tools(actor=default_user)
+
+    # Assertions to check that the created tool is listed
+    assert len(tools) == 1
+    assert any(t.id == print_tool.id for t in tools)
+
+
+def test_update_tool_by_id(server: SyncServer, print_tool, default_user):
+    updated_description = "updated_description"
+
+    # Create a ToolUpdate object to modify the print_tool's description
+    tool_update = ToolUpdate(description=updated_description)
+
+    # Update the tool using the manager method
+    server.tool_manager.update_tool_by_id(print_tool.id, tool_update, actor=default_user)
+
+    # Fetch the updated tool to verify the changes
+    updated_tool = server.tool_manager.get_tool_by_id(print_tool.id, actor=default_user)
+
+    # Assertions to check if the update was successful
+    assert updated_tool.description == updated_description
+
+
+def test_update_tool_source_code_refreshes_schema_and_name(server: SyncServer, print_tool, default_user):
+    def counter_tool(counter: int):
+        """
+        Args:
+            counter (int): The counter to count to.
+
+        Returns:
+            bool: If it successfully counted to the counter.
+        """
+        for c in range(counter):
+            print(c)
+
+        return True
+
+    # Test begins
+    og_json_schema = print_tool.json_schema
+
+    source_code = parse_source_code(counter_tool)
+
+    # Create a ToolUpdate object to modify the tool's source_code
+    tool_update = ToolUpdate(source_code=source_code)
+
+    # Update the tool using the manager method
+    server.tool_manager.update_tool_by_id(print_tool.id, tool_update, actor=default_user)
+
+    # Fetch the updated tool to verify the changes
+    updated_tool = server.tool_manager.get_tool_by_id(print_tool.id, actor=default_user)
+
+    # Assertions to check if the update was successful, and json_schema is updated as well
+    assert updated_tool.source_code == source_code
+    assert updated_tool.json_schema != og_json_schema
+
+    new_schema = derive_openai_json_schema(source_code=updated_tool.source_code)
+    assert updated_tool.json_schema == new_schema
+
+
+def test_update_tool_source_code_refreshes_schema_only(server: SyncServer, print_tool, default_user):
+    def counter_tool(counter: int):
+        """
+        Args:
+            counter (int): The counter to count to.
+
+        Returns:
+            bool: If it successfully counted to the counter.
+        """
+        for c in range(counter):
+            print(c)
+
+        return True
+
+    # Test begins
+    og_json_schema = print_tool.json_schema
+
+    source_code = parse_source_code(counter_tool)
+    name = "counter_tool"
+
+    # Create a ToolUpdate object to modify the tool's source_code
+    tool_update = ToolUpdate(name=name, source_code=source_code)
+
+    # Update the tool using the manager method
+    server.tool_manager.update_tool_by_id(print_tool.id, tool_update, actor=default_user)
+
+    # Fetch the updated tool to verify the changes
+    updated_tool = server.tool_manager.get_tool_by_id(print_tool.id, actor=default_user)
+
+    # Assertions to check if the update was successful, and json_schema is updated as well
+    assert updated_tool.source_code == source_code
+    assert updated_tool.json_schema != og_json_schema
+
+    new_schema = derive_openai_json_schema(source_code=updated_tool.source_code, name=updated_tool.name)
+    assert updated_tool.json_schema == new_schema
+    assert updated_tool.name == name
+
+
+def test_update_tool_multi_user(server: SyncServer, print_tool, default_user, other_user):
+    updated_description = "updated_description"
+
+    # Create a ToolUpdate object to modify the print_tool's description
+    tool_update = ToolUpdate(description=updated_description)
+
+    # Update the print_tool using the manager method, but WITH THE OTHER USER'S ID!
+    server.tool_manager.update_tool_by_id(print_tool.id, tool_update, actor=other_user)
+
+    # Check that the created_by and last_updated_by fields are correct
+    # Fetch the updated print_tool to verify the changes
+    updated_tool = server.tool_manager.get_tool_by_id(print_tool.id, actor=default_user)
+
+    assert updated_tool.last_updated_by_id == other_user.id
+    assert updated_tool.created_by_id == default_user.id
+
+
+def test_delete_tool_by_id(server: SyncServer, print_tool, default_user):
+    # Delete the print_tool using the manager method
+    server.tool_manager.delete_tool_by_id(print_tool.id, actor=default_user)
+
+    tools = server.tool_manager.list_tools(actor=default_user)
+    assert len(tools) == 0
+
+
+# ======================================================================================================================
+# Message Manager Tests
+# ======================================================================================================================
+
+
+def test_message_create(server: SyncServer, hello_world_message_fixture, default_user):
+    """Test creating a message using hello_world_message_fixture fixture"""
+    assert hello_world_message_fixture.id is not None
+    assert hello_world_message_fixture.text == "Hello, world!"
+    assert hello_world_message_fixture.role == "user"
+
+    # Verify we can retrieve it
+    retrieved = server.message_manager.get_message_by_id(
+        hello_world_message_fixture.id,
+        actor=default_user,
+    )
+    assert retrieved is not None
+    assert retrieved.id == hello_world_message_fixture.id
+    assert retrieved.text == hello_world_message_fixture.text
+    assert retrieved.role == hello_world_message_fixture.role
+
+
+def test_message_get_by_id(server: SyncServer, hello_world_message_fixture, default_user):
+    """Test retrieving a message by ID"""
+    retrieved = server.message_manager.get_message_by_id(hello_world_message_fixture.id, actor=default_user)
+    assert retrieved is not None
+    assert retrieved.id == hello_world_message_fixture.id
+    assert retrieved.text == hello_world_message_fixture.text
+
+
+def test_message_update(server: SyncServer, hello_world_message_fixture, default_user, other_user):
+    """Test updating a message"""
+    new_text = "Updated text"
+    updated = server.message_manager.update_message_by_id(hello_world_message_fixture.id, MessageUpdate(text=new_text), actor=other_user)
+    assert updated is not None
+    assert updated.text == new_text
+    retrieved = server.message_manager.get_message_by_id(hello_world_message_fixture.id, actor=default_user)
+    assert retrieved.text == new_text
+
+    # Assert that orm metadata fields are populated
+    assert retrieved.created_by_id == default_user.id
+    assert retrieved.last_updated_by_id == other_user.id
+
+
+def test_message_delete(server: SyncServer, hello_world_message_fixture, default_user):
+    """Test deleting a message"""
+    server.message_manager.delete_message_by_id(hello_world_message_fixture.id, actor=default_user)
+    retrieved = server.message_manager.get_message_by_id(hello_world_message_fixture.id, actor=default_user)
+    assert retrieved is None
+
+
+def test_message_size(server: SyncServer, hello_world_message_fixture, default_user):
+    """Test counting messages with filters"""
+    base_message = hello_world_message_fixture
+
+    # Create additional test messages
+    messages = [
+        PydanticMessage(
+            organization_id=default_user.organization_id, agent_id=base_message.agent_id, role=base_message.role, text=f"Test message {i}"
+        )
+        for i in range(4)
+    ]
+    server.message_manager.create_many_messages(messages, actor=default_user)
+
+    # Test total count
+    total = server.message_manager.size(actor=default_user, role=MessageRole.user)
+    assert total == 6  # login message + base message + 4 test messages
+    # TODO: change login message to be a system not user message
+
+    # Test count with agent filter
+    agent_count = server.message_manager.size(actor=default_user, agent_id=base_message.agent_id, role=MessageRole.user)
+    assert agent_count == 6
+
+    # Test count with role filter
+    role_count = server.message_manager.size(actor=default_user, role=base_message.role)
+    assert role_count == 6
+
+    # Test count with non-existent filter
+    empty_count = server.message_manager.size(actor=default_user, agent_id="non-existent", role=MessageRole.user)
+    assert empty_count == 0
+
+
+def create_test_messages(server: SyncServer, base_message: PydanticMessage, default_user) -> list[PydanticMessage]:
+    """Helper function to create test messages for all tests"""
+    messages = [
+        PydanticMessage(
+            organization_id=default_user.organization_id, agent_id=base_message.agent_id, role=base_message.role, text=f"Test message {i}"
+        )
+        for i in range(4)
+    ]
+    server.message_manager.create_many_messages(messages, actor=default_user)
+    return messages
+
+
+def test_message_listing_basic(server: SyncServer, hello_world_message_fixture, default_user, sarah_agent):
+    """Test basic message listing with limit"""
+    create_test_messages(server, hello_world_message_fixture, default_user)
+
+    results = server.message_manager.list_user_messages_for_agent(agent_id=sarah_agent.id, limit=3, actor=default_user)
+    assert len(results) == 3
+
+
+def test_message_listing_cursor(server: SyncServer, hello_world_message_fixture, default_user, sarah_agent):
+    """Test cursor-based pagination functionality"""
+    create_test_messages(server, hello_world_message_fixture, default_user)
+
+    # Make sure there are 5 messages
+    assert server.message_manager.size(actor=default_user, role=MessageRole.user) == 6
+
+    # Get first page
+    first_page = server.message_manager.list_user_messages_for_agent(agent_id=sarah_agent.id, actor=default_user, limit=3)
+    assert len(first_page) == 3
+
+    last_id_on_first_page = first_page[-1].id
+
+    # Get second page
+    second_page = server.message_manager.list_user_messages_for_agent(
+        agent_id=sarah_agent.id, actor=default_user, cursor=last_id_on_first_page, limit=3
+    )
+    assert len(second_page) == 3  # Should have 2 remaining messages
+    assert all(r1.id != r2.id for r1 in first_page for r2 in second_page)
+
+
+def test_message_listing_filtering(server: SyncServer, hello_world_message_fixture, default_user, sarah_agent):
+    """Test filtering messages by agent ID"""
+    create_test_messages(server, hello_world_message_fixture, default_user)
+
+    agent_results = server.message_manager.list_user_messages_for_agent(agent_id=sarah_agent.id, actor=default_user, limit=10)
+    assert len(agent_results) == 6  # login message + base message + 4 test messages
+    assert all(msg.agent_id == hello_world_message_fixture.agent_id for msg in agent_results)
+
+
+def test_message_listing_text_search(server: SyncServer, hello_world_message_fixture, default_user, sarah_agent):
+    """Test searching messages by text content"""
+    create_test_messages(server, hello_world_message_fixture, default_user)
+
+    search_results = server.message_manager.list_user_messages_for_agent(
+        agent_id=sarah_agent.id, actor=default_user, query_text="Test message", limit=10
+    )
+    assert len(search_results) == 4
+    assert all("Test message" in msg.text for msg in search_results)
+
+    # Test no results
+    search_results = server.message_manager.list_user_messages_for_agent(
+        agent_id=sarah_agent.id, actor=default_user, query_text="Letta", limit=10
+    )
+    assert len(search_results) == 0
+
+
+def test_message_listing_date_range_filtering(server: SyncServer, hello_world_message_fixture, default_user, sarah_agent):
+    """Test filtering messages by date range"""
+    create_test_messages(server, hello_world_message_fixture, default_user)
+    now = datetime.utcnow()
+
+    date_results = server.message_manager.list_user_messages_for_agent(
+        agent_id=sarah_agent.id, actor=default_user, start_date=now - timedelta(minutes=1), end_date=now + timedelta(minutes=1), limit=10
+    )
+    assert len(date_results) > 0
+
+
+# ======================================================================================================================
+# Block Manager Tests
+# ======================================================================================================================
+
+
+def test_create_block(server: SyncServer, default_user):
+    block_manager = BlockManager()
+    block_create = PydanticBlock(
+        label="human",
+        is_template=True,
+        value="Sample content",
+        template_name="sample_template",
+        description="A test block",
+        limit=1000,
+        metadata_={"example": "data"},
+    )
+
+    block = block_manager.create_or_update_block(block_create, actor=default_user)
+
+    # Assertions to ensure the created block matches the expected values
+    assert block.label == block_create.label
+    assert block.is_template == block_create.is_template
+    assert block.value == block_create.value
+    assert block.template_name == block_create.template_name
+    assert block.description == block_create.description
+    assert block.limit == block_create.limit
+    assert block.metadata_ == block_create.metadata_
+    assert block.organization_id == default_user.organization_id
+
+
+def test_get_blocks(server, default_user):
+    block_manager = BlockManager()
+
+    # Create blocks to retrieve later
+    block_manager.create_or_update_block(PydanticBlock(label="human", value="Block 1"), actor=default_user)
+    block_manager.create_or_update_block(PydanticBlock(label="persona", value="Block 2"), actor=default_user)
+
+    # Retrieve blocks by different filters
+    all_blocks = block_manager.get_blocks(actor=default_user)
+    assert len(all_blocks) == 2
+
+    human_blocks = block_manager.get_blocks(actor=default_user, label="human")
+    assert len(human_blocks) == 1
+    assert human_blocks[0].label == "human"
+
+    persona_blocks = block_manager.get_blocks(actor=default_user, label="persona")
+    assert len(persona_blocks) == 1
+    assert persona_blocks[0].label == "persona"
+
+
+def test_update_block(server: SyncServer, default_user):
+    block_manager = BlockManager()
+    block = block_manager.create_or_update_block(PydanticBlock(label="persona", value="Original Content"), actor=default_user)
+
+    # Update block's content
+    update_data = BlockUpdate(value="Updated Content", description="Updated description")
+    block_manager.update_block(block_id=block.id, block_update=update_data, actor=default_user)
+
+    # Retrieve the updated block
+    updated_block = block_manager.get_blocks(actor=default_user, id=block.id)[0]
+
+    # Assertions to verify the update
+    assert updated_block.value == "Updated Content"
+    assert updated_block.description == "Updated description"
+
+
+def test_update_block_limit(server: SyncServer, default_user):
+
+    block_manager = BlockManager()
+    block = block_manager.create_or_update_block(PydanticBlock(label="persona", value="Original Content"), actor=default_user)
+
+    limit = len("Updated Content") * 2000
+    update_data = BlockUpdate(value="Updated Content" * 2000, description="Updated description", limit=limit)
+
+    # Check that a large block fails
+    try:
+        block_manager.update_block(block_id=block.id, block_update=update_data, actor=default_user)
+        assert False
+    except Exception:
+        pass
+
+    block_manager.update_block(block_id=block.id, block_update=update_data, actor=default_user)
+    # Retrieve the updated block
+    updated_block = block_manager.get_blocks(actor=default_user, id=block.id)[0]
+    # Assertions to verify the update
+    assert updated_block.value == "Updated Content" * 2000
+    assert updated_block.description == "Updated description"
+
+
+def test_delete_block(server: SyncServer, default_user):
+    block_manager = BlockManager()
+
+    # Create and delete a block
+    block = block_manager.create_or_update_block(PydanticBlock(label="human", value="Sample content"), actor=default_user)
+    block_manager.delete_block(block_id=block.id, actor=default_user)
+
+    # Verify that the block was deleted
+    blocks = block_manager.get_blocks(actor=default_user)
+    assert len(blocks) == 0
+
+
+# ======================================================================================================================
+# Source Manager Tests - Sources
+# ======================================================================================================================
+
+
+def test_create_source(server: SyncServer, default_user):
+    """Test creating a new source."""
+    source_pydantic = PydanticSource(
+        name="Test Source",
+        description="This is a test source.",
+        metadata_={"type": "test"},
+        embedding_config=DEFAULT_EMBEDDING_CONFIG,
+    )
+    source = server.source_manager.create_source(source=source_pydantic, actor=default_user)
+
+    # Assertions to check the created source
+    assert source.name == source_pydantic.name
+    assert source.description == source_pydantic.description
+    assert source.metadata_ == source_pydantic.metadata_
+    assert source.organization_id == default_user.organization_id
+
+
+def test_create_sources_with_same_name_does_not_error(server: SyncServer, default_user):
+    """Test creating a new source."""
+    name = "Test Source"
+    source_pydantic = PydanticSource(
+        name=name,
+        description="This is a test source.",
+        metadata_={"type": "medical"},
+        embedding_config=DEFAULT_EMBEDDING_CONFIG,
+    )
     source = server.source_manager.create_source(source=source_pydantic, actor=default_user)
     source_pydantic = PydanticSource(
         name=name,
@@ -1201,1346 +1777,6 @@
 
     assert len(in_progress_jobs) == 1
     assert in_progress_jobs[0].metadata_["type"] == job_data_in_progress.metadata_["type"]
->>>>>>> c7e6b849
-
-    updated_agent = server.agent_manager.update_agent(agent.id, update_agent_request, actor=default_user)
-    _comprehensive_agent_checks(agent, updated_agent)
-    assert updated_agent.message_ids == update_agent_request.message_ids
-
-
-# # ======================================================================================================================
-# # Organization Manager Tests
-# # ======================================================================================================================
-# def test_list_organizations(server: SyncServer):
-#     # Create a new org and confirm that it is created correctly
-#     org_name = "test"
-#     org = server.organization_manager.create_organization(pydantic_org=PydanticOrganization(name=org_name))
-#
-#     orgs = server.organization_manager.list_organizations()
-#     assert len(orgs) == 1
-#     assert orgs[0].name == org_name
-#
-#     # Delete it after
-#     server.organization_manager.delete_organization_by_id(org.id)
-#     assert len(server.organization_manager.list_organizations()) == 0
-#
-#
-# def test_create_default_organization(server: SyncServer):
-#     server.organization_manager.create_default_organization()
-#     retrieved = server.organization_manager.get_default_organization()
-#     assert retrieved.name == server.organization_manager.DEFAULT_ORG_NAME
-#
-#
-# def test_update_organization_name(server: SyncServer):
-#     org_name_a = "a"
-#     org_name_b = "b"
-#     org = server.organization_manager.create_organization(pydantic_org=PydanticOrganization(name=org_name_a))
-#     assert org.name == org_name_a
-#     org = server.organization_manager.update_organization_name_using_id(org_id=org.id, name=org_name_b)
-#     assert org.name == org_name_b
-#
-#
-# def test_list_organizations_pagination(server: SyncServer):
-#     server.organization_manager.create_organization(pydantic_org=PydanticOrganization(name="a"))
-#     server.organization_manager.create_organization(pydantic_org=PydanticOrganization(name="b"))
-#
-#     orgs_x = server.organization_manager.list_organizations(limit=1)
-#     assert len(orgs_x) == 1
-#
-#     orgs_y = server.organization_manager.list_organizations(cursor=orgs_x[0].id, limit=1)
-#     assert len(orgs_y) == 1
-#     assert orgs_y[0].name != orgs_x[0].name
-#
-#     orgs = server.organization_manager.list_organizations(cursor=orgs_y[0].id, limit=1)
-#     assert len(orgs) == 0
-#
-#
-# # ======================================================================================================================
-# # User Manager Tests
-# # ======================================================================================================================
-# def test_list_users(server: SyncServer):
-#     # Create default organization
-#     org = server.organization_manager.create_default_organization()
-#
-#     user_name = "user"
-#     user = server.user_manager.create_user(PydanticUser(name=user_name, organization_id=org.id))
-#
-#     users = server.user_manager.list_users()
-#     assert len(users) == 1
-#     assert users[0].name == user_name
-#
-#     # Delete it after
-#     server.user_manager.delete_user_by_id(user.id)
-#     assert len(server.user_manager.list_users()) == 0
-#
-#
-# def test_create_default_user(server: SyncServer):
-#     org = server.organization_manager.create_default_organization()
-#     server.user_manager.create_default_user(org_id=org.id)
-#     retrieved = server.user_manager.get_default_user()
-#     assert retrieved.name == server.user_manager.DEFAULT_USER_NAME
-#
-#
-# def test_update_user(server: SyncServer):
-#     # Create default organization
-#     default_org = server.organization_manager.create_default_organization()
-#     test_org = server.organization_manager.create_organization(PydanticOrganization(name="test_org"))
-#
-#     user_name_a = "a"
-#     user_name_b = "b"
-#
-#     # Assert it's been created
-#     user = server.user_manager.create_user(PydanticUser(name=user_name_a, organization_id=default_org.id))
-#     assert user.name == user_name_a
-#
-#     # Adjust name
-#     user = server.user_manager.update_user(UserUpdate(id=user.id, name=user_name_b))
-#     assert user.name == user_name_b
-#     assert user.organization_id == OrganizationManager.DEFAULT_ORG_ID
-#
-#     # Adjust org id
-#     user = server.user_manager.update_user(UserUpdate(id=user.id, organization_id=test_org.id))
-#     assert user.name == user_name_b
-#     assert user.organization_id == test_org.id
-#
-#
-# # ======================================================================================================================
-# # ToolManager Tests
-# # ======================================================================================================================
-# def test_create_tool(server: SyncServer, print_tool, default_user, default_organization):
-#     # Assertions to ensure the created tool matches the expected values
-#     assert print_tool.created_by_id == default_user.id
-#     assert print_tool.organization_id == default_organization.id
-#
-#
-# def test_create_tool_duplicate_name(server: SyncServer, print_tool, default_user, default_organization):
-#     data = print_tool.model_dump(exclude=["id"])
-#     tool = PydanticTool(**data)
-#
-#     with pytest.raises(UniqueConstraintViolationError):
-#         server.tool_manager.create_tool(tool, actor=default_user)
-#
-#
-# def test_get_tool_by_id(server: SyncServer, print_tool, default_user):
-#     # Fetch the tool by ID using the manager method
-#     fetched_tool = server.tool_manager.get_tool_by_id(print_tool.id, actor=default_user)
-#
-#     # Assertions to check if the fetched tool matches the created tool
-#     assert fetched_tool.id == print_tool.id
-#     assert fetched_tool.name == print_tool.name
-#     assert fetched_tool.description == print_tool.description
-#     assert fetched_tool.tags == print_tool.tags
-#     assert fetched_tool.source_code == print_tool.source_code
-#     assert fetched_tool.source_type == print_tool.source_type
-#
-#
-# def test_get_tool_with_actor(server: SyncServer, print_tool, default_user):
-#     # Fetch the print_tool by name and organization ID
-#     fetched_tool = server.tool_manager.get_tool_by_name(print_tool.name, actor=default_user)
-#
-#     # Assertions to check if the fetched tool matches the created tool
-#     assert fetched_tool.id == print_tool.id
-#     assert fetched_tool.name == print_tool.name
-#     assert fetched_tool.created_by_id == default_user.id
-#     assert fetched_tool.description == print_tool.description
-#     assert fetched_tool.tags == print_tool.tags
-#     assert fetched_tool.source_code == print_tool.source_code
-#     assert fetched_tool.source_type == print_tool.source_type
-#
-#
-# def test_list_tools(server: SyncServer, print_tool, default_user):
-#     # List tools (should include the one created by the fixture)
-#     tools = server.tool_manager.list_tools(actor=default_user)
-#
-#     # Assertions to check that the created tool is listed
-#     assert len(tools) == 1
-#     assert any(t.id == print_tool.id for t in tools)
-#
-#
-# def test_update_tool_by_id(server: SyncServer, print_tool, default_user):
-#     updated_description = "updated_description"
-#
-#     # Create a ToolUpdate object to modify the print_tool's description
-#     tool_update = ToolUpdate(description=updated_description)
-#
-#     # Update the tool using the manager method
-#     server.tool_manager.update_tool_by_id(print_tool.id, tool_update, actor=default_user)
-#
-#     # Fetch the updated tool to verify the changes
-#     updated_tool = server.tool_manager.get_tool_by_id(print_tool.id, actor=default_user)
-#
-#     # Assertions to check if the update was successful
-#     assert updated_tool.description == updated_description
-#
-#
-# def test_update_tool_source_code_refreshes_schema_and_name(server: SyncServer, print_tool, default_user):
-#     def counter_tool(counter: int):
-#         """
-#         Args:
-#             counter (int): The counter to count to.
-#
-#         Returns:
-#             bool: If it successfully counted to the counter.
-#         """
-#         for c in range(counter):
-#             print(c)
-#
-#         return True
-#
-#     # Test begins
-#     og_json_schema = print_tool.json_schema
-#
-#     source_code = parse_source_code(counter_tool)
-#
-#     # Create a ToolUpdate object to modify the tool's source_code
-#     tool_update = ToolUpdate(source_code=source_code)
-#
-#     # Update the tool using the manager method
-#     server.tool_manager.update_tool_by_id(print_tool.id, tool_update, actor=default_user)
-#
-#     # Fetch the updated tool to verify the changes
-#     updated_tool = server.tool_manager.get_tool_by_id(print_tool.id, actor=default_user)
-#
-#     # Assertions to check if the update was successful, and json_schema is updated as well
-#     assert updated_tool.source_code == source_code
-#     assert updated_tool.json_schema != og_json_schema
-#
-#     new_schema = derive_openai_json_schema(source_code=updated_tool.source_code)
-#     assert updated_tool.json_schema == new_schema
-#
-#
-# def test_update_tool_source_code_refreshes_schema_only(server: SyncServer, print_tool, default_user):
-#     def counter_tool(counter: int):
-#         """
-#         Args:
-#             counter (int): The counter to count to.
-#
-#         Returns:
-#             bool: If it successfully counted to the counter.
-#         """
-#         for c in range(counter):
-#             print(c)
-#
-#         return True
-#
-#     # Test begins
-#     og_json_schema = print_tool.json_schema
-#
-#     source_code = parse_source_code(counter_tool)
-#     name = "counter_tool"
-#
-#     # Create a ToolUpdate object to modify the tool's source_code
-#     tool_update = ToolUpdate(name=name, source_code=source_code)
-#
-#     # Update the tool using the manager method
-#     server.tool_manager.update_tool_by_id(print_tool.id, tool_update, actor=default_user)
-#
-#     # Fetch the updated tool to verify the changes
-#     updated_tool = server.tool_manager.get_tool_by_id(print_tool.id, actor=default_user)
-#
-#     # Assertions to check if the update was successful, and json_schema is updated as well
-#     assert updated_tool.source_code == source_code
-#     assert updated_tool.json_schema != og_json_schema
-#
-#     new_schema = derive_openai_json_schema(source_code=updated_tool.source_code, name=updated_tool.name)
-#     assert updated_tool.json_schema == new_schema
-#     assert updated_tool.name == name
-#
-#
-# def test_update_tool_multi_user(server: SyncServer, print_tool, default_user, other_user):
-#     updated_description = "updated_description"
-#
-#     # Create a ToolUpdate object to modify the print_tool's description
-#     tool_update = ToolUpdate(description=updated_description)
-#
-#     # Update the print_tool using the manager method, but WITH THE OTHER USER'S ID!
-#     server.tool_manager.update_tool_by_id(print_tool.id, tool_update, actor=other_user)
-#
-#     # Check that the created_by and last_updated_by fields are correct
-#     # Fetch the updated print_tool to verify the changes
-#     updated_tool = server.tool_manager.get_tool_by_id(print_tool.id, actor=default_user)
-#
-#     assert updated_tool.last_updated_by_id == other_user.id
-#     assert updated_tool.created_by_id == default_user.id
-#
-#
-# def test_delete_tool_by_id(server: SyncServer, print_tool, default_user):
-#     # Delete the print_tool using the manager method
-#     server.tool_manager.delete_tool_by_id(print_tool.id, actor=default_user)
-#
-#     tools = server.tool_manager.list_tools(actor=default_user)
-#     assert len(tools) == 0
-#
-#
-# # ======================================================================================================================
-# # Message Manager Tests
-# # ======================================================================================================================
-#
-#
-# def test_message_create(server: SyncServer, hello_world_message_fixture, default_user):
-#     """Test creating a message using hello_world_message_fixture fixture"""
-#     assert hello_world_message_fixture.id is not None
-#     assert hello_world_message_fixture.text == "Hello, world!"
-#     assert hello_world_message_fixture.role == "user"
-#
-#     # Verify we can retrieve it
-#     retrieved = server.message_manager.get_message_by_id(
-#         hello_world_message_fixture.id,
-#         actor=default_user,
-#     )
-#     assert retrieved is not None
-#     assert retrieved.id == hello_world_message_fixture.id
-#     assert retrieved.text == hello_world_message_fixture.text
-#     assert retrieved.role == hello_world_message_fixture.role
-#
-#
-# def test_message_get_by_id(server: SyncServer, hello_world_message_fixture, default_user):
-#     """Test retrieving a message by ID"""
-#     retrieved = server.message_manager.get_message_by_id(hello_world_message_fixture.id, actor=default_user)
-#     assert retrieved is not None
-#     assert retrieved.id == hello_world_message_fixture.id
-#     assert retrieved.text == hello_world_message_fixture.text
-#
-#
-# def test_message_update(server: SyncServer, hello_world_message_fixture, default_user):
-#     """Test updating a message"""
-#     new_text = "Updated text"
-#     hello_world_message_fixture.text = new_text
-#     updated = server.message_manager.update_message_by_id(hello_world_message_fixture.id, hello_world_message_fixture, actor=default_user)
-#     assert updated is not None
-#     assert updated.text == new_text
-#     retrieved = server.message_manager.get_message_by_id(hello_world_message_fixture.id, actor=default_user)
-#     assert retrieved.text == new_text
-#
-#
-# def test_message_delete(server: SyncServer, hello_world_message_fixture, default_user):
-#     """Test deleting a message"""
-#     server.message_manager.delete_message_by_id(hello_world_message_fixture.id, actor=default_user)
-#     retrieved = server.message_manager.get_message_by_id(hello_world_message_fixture.id, actor=default_user)
-#     assert retrieved is None
-#
-#
-# def test_message_size(server: SyncServer, hello_world_message_fixture, default_user):
-#     """Test counting messages with filters"""
-#     base_message = hello_world_message_fixture
-#
-#     # Create additional test messages
-#     messages = [
-#         PydanticMessage(
-#             organization_id=default_user.organization_id, agent_id=base_message.agent_id, role=base_message.role, text=f"Test message {i}"
-#         )
-#         for i in range(4)
-#     ]
-#     server.message_manager.create_many_messages(messages, actor=default_user)
-#
-#     # Test total count
-#     total = server.message_manager.size(actor=default_user, role=MessageRole.user)
-#     assert total == 6  # login message + base message + 4 test messages
-#     # TODO: change login message to be a system not user message
-#
-#     # Test count with agent filter
-#     agent_count = server.message_manager.size(actor=default_user, agent_id=base_message.agent_id, role=MessageRole.user)
-#     assert agent_count == 6
-#
-#     # Test count with role filter
-#     role_count = server.message_manager.size(actor=default_user, role=base_message.role)
-#     assert role_count == 6
-#
-#     # Test count with non-existent filter
-#     empty_count = server.message_manager.size(actor=default_user, agent_id="non-existent", role=MessageRole.user)
-#     assert empty_count == 0
-#
-#
-# def create_test_messages(server: SyncServer, base_message: PydanticMessage, default_user) -> list[PydanticMessage]:
-#     """Helper function to create test messages for all tests"""
-#     messages = [
-#         PydanticMessage(
-#             organization_id=default_user.organization_id, agent_id=base_message.agent_id, role=base_message.role, text=f"Test message {i}"
-#         )
-#         for i in range(4)
-#     ]
-#     server.message_manager.create_many_messages(messages, actor=default_user)
-#     return messages
-#
-#
-# def test_message_listing_basic(server: SyncServer, hello_world_message_fixture, default_user, sarah_agent):
-#     """Test basic message listing with limit"""
-#     create_test_messages(server, hello_world_message_fixture, default_user)
-#
-#     results = server.message_manager.list_user_messages_for_agent(agent_id=sarah_agent.id, limit=3, actor=default_user)
-#     assert len(results) == 3
-#
-#
-# def test_message_listing_cursor(server: SyncServer, hello_world_message_fixture, default_user, sarah_agent):
-#     """Test cursor-based pagination functionality"""
-#     create_test_messages(server, hello_world_message_fixture, default_user)
-#
-#     # Make sure there are 5 messages
-#     assert server.message_manager.size(actor=default_user, role=MessageRole.user) == 6
-#
-#     # Get first page
-#     first_page = server.message_manager.list_user_messages_for_agent(agent_id=sarah_agent.id, actor=default_user, limit=3)
-#     assert len(first_page) == 3
-#
-#     last_id_on_first_page = first_page[-1].id
-#
-#     # Get second page
-#     second_page = server.message_manager.list_user_messages_for_agent(
-#         agent_id=sarah_agent.id, actor=default_user, cursor=last_id_on_first_page, limit=3
-#     )
-#     assert len(second_page) == 3  # Should have 2 remaining messages
-#     assert all(r1.id != r2.id for r1 in first_page for r2 in second_page)
-#
-#
-# def test_message_listing_filtering(server: SyncServer, hello_world_message_fixture, default_user, sarah_agent):
-#     """Test filtering messages by agent ID"""
-#     create_test_messages(server, hello_world_message_fixture, default_user)
-#
-#     agent_results = server.message_manager.list_user_messages_for_agent(agent_id=sarah_agent.id, actor=default_user, limit=10)
-#     assert len(agent_results) == 6  # login message + base message + 4 test messages
-#     assert all(msg.agent_id == hello_world_message_fixture.agent_id for msg in agent_results)
-#
-#
-# def test_message_listing_text_search(server: SyncServer, hello_world_message_fixture, default_user, sarah_agent):
-#     """Test searching messages by text content"""
-#     create_test_messages(server, hello_world_message_fixture, default_user)
-#
-#     search_results = server.message_manager.list_user_messages_for_agent(
-#         agent_id=sarah_agent.id, actor=default_user, query_text="Test message", limit=10
-#     )
-#     assert len(search_results) == 4
-#     assert all("Test message" in msg.text for msg in search_results)
-#
-#     # Test no results
-#     search_results = server.message_manager.list_user_messages_for_agent(
-#         agent_id=sarah_agent.id, actor=default_user, query_text="Letta", limit=10
-#     )
-#     assert len(search_results) == 0
-#
-#
-# def test_message_listing_date_range_filtering(server: SyncServer, hello_world_message_fixture, default_user, sarah_agent):
-#     """Test filtering messages by date range"""
-#     create_test_messages(server, hello_world_message_fixture, default_user)
-#     now = datetime.utcnow()
-#
-#     date_results = server.message_manager.list_user_messages_for_agent(
-#         agent_id=sarah_agent.id, actor=default_user, start_date=now - timedelta(minutes=1), end_date=now + timedelta(minutes=1), limit=10
-#     )
-#     assert len(date_results) > 0
-#
-#
-# # ======================================================================================================================
-# # Block Manager Tests
-# # ======================================================================================================================
-#
-#
-# def test_create_block(server: SyncServer, default_user):
-#     block_manager = BlockManager()
-#     block_create = PydanticBlock(
-#         label="human",
-#         is_template=True,
-#         value="Sample content",
-#         template_name="sample_template",
-#         description="A test block",
-#         limit=1000,
-#         metadata_={"example": "data"},
-#     )
-#
-#     block = block_manager.create_or_update_block(block_create, actor=default_user)
-#
-#     # Assertions to ensure the created block matches the expected values
-#     assert block.label == block_create.label
-#     assert block.is_template == block_create.is_template
-#     assert block.value == block_create.value
-#     assert block.template_name == block_create.template_name
-#     assert block.description == block_create.description
-#     assert block.limit == block_create.limit
-#     assert block.metadata_ == block_create.metadata_
-#     assert block.organization_id == default_user.organization_id
-#
-#
-# def test_get_blocks(server, default_user):
-#     block_manager = BlockManager()
-#
-#     # Create blocks to retrieve later
-#     block_manager.create_or_update_block(PydanticBlock(label="human", value="Block 1"), actor=default_user)
-#     block_manager.create_or_update_block(PydanticBlock(label="persona", value="Block 2"), actor=default_user)
-#
-#     # Retrieve blocks by different filters
-#     all_blocks = block_manager.get_blocks(actor=default_user)
-#     assert len(all_blocks) == 2
-#
-#     human_blocks = block_manager.get_blocks(actor=default_user, label="human")
-#     assert len(human_blocks) == 1
-#     assert human_blocks[0].label == "human"
-#
-#     persona_blocks = block_manager.get_blocks(actor=default_user, label="persona")
-#     assert len(persona_blocks) == 1
-#     assert persona_blocks[0].label == "persona"
-#
-#
-# def test_update_block(server: SyncServer, default_user):
-#     block_manager = BlockManager()
-#     block = block_manager.create_or_update_block(PydanticBlock(label="persona", value="Original Content"), actor=default_user)
-#
-#     # Update block's content
-#     update_data = BlockUpdate(value="Updated Content", description="Updated description")
-#     block_manager.update_block(block_id=block.id, block_update=update_data, actor=default_user)
-#
-#     # Retrieve the updated block
-#     updated_block = block_manager.get_blocks(actor=default_user, id=block.id)[0]
-#
-#     # Assertions to verify the update
-#     assert updated_block.value == "Updated Content"
-#     assert updated_block.description == "Updated description"
-#
-#
-# def test_update_block_limit(server: SyncServer, default_user):
-#
-#     block_manager = BlockManager()
-#     block = block_manager.create_or_update_block(PydanticBlock(label="persona", value="Original Content"), actor=default_user)
-#
-#     limit = len("Updated Content") * 2000
-#     update_data = BlockUpdate(value="Updated Content" * 2000, description="Updated description", limit=limit)
-#
-#     # Check that a large block fails
-#     try:
-#         block_manager.update_block(block_id=block.id, block_update=update_data, actor=default_user)
-#         assert False
-#     except Exception:
-#         pass
-#
-#     block_manager.update_block(block_id=block.id, block_update=update_data, actor=default_user)
-#     # Retrieve the updated block
-#     updated_block = block_manager.get_blocks(actor=default_user, id=block.id)[0]
-#     # Assertions to verify the update
-#     assert updated_block.value == "Updated Content" * 2000
-#     assert updated_block.description == "Updated description"
-#
-#
-# def test_delete_block(server: SyncServer, default_user):
-#     block_manager = BlockManager()
-#
-#     # Create and delete a block
-#     block = block_manager.create_or_update_block(PydanticBlock(label="human", value="Sample content"), actor=default_user)
-#     block_manager.delete_block(block_id=block.id, actor=default_user)
-#
-#     # Verify that the block was deleted
-#     blocks = block_manager.get_blocks(actor=default_user)
-#     assert len(blocks) == 0
-#
-#
-# # ======================================================================================================================
-# # Source Manager Tests - Sources
-# # ======================================================================================================================
-#
-#
-# def test_create_source(server: SyncServer, default_user):
-#     """Test creating a new source."""
-#     source_pydantic = PydanticSource(
-#         name="Test Source",
-#         description="This is a test source.",
-#         metadata_={"type": "test"},
-#         embedding_config=DEFAULT_EMBEDDING_CONFIG,
-#     )
-#     source = server.source_manager.create_source(source=source_pydantic, actor=default_user)
-#
-#     # Assertions to check the created source
-#     assert source.name == source_pydantic.name
-#     assert source.description == source_pydantic.description
-#     assert source.metadata_ == source_pydantic.metadata_
-#     assert source.organization_id == default_user.organization_id
-#
-#
-# def test_create_sources_with_same_name_does_not_error(server: SyncServer, default_user):
-#     """Test creating a new source."""
-#     name = "Test Source"
-#     source_pydantic = PydanticSource(
-#         name=name,
-#         description="This is a test source.",
-#         metadata_={"type": "medical"},
-#         embedding_config=DEFAULT_EMBEDDING_CONFIG,
-#     )
-#     source = server.source_manager.create_source(source=source_pydantic, actor=default_user)
-#     source_pydantic = PydanticSource(
-#         name=name,
-#         description="This is a different test source.",
-#         metadata_={"type": "legal"},
-#         embedding_config=DEFAULT_EMBEDDING_CONFIG,
-#     )
-#     same_source = server.source_manager.create_source(source=source_pydantic, actor=default_user)
-#
-#     assert source.name == same_source.name
-#     assert source.id != same_source.id
-#
-#
-# def test_update_source(server: SyncServer, default_user):
-#     """Test updating an existing source."""
-#     source_pydantic = PydanticSource(name="Original Source", description="Original description", embedding_config=DEFAULT_EMBEDDING_CONFIG)
-#     source = server.source_manager.create_source(source=source_pydantic, actor=default_user)
-#
-#     # Update the source
-#     update_data = SourceUpdate(name="Updated Source", description="Updated description", metadata_={"type": "updated"})
-#     updated_source = server.source_manager.update_source(source_id=source.id, source_update=update_data, actor=default_user)
-#
-#     # Assertions to verify update
-#     assert updated_source.name == update_data.name
-#     assert updated_source.description == update_data.description
-#     assert updated_source.metadata_ == update_data.metadata_
-#
-#
-# def test_delete_source(server: SyncServer, default_user):
-#     """Test deleting a source."""
-#     source_pydantic = PydanticSource(
-#         name="To Delete", description="This source will be deleted.", embedding_config=DEFAULT_EMBEDDING_CONFIG
-#     )
-#     source = server.source_manager.create_source(source=source_pydantic, actor=default_user)
-#
-#     # Delete the source
-#     deleted_source = server.source_manager.delete_source(source_id=source.id, actor=default_user)
-#
-#     # Assertions to verify deletion
-#     assert deleted_source.id == source.id
-#
-#     # Verify that the source no longer appears in list_sources
-#     sources = server.source_manager.list_sources(actor=default_user)
-#     assert len(sources) == 0
-#
-#
-# def test_list_sources(server: SyncServer, default_user):
-#     """Test listing sources with pagination."""
-#     # Create multiple sources
-#     server.source_manager.create_source(PydanticSource(name="Source 1", embedding_config=DEFAULT_EMBEDDING_CONFIG), actor=default_user)
-#     server.source_manager.create_source(PydanticSource(name="Source 2", embedding_config=DEFAULT_EMBEDDING_CONFIG), actor=default_user)
-#
-#     # List sources without pagination
-#     sources = server.source_manager.list_sources(actor=default_user)
-#     assert len(sources) == 2
-#
-#     # List sources with pagination
-#     paginated_sources = server.source_manager.list_sources(actor=default_user, limit=1)
-#     assert len(paginated_sources) == 1
-#
-#     # Ensure cursor-based pagination works
-#     next_page = server.source_manager.list_sources(actor=default_user, cursor=paginated_sources[-1].id, limit=1)
-#     assert len(next_page) == 1
-#     assert next_page[0].name != paginated_sources[0].name
-#
-#
-# def test_get_source_by_id(server: SyncServer, default_user):
-#     """Test retrieving a source by ID."""
-#     source_pydantic = PydanticSource(
-#         name="Retrieve by ID", description="Test source for ID retrieval", embedding_config=DEFAULT_EMBEDDING_CONFIG
-#     )
-#     source = server.source_manager.create_source(source=source_pydantic, actor=default_user)
-#
-#     # Retrieve the source by ID
-#     retrieved_source = server.source_manager.get_source_by_id(source_id=source.id, actor=default_user)
-#
-#     # Assertions to verify the retrieved source matches the created one
-#     assert retrieved_source.id == source.id
-#     assert retrieved_source.name == source.name
-#     assert retrieved_source.description == source.description
-#
-#
-# def test_get_source_by_name(server: SyncServer, default_user):
-#     """Test retrieving a source by name."""
-#     source_pydantic = PydanticSource(
-#         name="Unique Source", description="Test source for name retrieval", embedding_config=DEFAULT_EMBEDDING_CONFIG
-#     )
-#     source = server.source_manager.create_source(source=source_pydantic, actor=default_user)
-#
-#     # Retrieve the source by name
-#     retrieved_source = server.source_manager.get_source_by_name(source_name=source.name, actor=default_user)
-#
-#     # Assertions to verify the retrieved source matches the created one
-#     assert retrieved_source.name == source.name
-#     assert retrieved_source.description == source.description
-#
-#
-# def test_update_source_no_changes(server: SyncServer, default_user):
-#     """Test update_source with no actual changes to verify logging and response."""
-#     source_pydantic = PydanticSource(name="No Change Source", description="No changes", embedding_config=DEFAULT_EMBEDDING_CONFIG)
-#     source = server.source_manager.create_source(source=source_pydantic, actor=default_user)
-#
-#     # Attempt to update the source with identical data
-#     update_data = SourceUpdate(name="No Change Source", description="No changes")
-#     updated_source = server.source_manager.update_source(source_id=source.id, source_update=update_data, actor=default_user)
-#
-#     # Assertions to ensure the update returned the source but made no modifications
-#     assert updated_source.id == source.id
-#     assert updated_source.name == source.name
-#     assert updated_source.description == source.description
-#
-#
-# # ======================================================================================================================
-# # Source Manager Tests - Files
-# # ======================================================================================================================
-# def test_get_file_by_id(server: SyncServer, default_user, default_source):
-#     """Test retrieving a file by ID."""
-#     file_metadata = PydanticFileMetadata(
-#         file_name="Retrieve File",
-#         file_path="/path/to/retrieve_file.txt",
-#         file_type="text/plain",
-#         file_size=2048,
-#         source_id=default_source.id,
-#     )
-#     created_file = server.source_manager.create_file(file_metadata=file_metadata, actor=default_user)
-#
-#     # Retrieve the file by ID
-#     retrieved_file = server.source_manager.get_file_by_id(file_id=created_file.id, actor=default_user)
-#
-#     # Assertions to verify the retrieved file matches the created one
-#     assert retrieved_file.id == created_file.id
-#     assert retrieved_file.file_name == created_file.file_name
-#     assert retrieved_file.file_path == created_file.file_path
-#     assert retrieved_file.file_type == created_file.file_type
-#
-#
-# def test_list_files(server: SyncServer, default_user, default_source):
-#     """Test listing files with pagination."""
-#     # Create multiple files
-#     server.source_manager.create_file(
-#         PydanticFileMetadata(file_name="File 1", file_path="/path/to/file1.txt", file_type="text/plain", source_id=default_source.id),
-#         actor=default_user,
-#     )
-#     server.source_manager.create_file(
-#         PydanticFileMetadata(file_name="File 2", file_path="/path/to/file2.txt", file_type="text/plain", source_id=default_source.id),
-#         actor=default_user,
-#     )
-#
-#     # List files without pagination
-#     files = server.source_manager.list_files(source_id=default_source.id, actor=default_user)
-#     assert len(files) == 2
-#
-#     # List files with pagination
-#     paginated_files = server.source_manager.list_files(source_id=default_source.id, actor=default_user, limit=1)
-#     assert len(paginated_files) == 1
-#
-#     # Ensure cursor-based pagination works
-#     next_page = server.source_manager.list_files(source_id=default_source.id, actor=default_user, cursor=paginated_files[-1].id, limit=1)
-#     assert len(next_page) == 1
-#     assert next_page[0].file_name != paginated_files[0].file_name
-#
-#
-# def test_delete_file(server: SyncServer, default_user, default_source):
-#     """Test deleting a file."""
-#     file_metadata = PydanticFileMetadata(
-#         file_name="Delete File", file_path="/path/to/delete_file.txt", file_type="text/plain", source_id=default_source.id
-#     )
-#     created_file = server.source_manager.create_file(file_metadata=file_metadata, actor=default_user)
-#
-#     # Delete the file
-#     deleted_file = server.source_manager.delete_file(file_id=created_file.id, actor=default_user)
-#
-#     # Assertions to verify deletion
-#     assert deleted_file.id == created_file.id
-#
-#     # Verify that the file no longer appears in list_files
-#     files = server.source_manager.list_files(source_id=default_source.id, actor=default_user)
-#     assert len(files) == 0
-#
-#
-# # ======================================================================================================================
-# # AgentsTagsManager Tests
-# # ======================================================================================================================
-#
-#
-# def test_add_tag_to_agent(server: SyncServer, sarah_agent, default_user):
-#     # Add a tag to the agent
-#     tag_name = "test_tag"
-#     tag_association = server.agents_tags_manager.add_tag_to_agent(agent_id=sarah_agent.id, tag=tag_name, actor=default_user)
-#
-#     # Assert that the tag association was created correctly
-#     assert tag_association.agent_id == sarah_agent.id
-#     assert tag_association.tag == tag_name
-#
-#
-# def test_add_duplicate_tag_to_agent(server: SyncServer, sarah_agent, default_user):
-#     # Add the same tag twice to the agent
-#     tag_name = "test_tag"
-#     first_tag = server.agents_tags_manager.add_tag_to_agent(agent_id=sarah_agent.id, tag=tag_name, actor=default_user)
-#     duplicate_tag = server.agents_tags_manager.add_tag_to_agent(agent_id=sarah_agent.id, tag=tag_name, actor=default_user)
-#
-#     # Assert that the second addition returns the existing tag without creating a duplicate
-#     assert first_tag.agent_id == duplicate_tag.agent_id
-#     assert first_tag.tag == duplicate_tag.tag
-#
-#     # Get all the tags belonging to the agent
-#     tags = server.agents_tags_manager.get_tags_for_agent(agent_id=sarah_agent.id, actor=default_user)
-#     assert len(tags) == 1
-#     assert tags[0] == first_tag.tag
-#
-#
-# def test_delete_tag_from_agent(server: SyncServer, sarah_agent, default_user):
-#     # Add a tag, then delete it
-#     tag_name = "test_tag"
-#     server.agents_tags_manager.add_tag_to_agent(agent_id=sarah_agent.id, tag=tag_name, actor=default_user)
-#     server.agents_tags_manager.delete_tag_from_agent(agent_id=sarah_agent.id, tag=tag_name, actor=default_user)
-#
-#     # Assert the tag was deleted
-#     agent_tags = server.agents_tags_manager.get_agents_by_tag(tag=tag_name, actor=default_user)
-#     assert sarah_agent.id not in agent_tags
-#
-#
-# def test_delete_nonexistent_tag_from_agent(server: SyncServer, sarah_agent, default_user):
-#     # Attempt to delete a tag that doesn't exist
-#     tag_name = "nonexistent_tag"
-#     with pytest.raises(ValueError, match=f"Tag '{tag_name}' not found for agent '{sarah_agent.id}'"):
-#         server.agents_tags_manager.delete_tag_from_agent(agent_id=sarah_agent.id, tag=tag_name, actor=default_user)
-#
-#
-# def test_delete_tag_from_nonexistent_agent(server: SyncServer, default_user):
-#     # Attempt to delete a tag that doesn't exist
-#     tag_name = "nonexistent_tag"
-#     agent_id = "abc"
-#     with pytest.raises(ValueError, match=f"Tag '{tag_name}' not found for agent '{agent_id}'"):
-#         server.agents_tags_manager.delete_tag_from_agent(agent_id=agent_id, tag=tag_name, actor=default_user)
-#
-#
-# def test_get_agents_by_tag(server: SyncServer, sarah_agent, charles_agent, default_user, default_organization):
-#     # Add a shared tag to multiple agents
-#     tag_name = "shared_tag"
-#
-#     # Add the same tag to both agents
-#     server.agents_tags_manager.add_tag_to_agent(agent_id=sarah_agent.id, tag=tag_name, actor=default_user)
-#     server.agents_tags_manager.add_tag_to_agent(agent_id=charles_agent.id, tag=tag_name, actor=default_user)
-#
-#     # Retrieve agents by tag
-#     agent_ids = server.agents_tags_manager.get_agents_by_tag(tag=tag_name, actor=default_user)
-#
-#     # Assert that both agents are returned for the tag
-#     assert sarah_agent.id in agent_ids
-#     assert charles_agent.id in agent_ids
-#     assert len(agent_ids) == 2
-#
-#     # Delete tags from only sarah agent
-#     server.agents_tags_manager.delete_all_tags_from_agent(agent_id=sarah_agent.id, actor=default_user)
-#     agent_ids = server.agents_tags_manager.get_agents_by_tag(tag=tag_name, actor=default_user)
-#     # Assert that both agents are returned for the tag
-#     assert sarah_agent.id not in agent_ids
-#     assert charles_agent.id in agent_ids
-#     assert len(agent_ids) == 1
-#
-#
-# # ======================================================================================================================
-# # SandboxConfigManager Tests - Sandbox Configs
-# # ======================================================================================================================
-# def test_create_or_update_sandbox_config(server: SyncServer, default_user):
-#     sandbox_config_create = SandboxConfigCreate(
-#         config=E2BSandboxConfig(),
-#     )
-#     created_config = server.sandbox_config_manager.create_or_update_sandbox_config(sandbox_config_create, actor=default_user)
-#
-#     # Assertions
-#     assert created_config.type == SandboxType.E2B
-#     assert created_config.get_e2b_config() == sandbox_config_create.config
-#     assert created_config.organization_id == default_user.organization_id
-#
-#
-# def test_default_e2b_settings_sandbox_config(server: SyncServer, default_user):
-#     created_config = server.sandbox_config_manager.get_or_create_default_sandbox_config(sandbox_type=SandboxType.E2B, actor=default_user)
-#     e2b_config = created_config.get_e2b_config()
-#
-#     # Assertions
-#     assert e2b_config.timeout == 5 * 60
-#     assert e2b_config.template == tool_settings.e2b_sandbox_template_id
-#
-#
-# def test_update_existing_sandbox_config(server: SyncServer, sandbox_config_fixture, default_user):
-#     update_data = SandboxConfigUpdate(config=E2BSandboxConfig(template="template_2", timeout=120))
-#     updated_config = server.sandbox_config_manager.update_sandbox_config(sandbox_config_fixture.id, update_data, actor=default_user)
-#
-#     # Assertions
-#     assert updated_config.config["template"] == "template_2"
-#     assert updated_config.config["timeout"] == 120
-#
-#
-# def test_delete_sandbox_config(server: SyncServer, sandbox_config_fixture, default_user):
-#     deleted_config = server.sandbox_config_manager.delete_sandbox_config(sandbox_config_fixture.id, actor=default_user)
-#
-#     # Assertions to verify deletion
-#     assert deleted_config.id == sandbox_config_fixture.id
-#
-#     # Verify it no longer exists
-#     config_list = server.sandbox_config_manager.list_sandbox_configs(actor=default_user)
-#     assert sandbox_config_fixture.id not in [config.id for config in config_list]
-#
-#
-# def test_get_sandbox_config_by_type(server: SyncServer, sandbox_config_fixture, default_user):
-#     retrieved_config = server.sandbox_config_manager.get_sandbox_config_by_type(sandbox_config_fixture.type, actor=default_user)
-#
-#     # Assertions to verify correct retrieval
-#     assert retrieved_config.id == sandbox_config_fixture.id
-#     assert retrieved_config.type == sandbox_config_fixture.type
-#
-#
-# def test_list_sandbox_configs(server: SyncServer, default_user):
-#     # Creating multiple sandbox configs
-#     config_a = SandboxConfigCreate(
-#         config=E2BSandboxConfig(),
-#     )
-#     config_b = SandboxConfigCreate(
-#         config=LocalSandboxConfig(sandbox_dir=""),
-#     )
-#     server.sandbox_config_manager.create_or_update_sandbox_config(config_a, actor=default_user)
-#     server.sandbox_config_manager.create_or_update_sandbox_config(config_b, actor=default_user)
-#
-#     # List configs without pagination
-#     configs = server.sandbox_config_manager.list_sandbox_configs(actor=default_user)
-#     assert len(configs) >= 2
-#
-#     # List configs with pagination
-#     paginated_configs = server.sandbox_config_manager.list_sandbox_configs(actor=default_user, limit=1)
-#     assert len(paginated_configs) == 1
-#
-#     next_page = server.sandbox_config_manager.list_sandbox_configs(actor=default_user, cursor=paginated_configs[-1].id, limit=1)
-#     assert len(next_page) == 1
-#     assert next_page[0].id != paginated_configs[0].id
-#
-#
-# # ======================================================================================================================
-# # SandboxConfigManager Tests - Environment Variables
-# # ======================================================================================================================
-# def test_create_sandbox_env_var(server: SyncServer, sandbox_config_fixture, default_user):
-#     env_var_create = SandboxEnvironmentVariableCreate(key="TEST_VAR", value="test_value", description="A test environment variable.")
-#     created_env_var = server.sandbox_config_manager.create_sandbox_env_var(
-#         env_var_create, sandbox_config_id=sandbox_config_fixture.id, actor=default_user
-#     )
-#
-#     # Assertions
-#     assert created_env_var.key == env_var_create.key
-#     assert created_env_var.value == env_var_create.value
-#     assert created_env_var.organization_id == default_user.organization_id
-#
-#
-# def test_update_sandbox_env_var(server: SyncServer, sandbox_env_var_fixture, default_user):
-#     update_data = SandboxEnvironmentVariableUpdate(value="updated_value")
-#     updated_env_var = server.sandbox_config_manager.update_sandbox_env_var(sandbox_env_var_fixture.id, update_data, actor=default_user)
-#
-#     # Assertions
-#     assert updated_env_var.value == "updated_value"
-#     assert updated_env_var.id == sandbox_env_var_fixture.id
-#
-#
-# def test_delete_sandbox_env_var(server: SyncServer, sandbox_config_fixture, sandbox_env_var_fixture, default_user):
-#     deleted_env_var = server.sandbox_config_manager.delete_sandbox_env_var(sandbox_env_var_fixture.id, actor=default_user)
-#
-#     # Assertions to verify deletion
-#     assert deleted_env_var.id == sandbox_env_var_fixture.id
-#
-#     # Verify it no longer exists
-#     env_vars = server.sandbox_config_manager.list_sandbox_env_vars(sandbox_config_id=sandbox_config_fixture.id, actor=default_user)
-#     assert sandbox_env_var_fixture.id not in [env_var.id for env_var in env_vars]
-#
-#
-# def test_list_sandbox_env_vars(server: SyncServer, sandbox_config_fixture, default_user):
-#     # Creating multiple environment variables
-#     env_var_create_a = SandboxEnvironmentVariableCreate(key="VAR1", value="value1")
-#     env_var_create_b = SandboxEnvironmentVariableCreate(key="VAR2", value="value2")
-#     server.sandbox_config_manager.create_sandbox_env_var(env_var_create_a, sandbox_config_id=sandbox_config_fixture.id, actor=default_user)
-#     server.sandbox_config_manager.create_sandbox_env_var(env_var_create_b, sandbox_config_id=sandbox_config_fixture.id, actor=default_user)
-#
-#     # List env vars without pagination
-#     env_vars = server.sandbox_config_manager.list_sandbox_env_vars(sandbox_config_id=sandbox_config_fixture.id, actor=default_user)
-#     assert len(env_vars) >= 2
-#
-#     # List env vars with pagination
-#     paginated_env_vars = server.sandbox_config_manager.list_sandbox_env_vars(
-#         sandbox_config_id=sandbox_config_fixture.id, actor=default_user, limit=1
-#     )
-#     assert len(paginated_env_vars) == 1
-#
-#     next_page = server.sandbox_config_manager.list_sandbox_env_vars(
-#         sandbox_config_id=sandbox_config_fixture.id, actor=default_user, cursor=paginated_env_vars[-1].id, limit=1
-#     )
-#     assert len(next_page) == 1
-#     assert next_page[0].id != paginated_env_vars[0].id
-#
-#
-# def test_get_sandbox_env_var_by_key(server: SyncServer, sandbox_env_var_fixture, default_user):
-#     retrieved_env_var = server.sandbox_config_manager.get_sandbox_env_var_by_key_and_sandbox_config_id(
-#         sandbox_env_var_fixture.key, sandbox_env_var_fixture.sandbox_config_id, actor=default_user
-#     )
-#
-#     # Assertions to verify correct retrieval
-#     assert retrieved_env_var.id == sandbox_env_var_fixture.id
-#     assert retrieved_env_var.key == sandbox_env_var_fixture.key
-#
-#
-# # ======================================================================================================================
-# # BlocksAgentsManager Tests
-# # ======================================================================================================================
-# def test_add_block_to_agent(server, sarah_agent, default_user, default_block):
-#     block_association = server.blocks_agents_manager.add_block_to_agent(
-#         agent_id=sarah_agent.id, block_id=default_block.id, block_label=default_block.label
-#     )
-#
-#     assert block_association.agent_id == sarah_agent.id
-#     assert block_association.block_id == default_block.id
-#     assert block_association.block_label == default_block.label
-#
-#
-# def test_change_label_on_block_reflects_in_block_agents_table(server, sarah_agent, default_user, default_block):
-#     # Add the block
-#     block_association = server.blocks_agents_manager.add_block_to_agent(
-#         agent_id=sarah_agent.id, block_id=default_block.id, block_label=default_block.label
-#     )
-#     assert block_association.block_label == default_block.label
-#
-#     # Change the block label
-#     new_label = "banana"
-#     block = server.block_manager.update_block(block_id=default_block.id, block_update=BlockUpdate(label=new_label), actor=default_user)
-#     assert block.label == new_label
-#
-#     # Get the association
-#     labels = server.blocks_agents_manager.list_block_labels_for_agent(agent_id=sarah_agent.id)
-#     assert new_label in labels
-#     assert default_block.label not in labels
-#
-#
-# @pytest.mark.skipif(using_sqlite, reason="Skipped because using SQLite")
-# def test_add_block_to_agent_nonexistent_block(server, sarah_agent, default_user):
-#     with pytest.raises(ForeignKeyConstraintViolationError):
-#         server.blocks_agents_manager.add_block_to_agent(
-#             agent_id=sarah_agent.id, block_id="nonexistent_block", block_label="nonexistent_label"
-#         )
-#
-#
-# def test_add_block_to_agent_duplicate_label(server, sarah_agent, default_user, default_block, other_block):
-#     server.blocks_agents_manager.add_block_to_agent(agent_id=sarah_agent.id, block_id=default_block.id, block_label=default_block.label)
-#
-#     with pytest.warns(UserWarning, match=f"Block label '{default_block.label}' already exists for agent '{sarah_agent.id}'"):
-#         server.blocks_agents_manager.add_block_to_agent(agent_id=sarah_agent.id, block_id=other_block.id, block_label=default_block.label)
-#
-#
-# def test_remove_block_with_label_from_agent(server, sarah_agent, default_user, default_block):
-#     server.blocks_agents_manager.add_block_to_agent(agent_id=sarah_agent.id, block_id=default_block.id, block_label=default_block.label)
-#
-#     removed_block = server.blocks_agents_manager.remove_block_with_label_from_agent(
-#         agent_id=sarah_agent.id, block_label=default_block.label
-#     )
-#
-#     assert removed_block.block_label == default_block.label
-#     assert removed_block.block_id == default_block.id
-#     assert removed_block.agent_id == sarah_agent.id
-#
-#     with pytest.raises(ValueError, match=f"Block label '{default_block.label}' not found for agent '{sarah_agent.id}'"):
-#         server.blocks_agents_manager.remove_block_with_label_from_agent(agent_id=sarah_agent.id, block_label=default_block.label)
-#
-#
-# def test_update_block_id_for_agent(server, sarah_agent, default_user, default_block, other_block):
-#     server.blocks_agents_manager.add_block_to_agent(agent_id=sarah_agent.id, block_id=default_block.id, block_label=default_block.label)
-#
-#     updated_block = server.blocks_agents_manager.update_block_id_for_agent(
-#         agent_id=sarah_agent.id, block_label=default_block.label, new_block_id=other_block.id
-#     )
-#
-#     assert updated_block.block_id == other_block.id
-#     assert updated_block.block_label == default_block.label
-#     assert updated_block.agent_id == sarah_agent.id
-#
-#
-# def test_list_block_ids_for_agent(server, sarah_agent, default_user, default_block, other_block):
-#     server.blocks_agents_manager.add_block_to_agent(agent_id=sarah_agent.id, block_id=default_block.id, block_label=default_block.label)
-#     server.blocks_agents_manager.add_block_to_agent(agent_id=sarah_agent.id, block_id=other_block.id, block_label=other_block.label)
-#
-#     retrieved_block_ids = server.blocks_agents_manager.list_block_ids_for_agent(agent_id=sarah_agent.id)
-#
-#     assert set(retrieved_block_ids) == {default_block.id, other_block.id}
-#
-#
-# def test_list_agent_ids_with_block(server, sarah_agent, charles_agent, default_user, default_block):
-#     server.blocks_agents_manager.add_block_to_agent(agent_id=sarah_agent.id, block_id=default_block.id, block_label=default_block.label)
-#     server.blocks_agents_manager.add_block_to_agent(agent_id=charles_agent.id, block_id=default_block.id, block_label=default_block.label)
-#
-#     agent_ids = server.blocks_agents_manager.list_agent_ids_with_block(block_id=default_block.id)
-#
-#     assert sarah_agent.id in agent_ids
-#     assert charles_agent.id in agent_ids
-#     assert len(agent_ids) == 2
-#
-#
-# @pytest.mark.skipif(using_sqlite, reason="Skipped because using SQLite")
-# def test_add_block_to_agent_with_deleted_block(server, sarah_agent, default_user, default_block):
-#     block_manager = BlockManager()
-#     block_manager.delete_block(block_id=default_block.id, actor=default_user)
-#
-#     with pytest.raises(ForeignKeyConstraintViolationError):
-#         server.blocks_agents_manager.add_block_to_agent(agent_id=sarah_agent.id, block_id=default_block.id, block_label=default_block.label)
-#
-#
-# # ======================================================================================================================
-# # ToolsAgentsManager Tests
-# # ======================================================================================================================
-# def test_add_tool_to_agent(server, sarah_agent, default_user, print_tool):
-#     tool_association = server.tools_agents_manager.add_tool_to_agent(
-#         agent_id=sarah_agent.id, tool_id=print_tool.id, tool_name=print_tool.name
-#     )
-#
-#     assert tool_association.agent_id == sarah_agent.id
-#     assert tool_association.tool_id == print_tool.id
-#     assert tool_association.tool_name == print_tool.name
-#
-#
-# def test_change_name_on_tool_reflects_in_tool_agents_table(server, sarah_agent, default_user, print_tool):
-#     # Add the tool
-#     tool_association = server.tools_agents_manager.add_tool_to_agent(
-#         agent_id=sarah_agent.id, tool_id=print_tool.id, tool_name=print_tool.name
-#     )
-#     assert tool_association.tool_name == print_tool.name
-#
-#     # Change the tool name
-#     new_name = "banana"
-#     tool = server.tool_manager.update_tool_by_id(tool_id=print_tool.id, tool_update=ToolUpdate(name=new_name), actor=default_user)
-#     assert tool.name == new_name
-#
-#     # Get the association
-#     names = server.tools_agents_manager.list_tool_names_for_agent(agent_id=sarah_agent.id)
-#     assert new_name in names
-#     assert print_tool.name not in names
-#
-#
-# @pytest.mark.skipif(using_sqlite, reason="Skipped because using SQLite")
-# def test_add_tool_to_agent_nonexistent_tool(server, sarah_agent, default_user):
-#     with pytest.raises(ForeignKeyConstraintViolationError):
-#         server.tools_agents_manager.add_tool_to_agent(agent_id=sarah_agent.id, tool_id="nonexistent_tool", tool_name="nonexistent_name")
-#
-#
-# def test_add_tool_to_agent_duplicate_name(server, sarah_agent, default_user, print_tool, other_tool):
-#     server.tools_agents_manager.add_tool_to_agent(agent_id=sarah_agent.id, tool_id=print_tool.id, tool_name=print_tool.name)
-#
-#     with pytest.warns(UserWarning, match=f"Tool name '{print_tool.name}' already exists for agent '{sarah_agent.id}'"):
-#         server.tools_agents_manager.add_tool_to_agent(agent_id=sarah_agent.id, tool_id=other_tool.id, tool_name=print_tool.name)
-#
-#
-# def test_remove_tool_with_name_from_agent(server, sarah_agent, default_user, print_tool):
-#     server.tools_agents_manager.add_tool_to_agent(agent_id=sarah_agent.id, tool_id=print_tool.id, tool_name=print_tool.name)
-#
-#     removed_tool = server.tools_agents_manager.remove_tool_with_name_from_agent(agent_id=sarah_agent.id, tool_name=print_tool.name)
-#
-#     assert removed_tool.tool_name == print_tool.name
-#     assert removed_tool.tool_id == print_tool.id
-#     assert removed_tool.agent_id == sarah_agent.id
-#
-#     with pytest.raises(ValueError, match=f"Tool name '{print_tool.name}' not found for agent '{sarah_agent.id}'"):
-#         server.tools_agents_manager.remove_tool_with_name_from_agent(agent_id=sarah_agent.id, tool_name=print_tool.name)
-#
-#
-# def test_list_tool_ids_for_agent(server, sarah_agent, default_user, print_tool, other_tool):
-#     server.tools_agents_manager.add_tool_to_agent(agent_id=sarah_agent.id, tool_id=print_tool.id, tool_name=print_tool.name)
-#     server.tools_agents_manager.add_tool_to_agent(agent_id=sarah_agent.id, tool_id=other_tool.id, tool_name=other_tool.name)
-#
-#     retrieved_tool_ids = server.tools_agents_manager.list_tool_ids_for_agent(agent_id=sarah_agent.id)
-#
-#     assert set(retrieved_tool_ids) == {print_tool.id, other_tool.id}
-#
-#
-# def test_list_agent_ids_with_tool(server, sarah_agent, charles_agent, default_user, print_tool):
-#     server.tools_agents_manager.add_tool_to_agent(agent_id=sarah_agent.id, tool_id=print_tool.id, tool_name=print_tool.name)
-#     server.tools_agents_manager.add_tool_to_agent(agent_id=charles_agent.id, tool_id=print_tool.id, tool_name=print_tool.name)
-#
-#     agent_ids = server.tools_agents_manager.list_agent_ids_with_tool(tool_id=print_tool.id)
-#
-#     assert sarah_agent.id in agent_ids
-#     assert charles_agent.id in agent_ids
-#     assert len(agent_ids) == 2
-#
-#
-# @pytest.mark.skipif(using_sqlite, reason="Skipped because using SQLite")
-# def test_add_tool_to_agent_with_deleted_tool(server, sarah_agent, default_user, print_tool):
-#     tool_manager = ToolManager()
-#     tool_manager.delete_tool_by_id(tool_id=print_tool.id, actor=default_user)
-#
-#     with pytest.raises(ForeignKeyConstraintViolationError):
-#         server.tools_agents_manager.add_tool_to_agent(agent_id=sarah_agent.id, tool_id=print_tool.id, tool_name=print_tool.name)
-#
-#
-# def test_remove_all_agent_tools(server, sarah_agent, default_user, print_tool, other_tool):
-#     server.tools_agents_manager.add_tool_to_agent(agent_id=sarah_agent.id, tool_id=print_tool.id, tool_name=print_tool.name)
-#     server.tools_agents_manager.add_tool_to_agent(agent_id=sarah_agent.id, tool_id=other_tool.id, tool_name=other_tool.name)
-#
-#     server.tools_agents_manager.remove_all_agent_tools(agent_id=sarah_agent.id)
-#
-#     retrieved_tool_ids = server.tools_agents_manager.list_tool_ids_for_agent(agent_id=sarah_agent.id)
-#
-#     assert not retrieved_tool_ids
-#
-#
-# # ======================================================================================================================
-# # JobManager Tests
-# # ======================================================================================================================
-#
-#
-# def test_create_job(server: SyncServer, default_user):
-#     """Test creating a job."""
-#     job_data = PydanticJob(
-#         status=JobStatus.created,
-#         metadata_={"type": "test"},
-#     )
-#
-#     created_job = server.job_manager.create_job(job_data, actor=default_user)
-#
-#     # Assertions to ensure the created job matches the expected values
-#     assert created_job.user_id == default_user.id
-#     assert created_job.status == JobStatus.created
-#     assert created_job.metadata_ == {"type": "test"}
-#
-#
-# def test_get_job_by_id(server: SyncServer, default_user):
-#     """Test fetching a job by ID."""
-#     # Create a job
-#     job_data = PydanticJob(
-#         status=JobStatus.created,
-#         metadata_={"type": "test"},
-#     )
-#     created_job = server.job_manager.create_job(job_data, actor=default_user)
-#
-#     # Fetch the job by ID
-#     fetched_job = server.job_manager.get_job_by_id(created_job.id, actor=default_user)
-#
-#     # Assertions to ensure the fetched job matches the created job
-#     assert fetched_job.id == created_job.id
-#     assert fetched_job.status == JobStatus.created
-#     assert fetched_job.metadata_ == {"type": "test"}
-#
-#
-# def test_list_jobs(server: SyncServer, default_user):
-#     """Test listing jobs."""
-#     # Create multiple jobs
-#     for i in range(3):
-#         job_data = PydanticJob(
-#             status=JobStatus.created,
-#             metadata_={"type": f"test-{i}"},
-#         )
-#         server.job_manager.create_job(job_data, actor=default_user)
-#
-#     # List jobs
-#     jobs = server.job_manager.list_jobs(actor=default_user)
-#
-#     # Assertions to check that the created jobs are listed
-#     assert len(jobs) == 3
-#     assert all(job.user_id == default_user.id for job in jobs)
-#     assert all(job.metadata_["type"].startswith("test") for job in jobs)
-#
-#
-# def test_update_job_by_id(server: SyncServer, default_user):
-#     """Test updating a job by its ID."""
-#     # Create a job
-#     job_data = PydanticJob(
-#         status=JobStatus.created,
-#         metadata_={"type": "test"},
-#     )
-#     created_job = server.job_manager.create_job(job_data, actor=default_user)
-#
-#     # Update the job
-#     update_data = JobUpdate(status=JobStatus.completed, metadata_={"type": "updated"})
-#     updated_job = server.job_manager.update_job_by_id(created_job.id, update_data, actor=default_user)
-#
-#     # Assertions to ensure the job was updated
-#     assert updated_job.status == JobStatus.completed
-#     assert updated_job.metadata_ == {"type": "updated"}
-#     assert updated_job.completed_at is not None
-#
-#
-# def test_delete_job_by_id(server: SyncServer, default_user):
-#     """Test deleting a job by its ID."""
-#     # Create a job
-#     job_data = PydanticJob(
-#         status=JobStatus.created,
-#         metadata_={"type": "test"},
-#     )
-#     created_job = server.job_manager.create_job(job_data, actor=default_user)
-#
-#     # Delete the job
-#     server.job_manager.delete_job_by_id(created_job.id, actor=default_user)
-#
-#     # List jobs to ensure the job was deleted
-#     jobs = server.job_manager.list_jobs(actor=default_user)
-#     assert len(jobs) == 0
-#
-#
-# def test_update_job_auto_complete(server: SyncServer, default_user):
-#     """Test that updating a job's status to 'completed' automatically sets completed_at."""
-#     # Create a job
-#     job_data = PydanticJob(
-#         status=JobStatus.created,
-#         metadata_={"type": "test"},
-#     )
-#     created_job = server.job_manager.create_job(job_data, actor=default_user)
-#
-#     # Update the job's status to 'completed'
-#     update_data = JobUpdate(status=JobStatus.completed)
-#     updated_job = server.job_manager.update_job_by_id(created_job.id, update_data, actor=default_user)
-#
-#     # Assertions to check that completed_at was set
-#     assert updated_job.status == JobStatus.completed
-#     assert updated_job.completed_at is not None
-#
-#
-# def test_get_job_not_found(server: SyncServer, default_user):
-#     """Test fetching a non-existent job."""
-#     non_existent_job_id = "nonexistent-id"
-#     with pytest.raises(NoResultFound):
-#         server.job_manager.get_job_by_id(non_existent_job_id, actor=default_user)
-#
-#
-# def test_delete_job_not_found(server: SyncServer, default_user):
-#     """Test deleting a non-existent job."""
-#     non_existent_job_id = "nonexistent-id"
-#     with pytest.raises(NoResultFound):
-#         server.job_manager.delete_job_by_id(non_existent_job_id, actor=default_user)
-#
-#
-# def test_list_jobs_pagination(server: SyncServer, default_user):
-#     """Test listing jobs with pagination."""
-#     # Create multiple jobs
-#     for i in range(10):
-#         job_data = PydanticJob(
-#             status=JobStatus.created,
-#             metadata_={"type": f"test-{i}"},
-#         )
-#         server.job_manager.create_job(job_data, actor=default_user)
-#
-#     # List jobs with a limit
-#     jobs = server.job_manager.list_jobs(actor=default_user, limit=5)
-#
-#     # Assertions to check pagination
-#     assert len(jobs) == 5
-#     assert all(job.user_id == default_user.id for job in jobs)
-#
-#
-# def test_list_jobs_by_status(server: SyncServer, default_user):
-#     """Test listing jobs filtered by status."""
-#     # Create multiple jobs with different statuses
-#     job_data_created = PydanticJob(
-#         status=JobStatus.created,
-#         metadata_={"type": "test-created"},
-#     )
-#     job_data_in_progress = PydanticJob(
-#         status=JobStatus.running,
-#         metadata_={"type": "test-running"},
-#     )
-#     job_data_completed = PydanticJob(
-#         status=JobStatus.completed,
-#         metadata_={"type": "test-completed"},
-#     )
-#
-#     server.job_manager.create_job(job_data_created, actor=default_user)
-#     server.job_manager.create_job(job_data_in_progress, actor=default_user)
-#     server.job_manager.create_job(job_data_completed, actor=default_user)
-#
-#     # List jobs filtered by status
-#     created_jobs = server.job_manager.list_jobs(actor=default_user, statuses=[JobStatus.created])
-#     in_progress_jobs = server.job_manager.list_jobs(actor=default_user, statuses=[JobStatus.running])
-#     completed_jobs = server.job_manager.list_jobs(actor=default_user, statuses=[JobStatus.completed])
-#
-#     # Assertions
-#     assert len(created_jobs) == 1
-#     assert created_jobs[0].metadata_["type"] == job_data_created.metadata_["type"]
-#
-#     assert len(in_progress_jobs) == 1
-#     assert in_progress_jobs[0].metadata_["type"] == job_data_in_progress.metadata_["type"]
-#
-#     assert len(completed_jobs) == 1
-#     assert completed_jobs[0].metadata_["type"] == job_data_completed.metadata_["type"]+
+    assert len(completed_jobs) == 1
+    assert completed_jobs[0].metadata_["type"] == job_data_completed.metadata_["type"]