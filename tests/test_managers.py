import asyncio
import logging
import os
import random
import re
import string
import time
from datetime import datetime, timedelta, timezone
from typing import List

# tests/test_file_content_flow.py
import pytest
from _pytest.python_api import approx
from anthropic.types.beta import BetaMessage
from anthropic.types.beta.messages import BetaMessageBatchIndividualResponse, BetaMessageBatchSucceededResult
from openai.types.chat.chat_completion_message_tool_call import ChatCompletionMessageToolCall as OpenAIToolCall
from openai.types.chat.chat_completion_message_tool_call import Function as OpenAIFunction
from sqlalchemy import func, select
from sqlalchemy.exc import IntegrityError, InvalidRequestError
from sqlalchemy.orm.exc import StaleDataError

from letta.config import LettaConfig
from letta.constants import (
    BASE_MEMORY_TOOLS,
    BASE_SLEEPTIME_TOOLS,
    BASE_TOOLS,
    BASE_VOICE_SLEEPTIME_CHAT_TOOLS,
    BASE_VOICE_SLEEPTIME_TOOLS,
    BUILTIN_TOOLS,
    DEFAULT_ORG_ID,
    DEFAULT_ORG_NAME,
    FILES_TOOLS,
    LETTA_TOOL_EXECUTION_DIR,
    LETTA_TOOL_SET,
    LOCAL_ONLY_MULTI_AGENT_TOOLS,
    MCP_TOOL_TAG_NAME_PREFIX,
    MULTI_AGENT_TOOLS,
)
from letta.data_sources.redis_client import NoopAsyncRedisClient, get_redis_client
from letta.embeddings import embedding_model
from letta.functions.functions import derive_openai_json_schema, parse_source_code
from letta.functions.mcp_client.types import MCPTool
from letta.helpers import ToolRulesSolver
from letta.helpers.datetime_helpers import AsyncTimer
from letta.jobs.types import ItemUpdateInfo, RequestStatusUpdateInfo, StepStatusUpdateInfo
from letta.orm import Base, Block
from letta.orm.block_history import BlockHistory
from letta.orm.enums import ToolType
from letta.orm.errors import NoResultFound, UniqueConstraintViolationError
from letta.orm.file import FileContent as FileContentModel
from letta.orm.file import FileMetadata as FileMetadataModel
from letta.schemas.agent import CreateAgent, UpdateAgent
from letta.schemas.block import Block as PydanticBlock
from letta.schemas.block import BlockUpdate, CreateBlock
from letta.schemas.embedding_config import EmbeddingConfig
from letta.schemas.enums import ActorType, AgentStepStatus, FileProcessingStatus, JobStatus, JobType, MessageRole, ProviderType
from letta.schemas.environment_variables import SandboxEnvironmentVariableCreate, SandboxEnvironmentVariableUpdate
from letta.schemas.file import FileMetadata as PydanticFileMetadata
from letta.schemas.identity import IdentityCreate, IdentityProperty, IdentityPropertyType, IdentityType, IdentityUpdate, IdentityUpsert
from letta.schemas.job import BatchJob
from letta.schemas.job import Job
from letta.schemas.job import Job as PydanticJob
from letta.schemas.job import JobUpdate, LettaRequestConfig
from letta.schemas.letta_message import UpdateAssistantMessage, UpdateReasoningMessage, UpdateSystemMessage, UpdateUserMessage
from letta.schemas.letta_message_content import TextContent
from letta.schemas.llm_batch_job import AgentStepState, LLMBatchItem
from letta.schemas.llm_config import LLMConfig
from letta.schemas.message import Message as PydanticMessage
from letta.schemas.message import MessageCreate, MessageUpdate
from letta.schemas.openai.chat_completion_response import UsageStatistics
from letta.schemas.organization import Organization
from letta.schemas.organization import Organization as PydanticOrganization
from letta.schemas.organization import OrganizationUpdate
from letta.schemas.passage import Passage as PydanticPassage
from letta.schemas.pip_requirement import PipRequirement
from letta.schemas.run import Run as PydanticRun
from letta.schemas.sandbox_config import E2BSandboxConfig, LocalSandboxConfig, SandboxConfigCreate, SandboxConfigUpdate, SandboxType
from letta.schemas.source import Source as PydanticSource
from letta.schemas.source import SourceUpdate
from letta.schemas.tool import Tool as PydanticTool
from letta.schemas.tool import ToolCreate, ToolUpdate
from letta.schemas.tool_rule import InitToolRule
from letta.schemas.user import User as PydanticUser
from letta.schemas.user import UserUpdate
from letta.server.db import db_registry
from letta.server.server import SyncServer
from letta.services.block_manager import BlockManager
from letta.services.helpers.agent_manager_helper import calculate_base_tools, calculate_multi_agent_tools, validate_agent_exists_async
from letta.services.step_manager import FeedbackType
from letta.settings import tool_settings
from tests.helpers.utils import comprehensive_agent_checks, validate_context_window_overview
from tests.utils import random_string

DEFAULT_EMBEDDING_CONFIG = EmbeddingConfig(
    embedding_endpoint_type="hugging-face",
    embedding_endpoint="https://embeddings.memgpt.ai",
    embedding_model="letta-free",
    embedding_dim=1024,
    embedding_chunk_size=300,
    azure_endpoint=None,
    azure_version=None,
    azure_deployment=None,
)
CREATE_DELAY_SQLITE = 1
USING_SQLITE = not bool(os.getenv("LETTA_PG_URI"))


async def _count_file_content_rows(session, file_id: str) -> int:
    q = select(func.count()).select_from(FileContentModel).where(FileContentModel.file_id == file_id)
    result = await session.execute(q)
    return result.scalar_one()


@pytest.fixture
async def async_session():
    async with db_registry.async_session() as session:
        yield session


@pytest.fixture(autouse=True)
async def _clear_tables(async_session):
    from sqlalchemy import text

    # Temporarily disable foreign key constraints for SQLite only
    engine_name = async_session.bind.dialect.name
    if engine_name == "sqlite":
        await async_session.execute(text("PRAGMA foreign_keys = OFF"))

    for table in reversed(Base.metadata.sorted_tables):  # Reverse to avoid FK issues
        # If this is the block_history table, skip it
        if table.name == "block_history":
            continue
        await async_session.execute(table.delete())  # Truncate table
    await async_session.commit()

    # Re-enable foreign key constraints for SQLite only
    if engine_name == "sqlite":
        await async_session.execute(text("PRAGMA foreign_keys = ON"))


@pytest.fixture
async def default_organization(server: SyncServer):
    """Fixture to create and return the default organization."""
    org = server.organization_manager.create_default_organization()
    yield org


@pytest.fixture
async def other_organization(server: SyncServer):
    """Fixture to create and return the default organization."""
    org = server.organization_manager.create_organization(pydantic_org=Organization(name="letta"))
    yield org


@pytest.fixture
def default_user(server: SyncServer, default_organization):
    """Fixture to create and return the default user within the default organization."""
    user = server.user_manager.create_default_user(org_id=default_organization.id)
    yield user


@pytest.fixture
async def other_user(server: SyncServer, default_organization):
    """Fixture to create and return the default user within the default organization."""
    user = await server.user_manager.create_actor_async(PydanticUser(name="other", organization_id=default_organization.id))
    yield user


@pytest.fixture
async def other_user_different_org(server: SyncServer, other_organization):
    """Fixture to create and return the default user within the default organization."""
    user = await server.user_manager.create_actor_async(PydanticUser(name="other", organization_id=other_organization.id))
    yield user


@pytest.fixture
async def default_source(server: SyncServer, default_user):
    source_pydantic = PydanticSource(
        name="Test Source",
        description="This is a test source.",
        metadata={"type": "test"},
        embedding_config=DEFAULT_EMBEDDING_CONFIG,
    )
    source = await server.source_manager.create_source(source=source_pydantic, actor=default_user)
    yield source


@pytest.fixture
async def other_source(server: SyncServer, default_user):
    source_pydantic = PydanticSource(
        name="Another Test Source",
        description="This is yet another test source.",
        metadata={"type": "another_test"},
        embedding_config=DEFAULT_EMBEDDING_CONFIG,
    )
    source = await server.source_manager.create_source(source=source_pydantic, actor=default_user)
    yield source


@pytest.fixture
async def default_file(server: SyncServer, default_source, default_user, default_organization):
    file = await server.file_manager.create_file(
        PydanticFileMetadata(file_name="test_file", organization_id=default_organization.id, source_id=default_source.id),
        actor=default_user,
    )
    yield file


@pytest.fixture
async def print_tool(server: SyncServer, default_user, default_organization):
    """Fixture to create a tool with default settings and clean up after the test."""

    def print_tool(message: str):
        """
        Args:
            message (str): The message to print.

        Returns:
            str: The message that was printed.
        """
        print(message)
        return message

    # Set up tool details
    source_code = parse_source_code(print_tool)
    source_type = "python"
    description = "test_description"
    tags = ["test"]
    metadata = {"a": "b"}

    tool = PydanticTool(description=description, tags=tags, source_code=source_code, source_type=source_type, metadata_=metadata)
    derived_json_schema = derive_openai_json_schema(source_code=tool.source_code, name=tool.name)

    derived_name = derived_json_schema["name"]
    tool.json_schema = derived_json_schema
    tool.name = derived_name

    tool = await server.tool_manager.create_or_update_tool_async(tool, actor=default_user)

    # Yield the created tool
    yield tool


@pytest.fixture
def composio_github_star_tool(server, default_user):
    tool_create = ToolCreate.from_composio(action_name="GITHUB_STAR_A_REPOSITORY_FOR_THE_AUTHENTICATED_USER")
    tool = server.tool_manager.create_or_update_composio_tool(tool_create=tool_create, actor=default_user)
    yield tool


@pytest.fixture
def mcp_tool(server, default_user):
    mcp_tool = MCPTool(
        name="weather_lookup",
        description="Fetches the current weather for a given location.",
        inputSchema={
            "type": "object",
            "properties": {
                "location": {"type": "string", "description": "The name of the city or location."},
                "units": {
                    "type": "string",
                    "enum": ["metric", "imperial"],
                    "description": "The unit system for temperature (metric or imperial).",
                },
            },
            "required": ["location"],
        },
    )
    mcp_server_name = "test"
    tool_create = ToolCreate.from_mcp(mcp_server_name=mcp_server_name, mcp_tool=mcp_tool)
    tool = server.tool_manager.create_or_update_mcp_tool(tool_create=tool_create, mcp_server_name=mcp_server_name, actor=default_user)
    yield tool


@pytest.fixture
async def default_job(server: SyncServer, default_user):
    """Fixture to create and return a default job."""
    job_pydantic = PydanticJob(
        user_id=default_user.id,
        status=JobStatus.pending,
    )
    job = await server.job_manager.create_job_async(pydantic_job=job_pydantic, actor=default_user)
    yield job


@pytest.fixture
async def default_run(server: SyncServer, default_user):
    """Fixture to create and return a default job."""
    run_pydantic = PydanticRun(
        user_id=default_user.id,
        status=JobStatus.pending,
    )
    run = await server.job_manager.create_job_async(pydantic_job=run_pydantic, actor=default_user)
    yield run


@pytest.fixture
def agent_passage_fixture(server: SyncServer, default_user, sarah_agent):
    """Fixture to create an agent passage."""
    passage = server.passage_manager.create_agent_passage(
        PydanticPassage(
            text="Hello, I am an agent passage",
            agent_id=sarah_agent.id,
            organization_id=default_user.organization_id,
            embedding=[0.1],
            embedding_config=DEFAULT_EMBEDDING_CONFIG,
            metadata={"type": "test"},
        ),
        actor=default_user,
    )
    yield passage


@pytest.fixture
def source_passage_fixture(server: SyncServer, default_user, default_file, default_source):
    """Fixture to create a source passage."""
    passage = server.passage_manager.create_source_passage(
        PydanticPassage(
            text="Hello, I am a source passage",
            source_id=default_source.id,
            file_id=default_file.id,
            organization_id=default_user.organization_id,
            embedding=[0.1],
            embedding_config=DEFAULT_EMBEDDING_CONFIG,
            metadata={"type": "test"},
        ),
        file_metadata=default_file,
        actor=default_user,
    )
    yield passage


@pytest.fixture
def create_test_passages(server: SyncServer, default_file, default_user, sarah_agent, default_source):
    """Helper function to create test passages for all tests."""
    # Create agent passages
    passages = []
    for i in range(5):
        passage = server.passage_manager.create_agent_passage(
            PydanticPassage(
                text=f"Agent passage {i}",
                agent_id=sarah_agent.id,
                organization_id=default_user.organization_id,
                embedding=[0.1],
                embedding_config=DEFAULT_EMBEDDING_CONFIG,
                metadata={"type": "test"},
            ),
            actor=default_user,
        )
        passages.append(passage)
        if USING_SQLITE:
            time.sleep(CREATE_DELAY_SQLITE)

    # Create source passages
    for i in range(5):
        passage = server.passage_manager.create_source_passage(
            PydanticPassage(
                text=f"Source passage {i}",
                source_id=default_source.id,
                file_id=default_file.id,
                organization_id=default_user.organization_id,
                embedding=[0.1],
                embedding_config=DEFAULT_EMBEDDING_CONFIG,
                metadata={"type": "test"},
            ),
            file_metadata=default_file,
            actor=default_user,
        )
        passages.append(passage)
        if USING_SQLITE:
            time.sleep(CREATE_DELAY_SQLITE)

    return passages


@pytest.fixture
def hello_world_message_fixture(server: SyncServer, default_user, sarah_agent):
    """Fixture to create a tool with default settings and clean up after the test."""
    # Set up message
    message = PydanticMessage(
        agent_id=sarah_agent.id,
        role="user",
        content=[TextContent(text="Hello, world!")],
    )

    msg = server.message_manager.create_message(message, actor=default_user)
    yield msg


@pytest.fixture
def sandbox_config_fixture(server: SyncServer, default_user):
    sandbox_config_create = SandboxConfigCreate(
        config=E2BSandboxConfig(),
    )
    created_config = server.sandbox_config_manager.create_or_update_sandbox_config(sandbox_config_create, actor=default_user)
    yield created_config


@pytest.fixture
def sandbox_env_var_fixture(server: SyncServer, sandbox_config_fixture, default_user):
    env_var_create = SandboxEnvironmentVariableCreate(
        key="SAMPLE_VAR",
        value="sample_value",
        description="A sample environment variable for testing.",
    )
    created_env_var = server.sandbox_config_manager.create_sandbox_env_var(
        env_var_create, sandbox_config_id=sandbox_config_fixture.id, actor=default_user
    )
    yield created_env_var


@pytest.fixture
def default_block(server: SyncServer, default_user):
    """Fixture to create and return a default block."""
    block_manager = BlockManager()
    block_data = PydanticBlock(
        label="default_label",
        value="Default Block Content",
        description="A default test block",
        limit=1000,
        metadata={"type": "test"},
    )
    block = block_manager.create_or_update_block(block_data, actor=default_user)
    yield block


@pytest.fixture
def other_block(server: SyncServer, default_user):
    """Fixture to create and return another block."""
    block_manager = BlockManager()
    block_data = PydanticBlock(
        label="other_label",
        value="Other Block Content",
        description="Another test block",
        limit=500,
        metadata={"type": "test"},
    )
    block = block_manager.create_or_update_block(block_data, actor=default_user)
    yield block


@pytest.fixture
async def other_tool(server: SyncServer, default_user, default_organization):
    def print_other_tool(message: str):
        """
        Args:
            message (str): The message to print.

        Returns:
            str: The message that was printed.
        """
        print(message)
        return message

    # Set up tool details
    source_code = parse_source_code(print_other_tool)
    source_type = "python"
    description = "other_tool_description"
    tags = ["test"]

    tool = PydanticTool(description=description, tags=tags, source_code=source_code, source_type=source_type)
    derived_json_schema = derive_openai_json_schema(source_code=tool.source_code, name=tool.name)

    derived_name = derived_json_schema["name"]
    tool.json_schema = derived_json_schema
    tool.name = derived_name

    tool = await server.tool_manager.create_or_update_tool_async(tool, actor=default_user)

    # Yield the created tool
    yield tool


@pytest.fixture
async def sarah_agent(server: SyncServer, default_user, default_organization):
    """Fixture to create and return a sample agent within the default organization."""
    agent_state = await server.agent_manager.create_agent_async(
        agent_create=CreateAgent(
            name="sarah_agent",
            memory_blocks=[],
            llm_config=LLMConfig.default_config("gpt-4o-mini"),
            embedding_config=EmbeddingConfig.default_config(provider="openai"),
            include_base_tools=False,
        ),
        actor=default_user,
    )
    yield agent_state


@pytest.fixture
async def charles_agent(server: SyncServer, default_user, default_organization):
    """Fixture to create and return a sample agent within the default organization."""
    agent_state = await server.agent_manager.create_agent_async(
        agent_create=CreateAgent(
            name="charles_agent",
            memory_blocks=[CreateBlock(label="human", value="Charles"), CreateBlock(label="persona", value="I am a helpful assistant")],
            llm_config=LLMConfig.default_config("gpt-4o-mini"),
            embedding_config=EmbeddingConfig.default_config(provider="openai"),
            include_base_tools=False,
        ),
        actor=default_user,
    )
    yield agent_state


@pytest.fixture
async def comprehensive_test_agent_fixture(server: SyncServer, default_user, print_tool, default_source, default_block):
    memory_blocks = [CreateBlock(label="human", value="BananaBoy"), CreateBlock(label="persona", value="I am a helpful assistant")]
    create_agent_request = CreateAgent(
        system="test system",
        memory_blocks=memory_blocks,
        llm_config=LLMConfig.default_config("gpt-4o-mini"),
        embedding_config=EmbeddingConfig.default_config(provider="openai"),
        block_ids=[default_block.id],
        tool_ids=[print_tool.id],
        source_ids=[default_source.id],
        tags=["a", "b"],
        description="test_description",
        metadata={"test_key": "test_value"},
        tool_rules=[InitToolRule(tool_name=print_tool.name)],
        initial_message_sequence=[MessageCreate(role=MessageRole.user, content="hello world")],
        tool_exec_environment_variables={"test_env_var_key_a": "test_env_var_value_a", "test_env_var_key_b": "test_env_var_value_b"},
        message_buffer_autoclear=True,
        include_base_tools=False,
    )
    created_agent = await server.agent_manager.create_agent_async(
        create_agent_request,
        actor=default_user,
    )

    yield created_agent, create_agent_request


@pytest.fixture(scope="module")
def server():
    config = LettaConfig.load()

    config.save()

    server = SyncServer(init_with_default_org_and_user=False)
    return server


@pytest.fixture
@pytest.mark.asyncio
async def agent_passages_setup(server, default_source, default_file, default_user, sarah_agent, event_loop):
    """Setup fixture for agent passages tests"""
    agent_id = sarah_agent.id
    actor = default_user

    await server.agent_manager.attach_source_async(agent_id=agent_id, source_id=default_source.id, actor=actor)

    # Create some source passages
    source_passages = []
    for i in range(3):
        passage = await server.passage_manager.create_source_passage_async(
            PydanticPassage(
                organization_id=actor.organization_id,
                source_id=default_source.id,
                file_id=default_file.id,
                text=f"Source passage {i}",
                embedding=[0.1],  # Default OpenAI embedding size
                embedding_config=DEFAULT_EMBEDDING_CONFIG,
            ),
            file_metadata=default_file,
            actor=actor,
        )
        source_passages.append(passage)

    # Create some agent passages
    agent_passages = []
    for i in range(2):
        passage = await server.passage_manager.create_agent_passage_async(
            PydanticPassage(
                organization_id=actor.organization_id,
                agent_id=agent_id,
                text=f"Agent passage {i}",
                embedding=[0.1],  # Default OpenAI embedding size
                embedding_config=DEFAULT_EMBEDDING_CONFIG,
            ),
            actor=actor,
        )
        agent_passages.append(passage)

    yield agent_passages, source_passages

    # Cleanup
    await server.source_manager.delete_source(default_source.id, actor=actor)


@pytest.fixture
async def agent_with_tags(server: SyncServer, default_user):
    """Fixture to create agents with specific tags."""
    agent1 = await server.agent_manager.create_agent_async(
        agent_create=CreateAgent(
            name="agent1",
            tags=["primary_agent", "benefit_1"],
            llm_config=LLMConfig.default_config("gpt-4o-mini"),
            embedding_config=EmbeddingConfig.default_config(provider="openai"),
            memory_blocks=[],
            include_base_tools=False,
        ),
        actor=default_user,
    )

    agent2 = await server.agent_manager.create_agent_async(
        agent_create=CreateAgent(
            name="agent2",
            tags=["primary_agent", "benefit_2"],
            llm_config=LLMConfig.default_config("gpt-4o-mini"),
            embedding_config=EmbeddingConfig.default_config(provider="openai"),
            memory_blocks=[],
            include_base_tools=False,
        ),
        actor=default_user,
    )

    agent3 = await server.agent_manager.create_agent_async(
        agent_create=CreateAgent(
            name="agent3",
            tags=["primary_agent", "benefit_1", "benefit_2"],
            llm_config=LLMConfig.default_config("gpt-4o-mini"),
            embedding_config=EmbeddingConfig.default_config(provider="openai"),
            memory_blocks=[],
            include_base_tools=False,
        ),
        actor=default_user,
    )

    return [agent1, agent2, agent3]


@pytest.fixture
def dummy_llm_config() -> LLMConfig:
    return LLMConfig.default_config("gpt-4o-mini")


@pytest.fixture
def dummy_tool_rules_solver() -> ToolRulesSolver:
    return ToolRulesSolver(tool_rules=[InitToolRule(tool_name="send_message")])


@pytest.fixture
def dummy_step_state(dummy_tool_rules_solver: ToolRulesSolver) -> AgentStepState:
    return AgentStepState(step_number=1, tool_rules_solver=dummy_tool_rules_solver)


@pytest.fixture
def dummy_successful_response() -> BetaMessageBatchIndividualResponse:
    return BetaMessageBatchIndividualResponse(
        custom_id="my-second-request",
        result=BetaMessageBatchSucceededResult(
            type="succeeded",
            message=BetaMessage(
                id="msg_abc123",
                role="assistant",
                type="message",
                model="claude-3-5-sonnet-20240620",
                content=[{"type": "text", "text": "hi!"}],
                usage={"input_tokens": 5, "output_tokens": 7},
                stop_reason="end_turn",
            ),
        ),
    )


@pytest.fixture
def letta_batch_job(server: SyncServer, default_user) -> Job:
    return server.job_manager.create_job(BatchJob(user_id=default_user.id), actor=default_user)


@pytest.fixture(scope="session")
def event_loop(request):
    """Create an instance of the default event loop for each test case."""
    loop = asyncio.get_event_loop_policy().new_event_loop()
    yield loop
    loop.close()


@pytest.fixture
async def file_attachment(server, default_user, sarah_agent, default_file):
    assoc, closed_files = await server.file_agent_manager.attach_file(
        agent_id=sarah_agent.id,
        file_id=default_file.id,
        file_name=default_file.file_name,
        source_id=default_file.source_id,
        actor=default_user,
        visible_content="initial",
    )
    yield assoc


@pytest.fixture
async def another_file(server, default_source, default_user, default_organization):
    pf = PydanticFileMetadata(
        file_name="another_file",
        organization_id=default_organization.id,
        source_id=default_source.id,
    )
    return await server.file_manager.create_file(pf, actor=default_user)


# ======================================================================================================================
# AgentManager Tests - Basic
# ======================================================================================================================
@pytest.mark.asyncio
async def test_validate_agent_exists_async(server: SyncServer, comprehensive_test_agent_fixture, default_user):
    """Test the validate_agent_exists_async helper function"""
    created_agent, _ = comprehensive_test_agent_fixture

    # test with valid agent
    async with db_registry.async_session() as session:
        # should not raise exception
        await validate_agent_exists_async(session, created_agent.id, default_user)

    # test with non-existent agent
    async with db_registry.async_session() as session:
        with pytest.raises(NoResultFound):
            await validate_agent_exists_async(session, "non-existent-id", default_user)


@pytest.mark.asyncio
async def test_create_get_list_agent(server: SyncServer, comprehensive_test_agent_fixture, default_user, event_loop):
    # Test agent creation
    created_agent, create_agent_request = comprehensive_test_agent_fixture
    comprehensive_agent_checks(created_agent, create_agent_request, actor=default_user)

    # Test get agent
    get_agent = await server.agent_manager.get_agent_by_id_async(agent_id=created_agent.id, actor=default_user)
    comprehensive_agent_checks(get_agent, create_agent_request, actor=default_user)

    # Test get agent name
    get_agent_name = server.agent_manager.get_agent_by_name(agent_name=created_agent.name, actor=default_user)
    comprehensive_agent_checks(get_agent_name, create_agent_request, actor=default_user)

    # Test list agent
    list_agents = await server.agent_manager.list_agents_async(actor=default_user)
    assert len(list_agents) == 1
    comprehensive_agent_checks(list_agents[0], create_agent_request, actor=default_user)

    # Test deleting the agent
    server.agent_manager.delete_agent(get_agent.id, default_user)
    list_agents = await server.agent_manager.list_agents_async(actor=default_user)
    assert len(list_agents) == 0


@pytest.mark.asyncio
async def test_create_agent_include_base_tools(server: SyncServer, default_user, event_loop):
    """Test agent creation with include_default_source=True"""
    # Upsert base tools
    server.tool_manager.upsert_base_tools(actor=default_user)

    memory_blocks = [CreateBlock(label="human", value="TestUser"), CreateBlock(label="persona", value="I am a test assistant")]

    create_agent_request = CreateAgent(
        name="test_default_source_agent",
        system="test system",
        memory_blocks=memory_blocks,
        llm_config=LLMConfig.default_config("gpt-4o-mini"),
        embedding_config=EmbeddingConfig.default_config(provider="openai"),
        include_base_tools=True,
    )

    # Create the agent
    created_agent = await server.agent_manager.create_agent_async(
        create_agent_request,
        actor=default_user,
    )

    # Assert the tools exist
    tool_names = [t.name for t in created_agent.tools]
    expected_tools = calculate_base_tools(is_v2=False)
    assert sorted(tool_names) == sorted(expected_tools)


def test_calculate_multi_agent_tools(set_letta_environment):
    """Test that calculate_multi_agent_tools excludes local-only tools in production."""
    result = calculate_multi_agent_tools()

    if set_letta_environment == "PRODUCTION":
        # Production environment should exclude local-only tools
        expected_tools = set(MULTI_AGENT_TOOLS) - set(LOCAL_ONLY_MULTI_AGENT_TOOLS)
        assert result == expected_tools, "Production should exclude local-only multi-agent tools"
        assert not set(LOCAL_ONLY_MULTI_AGENT_TOOLS).intersection(result), "Production should not include local-only tools"

        # Verify specific tools
        assert "send_message_to_agent_and_wait_for_reply" in result, "Standard multi-agent tools should be in production"
        assert "send_message_to_agents_matching_tags" in result, "Standard multi-agent tools should be in production"
        assert "send_message_to_agent_async" not in result, "Local-only tools should not be in production"
    else:
        # Non-production environment should include all multi-agent tools
        assert result == set(MULTI_AGENT_TOOLS), "Non-production should include all multi-agent tools"
        assert set(LOCAL_ONLY_MULTI_AGENT_TOOLS).issubset(result), "Non-production should include local-only tools"

        # Verify specific tools
        assert "send_message_to_agent_and_wait_for_reply" in result, "All multi-agent tools should be in non-production"
        assert "send_message_to_agents_matching_tags" in result, "All multi-agent tools should be in non-production"
        assert "send_message_to_agent_async" in result, "Local-only tools should be in non-production"


async def test_upsert_base_tools_excludes_local_only_in_production(server: SyncServer, default_user, set_letta_environment, event_loop):
    """Test that upsert_base_tools excludes local-only multi-agent tools in production."""
    # Upsert all base tools
    tools = await server.tool_manager.upsert_base_tools_async(actor=default_user)
    tool_names = {tool.name for tool in tools}

    if set_letta_environment == "PRODUCTION":
        # Production environment should exclude local-only multi-agent tools
        for local_only_tool in LOCAL_ONLY_MULTI_AGENT_TOOLS:
            assert local_only_tool not in tool_names, f"Local-only tool '{local_only_tool}' should not be upserted in production"

        # But should include standard multi-agent tools
        standard_multi_agent_tools = set(MULTI_AGENT_TOOLS) - set(LOCAL_ONLY_MULTI_AGENT_TOOLS)
        for standard_tool in standard_multi_agent_tools:
            assert standard_tool in tool_names, f"Standard multi-agent tool '{standard_tool}' should be upserted in production"
    else:
        # Non-production environment should include all multi-agent tools
        for tool in MULTI_AGENT_TOOLS:
            assert tool in tool_names, f"Multi-agent tool '{tool}' should be upserted in non-production"


async def test_upsert_multi_agent_tools_only(server: SyncServer, default_user, set_letta_environment, event_loop):
    """Test that upserting only multi-agent tools respects production filtering."""
    from letta.orm.enums import ToolType

    # Upsert only multi-agent tools
    tools = await server.tool_manager.upsert_base_tools_async(actor=default_user, allowed_types={ToolType.LETTA_MULTI_AGENT_CORE})
    tool_names = {tool.name for tool in tools}

    if set_letta_environment == "PRODUCTION":
        # Should only have non-local multi-agent tools
        expected_tools = set(MULTI_AGENT_TOOLS) - set(LOCAL_ONLY_MULTI_AGENT_TOOLS)
        assert tool_names == expected_tools, "Production multi-agent upsert should exclude local-only tools"
        assert "send_message_to_agent_async" not in tool_names, "Local-only async tool should not be upserted in production"
    else:
        # Should have all multi-agent tools
        assert tool_names == set(MULTI_AGENT_TOOLS), "Non-production multi-agent upsert should include all tools"
        assert "send_message_to_agent_async" in tool_names, "Local-only async tool should be upserted in non-production"


@pytest.mark.asyncio
async def test_create_agent_with_default_source(server: SyncServer, default_user, print_tool, default_block, event_loop):
    """Test agent creation with include_default_source=True"""
    memory_blocks = [CreateBlock(label="human", value="TestUser"), CreateBlock(label="persona", value="I am a test assistant")]

    create_agent_request = CreateAgent(
        name="test_default_source_agent",
        system="test system",
        memory_blocks=memory_blocks,
        llm_config=LLMConfig.default_config("gpt-4o-mini"),
        embedding_config=EmbeddingConfig.default_config(provider="openai"),
        block_ids=[default_block.id],
        tool_ids=[print_tool.id],
        include_default_source=True,  # This is the key field we're testing
        include_base_tools=False,
    )

    # Create the agent
    created_agent = await server.agent_manager.create_agent_async(
        create_agent_request,
        actor=default_user,
    )

    # Verify agent was created
    assert created_agent is not None
    assert created_agent.name == "test_default_source_agent"

    # Verify that a default source was created and attached
    attached_sources = await server.agent_manager.list_attached_sources_async(agent_id=created_agent.id, actor=default_user)

    # Should have exactly one source (the default one)
    assert len(attached_sources) == 1
    auto_default_source = attached_sources[0]

    # Verify the default source properties
    assert created_agent.name in auto_default_source.name
    assert auto_default_source.embedding_config.embedding_endpoint_type == "openai"

    # Test with include_default_source=False
    create_agent_request_no_source = CreateAgent(
        name="test_no_default_source_agent",
        system="test system",
        memory_blocks=memory_blocks,
        llm_config=LLMConfig.default_config("gpt-4o-mini"),
        embedding_config=EmbeddingConfig.default_config(provider="openai"),
        block_ids=[default_block.id],
        tool_ids=[print_tool.id],
        include_default_source=False,  # Explicitly set to False
        include_base_tools=False,
    )

    created_agent_no_source = await server.agent_manager.create_agent_async(
        create_agent_request_no_source,
        actor=default_user,
    )

    # Verify no sources are attached
    attached_sources_no_source = await server.agent_manager.list_attached_sources_async(
        agent_id=created_agent_no_source.id, actor=default_user
    )

    assert len(attached_sources_no_source) == 0

    # Clean up
    server.agent_manager.delete_agent(created_agent.id, default_user)
    server.agent_manager.delete_agent(created_agent_no_source.id, default_user)


@pytest.fixture(params=["", "PRODUCTION"])
def set_letta_environment(request):
    original = os.environ.get("LETTA_ENVIRONMENT")
    os.environ["LETTA_ENVIRONMENT"] = request.param
    yield request.param
    # Restore original environment variable
    if original is not None:
        os.environ["LETTA_ENVIRONMENT"] = original
    else:
        os.environ.pop("LETTA_ENVIRONMENT", None)


@pytest.mark.asyncio
async def test_get_context_window_basic(
    server: SyncServer, comprehensive_test_agent_fixture, default_user, default_file, event_loop, set_letta_environment
):
    # Test agent creation
    created_agent, create_agent_request = comprehensive_test_agent_fixture

    # Attach a file
    assoc, closed_files = await server.file_agent_manager.attach_file(
        agent_id=created_agent.id,
        file_id=default_file.id,
        file_name=default_file.file_name,
        source_id=default_file.source_id,
        actor=default_user,
        visible_content="hello",
    )

    # Get context window and check for basic appearances
    context_window_overview = await server.agent_manager.get_context_window(agent_id=created_agent.id, actor=default_user)
    validate_context_window_overview(created_agent, context_window_overview, assoc)

    # Test deleting the agent
    server.agent_manager.delete_agent(created_agent.id, default_user)
    list_agents = await server.agent_manager.list_agents_async(actor=default_user)
    assert len(list_agents) == 0


@pytest.mark.asyncio
async def test_create_agent_passed_in_initial_messages(server: SyncServer, default_user, default_block, event_loop):
    memory_blocks = [CreateBlock(label="human", value="BananaBoy"), CreateBlock(label="persona", value="I am a helpful assistant")]
    create_agent_request = CreateAgent(
        system="test system",
        memory_blocks=memory_blocks,
        llm_config=LLMConfig.default_config("gpt-4o-mini"),
        embedding_config=EmbeddingConfig.default_config(provider="openai"),
        block_ids=[default_block.id],
        tags=["a", "b"],
        description="test_description",
        initial_message_sequence=[MessageCreate(role=MessageRole.user, content="hello world")],
        include_base_tools=False,
    )
    agent_state = await server.agent_manager.create_agent_async(
        create_agent_request,
        actor=default_user,
    )
    assert await server.message_manager.size_async(agent_id=agent_state.id, actor=default_user) == 2
    init_messages = await server.message_manager.get_messages_by_ids_async(message_ids=agent_state.message_ids, actor=default_user)

    # Check that the system appears in the first initial message
    assert create_agent_request.system in init_messages[0].content[0].text
    assert create_agent_request.memory_blocks[0].value in init_messages[0].content[0].text
    # Check that the second message is the passed in initial message seq
    assert create_agent_request.initial_message_sequence[0].role == init_messages[1].role
    assert create_agent_request.initial_message_sequence[0].content in init_messages[1].content[0].text


@pytest.mark.asyncio
async def test_create_agent_default_initial_message(server: SyncServer, default_user, default_block, event_loop):
    memory_blocks = [CreateBlock(label="human", value="BananaBoy"), CreateBlock(label="persona", value="I am a helpful assistant")]
    create_agent_request = CreateAgent(
        system="test system",
        memory_blocks=memory_blocks,
        llm_config=LLMConfig.default_config("gpt-4o-mini"),
        embedding_config=EmbeddingConfig.default_config(provider="openai"),
        block_ids=[default_block.id],
        tags=["a", "b"],
        description="test_description",
        include_base_tools=False,
    )
    agent_state = await server.agent_manager.create_agent_async(
        create_agent_request,
        actor=default_user,
    )
    assert await server.message_manager.size_async(agent_id=agent_state.id, actor=default_user) == 4
    init_messages = await server.message_manager.get_messages_by_ids_async(message_ids=agent_state.message_ids, actor=default_user)
    # Check that the system appears in the first initial message
    assert create_agent_request.system in init_messages[0].content[0].text
    assert create_agent_request.memory_blocks[0].value in init_messages[0].content[0].text


@pytest.mark.asyncio
async def test_create_agent_with_json_in_system_message(server: SyncServer, default_user, default_block, event_loop):
    system_prompt = (
        "You are an expert teaching agent with encyclopedic knowledge. "
        "When you receive a topic, query the external database for more "
        "information. Format the queries as a JSON list of queries making "
        "sure to include your reasoning for that query, e.g. "
        "{'query1' : 'reason1', 'query2' : 'reason2'}"
    )
    create_agent_request = CreateAgent(
        system=system_prompt,
        llm_config=LLMConfig.default_config("gpt-4o-mini"),
        embedding_config=EmbeddingConfig.default_config(provider="openai"),
        block_ids=[default_block.id],
        tags=["a", "b"],
        description="test_description",
        include_base_tools=False,
    )
    agent_state = await server.agent_manager.create_agent_async(
        create_agent_request,
        actor=default_user,
    )
    assert agent_state is not None
    system_message_id = agent_state.message_ids[0]
    system_message = await server.message_manager.get_message_by_id_async(message_id=system_message_id, actor=default_user)
    assert system_prompt in system_message.content[0].text
    assert default_block.value in system_message.content[0].text
    server.agent_manager.delete_agent(agent_id=agent_state.id, actor=default_user)


@pytest.mark.asyncio
async def test_update_agent(
    server: SyncServer, comprehensive_test_agent_fixture, other_tool, other_source, other_block, default_user, event_loop
):
    agent, _ = comprehensive_test_agent_fixture
    update_agent_request = UpdateAgent(
        name="train_agent",
        description="train description",
        tool_ids=[other_tool.id],
        source_ids=[other_source.id],
        block_ids=[other_block.id],
        tool_rules=[InitToolRule(tool_name=other_tool.name)],
        tags=["c", "d"],
        system="train system",
        llm_config=LLMConfig.default_config("gpt-4o-mini"),
        embedding_config=EmbeddingConfig.default_config(model_name="letta"),
        message_ids=["10", "20"],
        metadata={"train_key": "train_value"},
        tool_exec_environment_variables={"test_env_var_key_a": "a", "new_tool_exec_key": "n"},
        message_buffer_autoclear=False,
    )

    last_updated_timestamp = agent.updated_at
    updated_agent = await server.agent_manager.update_agent_async(agent.id, update_agent_request, actor=default_user)
    comprehensive_agent_checks(updated_agent, update_agent_request, actor=default_user)
    assert updated_agent.message_ids == update_agent_request.message_ids
    assert updated_agent.updated_at > last_updated_timestamp


# ======================================================================================================================
# AgentManager Tests - Listing
# ======================================================================================================================


@pytest.mark.asyncio
async def test_list_agents_select_fields_empty(server: SyncServer, comprehensive_test_agent_fixture, default_user, event_loop):
    # Create an agent using the comprehensive fixture.
    created_agent, create_agent_request = comprehensive_test_agent_fixture

    # List agents using an empty list for select_fields.
    agents = await server.agent_manager.list_agents_async(actor=default_user, include_relationships=[])
    # Assert that the agent is returned and basic fields are present.
    assert len(agents) >= 1
    agent = agents[0]
    assert agent.id is not None
    assert agent.name is not None

    # Assert no relationships were loaded
    assert len(agent.tools) == 0
    assert len(agent.tags) == 0


@pytest.mark.asyncio
async def test_list_agents_select_fields_none(server: SyncServer, comprehensive_test_agent_fixture, default_user, event_loop):
    # Create an agent using the comprehensive fixture.
    created_agent, create_agent_request = comprehensive_test_agent_fixture

    # List agents using an empty list for select_fields.
    agents = await server.agent_manager.list_agents_async(actor=default_user, include_relationships=None)
    # Assert that the agent is returned and basic fields are present.
    assert len(agents) >= 1
    agent = agents[0]
    assert agent.id is not None
    assert agent.name is not None

    # Assert no relationships were loaded
    assert len(agent.tools) > 0
    assert len(agent.tags) > 0


@pytest.mark.asyncio
async def test_list_agents_select_fields_specific(server: SyncServer, comprehensive_test_agent_fixture, default_user, event_loop):
    created_agent, create_agent_request = comprehensive_test_agent_fixture

    # Choose a subset of valid relationship fields.
    valid_fields = ["tools", "tags"]
    agents = await server.agent_manager.list_agents_async(actor=default_user, include_relationships=valid_fields)
    assert len(agents) >= 1
    agent = agents[0]
    # Depending on your to_pydantic() implementation,
    # verify that the fields exist in the returned pydantic model.
    # (Note: These assertions may require that your CreateAgent fixture sets up these relationships.)
    assert agent.tools
    assert sorted(agent.tags) == ["a", "b"]
    assert not agent.memory.blocks


@pytest.mark.asyncio
async def test_list_agents_select_fields_invalid(server: SyncServer, comprehensive_test_agent_fixture, default_user, event_loop):
    created_agent, create_agent_request = comprehensive_test_agent_fixture

    # Provide field names that are not recognized.
    invalid_fields = ["foobar", "nonexistent_field"]
    # The expectation is that these fields are simply ignored.
    agents = await server.agent_manager.list_agents_async(actor=default_user, include_relationships=invalid_fields)
    assert len(agents) >= 1
    agent = agents[0]
    # Verify that standard fields are still present.c
    assert agent.id is not None
    assert agent.name is not None


@pytest.mark.asyncio
async def test_list_agents_select_fields_duplicates(server: SyncServer, comprehensive_test_agent_fixture, default_user, event_loop):
    created_agent, create_agent_request = comprehensive_test_agent_fixture

    # Provide duplicate valid field names.
    duplicate_fields = ["tools", "tools", "tags", "tags"]
    agents = await server.agent_manager.list_agents_async(actor=default_user, include_relationships=duplicate_fields)
    assert len(agents) >= 1
    agent = agents[0]
    # Verify that the agent pydantic representation includes the relationships.
    # Even if duplicates were provided, the query should not break.
    assert isinstance(agent.tools, list)
    assert isinstance(agent.tags, list)


@pytest.mark.asyncio
async def test_list_agents_select_fields_mixed(server: SyncServer, comprehensive_test_agent_fixture, default_user, event_loop):
    created_agent, create_agent_request = comprehensive_test_agent_fixture

    # Mix valid fields with an invalid one.
    mixed_fields = ["tools", "invalid_field"]
    agents = await server.agent_manager.list_agents_async(actor=default_user, include_relationships=mixed_fields)
    assert len(agents) >= 1
    agent = agents[0]
    # Valid fields should be loaded and accessible.
    assert agent.tools
    # Since "invalid_field" is not recognized, it should have no adverse effect.
    # You might optionally check that no extra attribute is created on the pydantic model.
    assert not hasattr(agent, "invalid_field")


@pytest.mark.asyncio
async def test_list_agents_ascending(server: SyncServer, default_user, event_loop):
    # Create two agents with known names
    agent1 = await server.agent_manager.create_agent_async(
        agent_create=CreateAgent(
            name="agent_oldest",
            llm_config=LLMConfig.default_config("gpt-4o-mini"),
            embedding_config=EmbeddingConfig.default_config(provider="openai"),
            memory_blocks=[],
            include_base_tools=False,
        ),
        actor=default_user,
    )

    if USING_SQLITE:
        time.sleep(CREATE_DELAY_SQLITE)

    agent2 = await server.agent_manager.create_agent_async(
        agent_create=CreateAgent(
            name="agent_newest",
            llm_config=LLMConfig.default_config("gpt-4o-mini"),
            embedding_config=EmbeddingConfig.default_config(provider="openai"),
            memory_blocks=[],
            include_base_tools=False,
        ),
        actor=default_user,
    )

    agents = await server.agent_manager.list_agents_async(actor=default_user, ascending=True)
    names = [agent.name for agent in agents]
    assert names.index("agent_oldest") < names.index("agent_newest")


@pytest.mark.asyncio
async def test_list_agents_descending(server: SyncServer, default_user, event_loop):
    # Create two agents with known names
    agent1 = await server.agent_manager.create_agent_async(
        agent_create=CreateAgent(
            name="agent_oldest",
            llm_config=LLMConfig.default_config("gpt-4o-mini"),
            embedding_config=EmbeddingConfig.default_config(provider="openai"),
            memory_blocks=[],
            include_base_tools=False,
        ),
        actor=default_user,
    )

    if USING_SQLITE:
        time.sleep(CREATE_DELAY_SQLITE)

    agent2 = await server.agent_manager.create_agent_async(
        agent_create=CreateAgent(
            name="agent_newest",
            llm_config=LLMConfig.default_config("gpt-4o-mini"),
            embedding_config=EmbeddingConfig.default_config(provider="openai"),
            memory_blocks=[],
            include_base_tools=False,
        ),
        actor=default_user,
    )

    agents = await server.agent_manager.list_agents_async(actor=default_user, ascending=False)
    names = [agent.name for agent in agents]
    assert names.index("agent_newest") < names.index("agent_oldest")


@pytest.mark.asyncio
async def test_list_agents_ordering_and_pagination(server: SyncServer, default_user, event_loop):
    names = ["alpha_agent", "beta_agent", "gamma_agent"]
    created_agents = []

    # Create agents in known order
    for name in names:
        agent = await server.agent_manager.create_agent_async(
            agent_create=CreateAgent(
                name=name,
                memory_blocks=[],
                llm_config=LLMConfig.default_config("gpt-4o-mini"),
                embedding_config=EmbeddingConfig.default_config(provider="openai"),
                include_base_tools=False,
            ),
            actor=default_user,
        )
        created_agents.append(agent)
        if USING_SQLITE:
            time.sleep(CREATE_DELAY_SQLITE)

    agent_ids = {agent.name: agent.id for agent in created_agents}

    # Ascending (oldest to newest)
    agents_asc = await server.agent_manager.list_agents_async(actor=default_user, ascending=True)
    asc_names = [agent.name for agent in agents_asc]
    assert asc_names.index("alpha_agent") < asc_names.index("beta_agent") < asc_names.index("gamma_agent")

    # Descending (newest to oldest)
    agents_desc = await server.agent_manager.list_agents_async(actor=default_user, ascending=False)
    desc_names = [agent.name for agent in agents_desc]
    assert desc_names.index("gamma_agent") < desc_names.index("beta_agent") < desc_names.index("alpha_agent")

    # After: Get agents after alpha_agent in ascending order (should exclude alpha)
    after_alpha = await server.agent_manager.list_agents_async(actor=default_user, after=agent_ids["alpha_agent"], ascending=True)
    after_names = [a.name for a in after_alpha]
    assert "alpha_agent" not in after_names
    assert "beta_agent" in after_names
    assert "gamma_agent" in after_names
    assert after_names == ["beta_agent", "gamma_agent"]

    # Before: Get agents before gamma_agent in ascending order (should exclude gamma)
    before_gamma = await server.agent_manager.list_agents_async(actor=default_user, before=agent_ids["gamma_agent"], ascending=True)
    before_names = [a.name for a in before_gamma]
    assert "gamma_agent" not in before_names
    assert "alpha_agent" in before_names
    assert "beta_agent" in before_names
    assert before_names == ["alpha_agent", "beta_agent"]

    # After: Get agents after gamma_agent in descending order (should exclude gamma, return beta then alpha)
    after_gamma_desc = await server.agent_manager.list_agents_async(actor=default_user, after=agent_ids["gamma_agent"], ascending=False)
    after_names_desc = [a.name for a in after_gamma_desc]
    assert after_names_desc == ["beta_agent", "alpha_agent"]

    # Before: Get agents before alpha_agent in descending order (should exclude alpha)
    before_alpha_desc = await server.agent_manager.list_agents_async(actor=default_user, before=agent_ids["alpha_agent"], ascending=False)
    before_names_desc = [a.name for a in before_alpha_desc]
    assert before_names_desc == ["gamma_agent", "beta_agent"]


# ======================================================================================================================
# AgentManager Tests - Tools Relationship
# ======================================================================================================================


@pytest.mark.asyncio
async def test_attach_tool(server: SyncServer, sarah_agent, print_tool, default_user, event_loop):
    """Test attaching a tool to an agent."""
    # Attach the tool
    server.agent_manager.attach_tool(agent_id=sarah_agent.id, tool_id=print_tool.id, actor=default_user)

    # Verify attachment through get_agent_by_id
    agent = await server.agent_manager.get_agent_by_id_async(agent_id=sarah_agent.id, actor=default_user)
    assert print_tool.id in [t.id for t in agent.tools]

    # Verify that attaching the same tool again doesn't cause duplication
    server.agent_manager.attach_tool(agent_id=sarah_agent.id, tool_id=print_tool.id, actor=default_user)
    agent = await server.agent_manager.get_agent_by_id_async(agent_id=sarah_agent.id, actor=default_user)
    assert len([t for t in agent.tools if t.id == print_tool.id]) == 1


@pytest.mark.asyncio
async def test_detach_tool(server: SyncServer, sarah_agent, print_tool, default_user, event_loop):
    """Test detaching a tool from an agent."""
    # Attach the tool first
    server.agent_manager.attach_tool(agent_id=sarah_agent.id, tool_id=print_tool.id, actor=default_user)

    # Verify it's attached
    agent = await server.agent_manager.get_agent_by_id_async(agent_id=sarah_agent.id, actor=default_user)
    assert print_tool.id in [t.id for t in agent.tools]

    # Detach the tool
    server.agent_manager.detach_tool(agent_id=sarah_agent.id, tool_id=print_tool.id, actor=default_user)

    # Verify it's detached
    agent = await server.agent_manager.get_agent_by_id_async(agent_id=sarah_agent.id, actor=default_user)
    assert print_tool.id not in [t.id for t in agent.tools]

    # Verify that detaching an already detached tool doesn't cause issues
    server.agent_manager.detach_tool(agent_id=sarah_agent.id, tool_id=print_tool.id, actor=default_user)


def test_attach_tool_nonexistent_agent(server: SyncServer, print_tool, default_user):
    """Test attaching a tool to a nonexistent agent."""
    with pytest.raises(NoResultFound):
        server.agent_manager.attach_tool(agent_id="nonexistent-agent-id", tool_id=print_tool.id, actor=default_user)


def test_attach_tool_nonexistent_tool(server: SyncServer, sarah_agent, default_user):
    """Test attaching a nonexistent tool to an agent."""
    with pytest.raises(NoResultFound):
        server.agent_manager.attach_tool(agent_id=sarah_agent.id, tool_id="nonexistent-tool-id", actor=default_user)


def test_detach_tool_nonexistent_agent(server: SyncServer, print_tool, default_user):
    """Test detaching a tool from a nonexistent agent."""
    with pytest.raises(NoResultFound):
        server.agent_manager.detach_tool(agent_id="nonexistent-agent-id", tool_id=print_tool.id, actor=default_user)


@pytest.mark.asyncio
async def test_list_attached_tools(server: SyncServer, sarah_agent, print_tool, other_tool, default_user, event_loop):
    """Test listing tools attached to an agent."""
    # Initially should have no tools
    agent = await server.agent_manager.get_agent_by_id_async(sarah_agent.id, actor=default_user)
    assert len(agent.tools) == 0

    # Attach tools
    server.agent_manager.attach_tool(agent_id=sarah_agent.id, tool_id=print_tool.id, actor=default_user)
    server.agent_manager.attach_tool(agent_id=sarah_agent.id, tool_id=other_tool.id, actor=default_user)

    # List tools and verify
    agent = await server.agent_manager.get_agent_by_id_async(sarah_agent.id, actor=default_user)
    attached_tool_ids = [t.id for t in agent.tools]
    assert len(attached_tool_ids) == 2
    assert print_tool.id in attached_tool_ids
    assert other_tool.id in attached_tool_ids


# ======================================================================================================================
# AgentManager Tests - Sources Relationship
# ======================================================================================================================


@pytest.mark.asyncio
async def test_attach_source(server: SyncServer, sarah_agent, default_source, default_user, event_loop):
    """Test attaching a source to an agent."""
    # Attach the source
    await server.agent_manager.attach_source_async(agent_id=sarah_agent.id, source_id=default_source.id, actor=default_user)

    # Verify attachment through get_agent_by_id
    agent = await server.agent_manager.get_agent_by_id_async(sarah_agent.id, actor=default_user)
    assert default_source.id in [s.id for s in agent.sources]

    # Verify that attaching the same source again doesn't cause issues
    await server.agent_manager.attach_source_async(agent_id=sarah_agent.id, source_id=default_source.id, actor=default_user)
    agent = await server.agent_manager.get_agent_by_id_async(sarah_agent.id, actor=default_user)
    assert len([s for s in agent.sources if s.id == default_source.id]) == 1


@pytest.mark.asyncio
async def test_list_attached_source_ids(server: SyncServer, sarah_agent, default_source, other_source, default_user, event_loop):
    """Test listing source IDs attached to an agent."""
    # Initially should have no sources
    sources = await server.agent_manager.list_attached_sources_async(sarah_agent.id, actor=default_user)
    assert len(sources) == 0

    # Attach sources
    await server.agent_manager.attach_source_async(sarah_agent.id, default_source.id, actor=default_user)
    await server.agent_manager.attach_source_async(sarah_agent.id, other_source.id, actor=default_user)

    # List sources and verify
    sources = await server.agent_manager.list_attached_sources_async(sarah_agent.id, actor=default_user)
    assert len(sources) == 2
    source_ids = [s.id for s in sources]
    assert default_source.id in source_ids
    assert other_source.id in source_ids


@pytest.mark.asyncio
async def test_detach_source(server: SyncServer, sarah_agent, default_source, default_user, event_loop):
    """Test detaching a source from an agent."""
    # Attach source
    await server.agent_manager.attach_source_async(sarah_agent.id, default_source.id, actor=default_user)

    # Verify it's attached
    agent = await server.agent_manager.get_agent_by_id_async(sarah_agent.id, actor=default_user)
    assert default_source.id in [s.id for s in agent.sources]

    # Detach source
    await server.agent_manager.detach_source_async(sarah_agent.id, default_source.id, actor=default_user)

    # Verify it's detached
    agent = await server.agent_manager.get_agent_by_id_async(sarah_agent.id, actor=default_user)
    assert default_source.id not in [s.id for s in agent.sources]

    # Verify that detaching an already detached source doesn't cause issues
    await server.agent_manager.detach_source_async(sarah_agent.id, default_source.id, actor=default_user)


@pytest.mark.asyncio
async def test_attach_source_nonexistent_agent(server: SyncServer, default_source, default_user, event_loop):
    """Test attaching a source to a nonexistent agent."""
    with pytest.raises(NoResultFound):
        await server.agent_manager.attach_source_async(agent_id="nonexistent-agent-id", source_id=default_source.id, actor=default_user)


@pytest.mark.asyncio
async def test_attach_source_nonexistent_source(server: SyncServer, sarah_agent, default_user, event_loop):
    """Test attaching a nonexistent source to an agent."""
    with pytest.raises(NoResultFound):
        await server.agent_manager.attach_source_async(agent_id=sarah_agent.id, source_id="nonexistent-source-id", actor=default_user)


@pytest.mark.asyncio
async def test_detach_source_nonexistent_agent(server: SyncServer, default_source, default_user, event_loop):
    """Test detaching a source from a nonexistent agent."""
    with pytest.raises(NoResultFound):
        await server.agent_manager.detach_source_async(agent_id="nonexistent-agent-id", source_id=default_source.id, actor=default_user)


@pytest.mark.asyncio
async def test_list_attached_source_ids_nonexistent_agent(server: SyncServer, default_user, event_loop):
    """Test listing sources for a nonexistent agent."""
    with pytest.raises(NoResultFound):
        await server.agent_manager.list_attached_sources_async(agent_id="nonexistent-agent-id", actor=default_user)


@pytest.mark.asyncio
async def test_list_attached_agents(server: SyncServer, sarah_agent, charles_agent, default_source, default_user, event_loop):
    """Test listing agents that have a particular source attached."""
    # Initially should have no attached agents
    attached_agents = await server.source_manager.list_attached_agents(source_id=default_source.id, actor=default_user)
    assert len(attached_agents) == 0

    # Attach source to first agent
    await server.agent_manager.attach_source_async(agent_id=sarah_agent.id, source_id=default_source.id, actor=default_user)

    # Verify one agent is now attached
    attached_agents = await server.source_manager.list_attached_agents(source_id=default_source.id, actor=default_user)
    assert len(attached_agents) == 1
    assert sarah_agent.id in [a.id for a in attached_agents]

    # Attach source to second agent
    await server.agent_manager.attach_source_async(agent_id=charles_agent.id, source_id=default_source.id, actor=default_user)

    # Verify both agents are now attached
    attached_agents = await server.source_manager.list_attached_agents(source_id=default_source.id, actor=default_user)
    assert len(attached_agents) == 2
    attached_agent_ids = [a.id for a in attached_agents]
    assert sarah_agent.id in attached_agent_ids
    assert charles_agent.id in attached_agent_ids

    # Detach source from first agent
    await server.agent_manager.detach_source_async(agent_id=sarah_agent.id, source_id=default_source.id, actor=default_user)

    # Verify only second agent remains attached
    attached_agents = await server.source_manager.list_attached_agents(source_id=default_source.id, actor=default_user)
    assert len(attached_agents) == 1
    assert charles_agent.id in [a.id for a in attached_agents]


@pytest.mark.asyncio
async def test_list_attached_agents_nonexistent_source(server: SyncServer, default_user):
    """Test listing agents for a nonexistent source."""
    with pytest.raises(NoResultFound):
        await server.source_manager.list_attached_agents(source_id="nonexistent-source-id", actor=default_user)


# ======================================================================================================================
# AgentManager Tests - Tags Relationship
# ======================================================================================================================


@pytest.mark.asyncio
async def test_list_agents_matching_all_tags(server: SyncServer, default_user, agent_with_tags, event_loop):
    agents = await server.agent_manager.list_agents_matching_tags_async(
        actor=default_user,
        match_all=["primary_agent", "benefit_1"],
        match_some=[],
    )
    assert len(agents) == 2  # agent1 and agent3 match
    assert {a.name for a in agents} == {"agent1", "agent3"}


@pytest.mark.asyncio
async def test_list_agents_matching_some_tags(server: SyncServer, default_user, agent_with_tags, event_loop):
    agents = await server.agent_manager.list_agents_matching_tags_async(
        actor=default_user,
        match_all=["primary_agent"],
        match_some=["benefit_1", "benefit_2"],
    )
    assert len(agents) == 3  # All agents match
    assert {a.name for a in agents} == {"agent1", "agent2", "agent3"}


@pytest.mark.asyncio
async def test_list_agents_matching_all_and_some_tags(server: SyncServer, default_user, agent_with_tags, event_loop):
    agents = await server.agent_manager.list_agents_matching_tags_async(
        actor=default_user,
        match_all=["primary_agent", "benefit_1"],
        match_some=["benefit_2", "nonexistent"],
    )
    assert len(agents) == 1  # Only agent3 matches
    assert agents[0].name == "agent3"


@pytest.mark.asyncio
async def test_list_agents_matching_no_tags(server: SyncServer, default_user, agent_with_tags, event_loop):
    agents = await server.agent_manager.list_agents_matching_tags_async(
        actor=default_user,
        match_all=["primary_agent", "nonexistent_tag"],
        match_some=["benefit_1", "benefit_2"],
    )
    assert len(agents) == 0  # No agent should match


@pytest.mark.asyncio
async def test_list_agents_by_tags_match_all(server: SyncServer, sarah_agent, charles_agent, default_user, event_loop):
    """Test listing agents that have ALL specified tags."""
    # Create agents with multiple tags
    await server.agent_manager.update_agent_async(sarah_agent.id, UpdateAgent(tags=["test", "production", "gpt4"]), actor=default_user)
    await server.agent_manager.update_agent_async(charles_agent.id, UpdateAgent(tags=["test", "development", "gpt4"]), actor=default_user)

    # Search for agents with all specified tags
    agents = await server.agent_manager.list_agents_async(actor=default_user, tags=["test", "gpt4"], match_all_tags=True)
    assert len(agents) == 2
    agent_ids = [a.id for a in agents]
    assert sarah_agent.id in agent_ids
    assert charles_agent.id in agent_ids

    # Search for tags that only sarah_agent has
    agents = await server.agent_manager.list_agents_async(actor=default_user, tags=["test", "production"], match_all_tags=True)
    assert len(agents) == 1
    assert agents[0].id == sarah_agent.id


@pytest.mark.asyncio
async def test_list_agents_by_tags_match_any(server: SyncServer, sarah_agent, charles_agent, default_user, event_loop):
    """Test listing agents that have ANY of the specified tags."""
    # Create agents with different tags
    await server.agent_manager.update_agent_async(sarah_agent.id, UpdateAgent(tags=["production", "gpt4"]), actor=default_user)
    await server.agent_manager.update_agent_async(charles_agent.id, UpdateAgent(tags=["development", "gpt3"]), actor=default_user)

    # Search for agents with any of the specified tags
    agents = await server.agent_manager.list_agents_async(actor=default_user, tags=["production", "development"], match_all_tags=False)
    assert len(agents) == 2
    agent_ids = [a.id for a in agents]
    assert sarah_agent.id in agent_ids
    assert charles_agent.id in agent_ids

    # Search for tags where only sarah_agent matches
    agents = await server.agent_manager.list_agents_async(actor=default_user, tags=["production", "nonexistent"], match_all_tags=False)
    assert len(agents) == 1
    assert agents[0].id == sarah_agent.id


@pytest.mark.asyncio
async def test_list_agents_by_tags_no_matches(server: SyncServer, sarah_agent, charles_agent, default_user, event_loop):
    """Test listing agents when no tags match."""
    # Create agents with tags
    await server.agent_manager.update_agent_async(sarah_agent.id, UpdateAgent(tags=["production", "gpt4"]), actor=default_user)
    await server.agent_manager.update_agent_async(charles_agent.id, UpdateAgent(tags=["development", "gpt3"]), actor=default_user)

    # Search for nonexistent tags
    agents = await server.agent_manager.list_agents_async(actor=default_user, tags=["nonexistent1", "nonexistent2"], match_all_tags=True)
    assert len(agents) == 0

    agents = await server.agent_manager.list_agents_async(actor=default_user, tags=["nonexistent1", "nonexistent2"], match_all_tags=False)
    assert len(agents) == 0


@pytest.mark.asyncio
async def test_list_agents_by_tags_with_other_filters(server: SyncServer, sarah_agent, charles_agent, default_user, event_loop):
    """Test combining tag search with other filters."""
    # Create agents with specific names and tags
    await server.agent_manager.update_agent_async(
        sarah_agent.id, UpdateAgent(name="production_agent", tags=["production", "gpt4"]), actor=default_user
    )
    await server.agent_manager.update_agent_async(
        charles_agent.id, UpdateAgent(name="test_agent", tags=["production", "gpt3"]), actor=default_user
    )

    # List agents with specific tag and name pattern
    agents = await server.agent_manager.list_agents_async(
        actor=default_user, tags=["production"], match_all_tags=True, name="production_agent"
    )
    assert len(agents) == 1
    assert agents[0].id == sarah_agent.id


@pytest.mark.asyncio
async def test_list_agents_by_tags_pagination(server: SyncServer, default_user, default_organization, event_loop):
    """Test pagination when listing agents by tags."""
    # Create first agent
    agent1 = await server.agent_manager.create_agent_async(
        agent_create=CreateAgent(
            name="agent1",
            tags=["pagination_test", "tag1"],
            llm_config=LLMConfig.default_config("gpt-4o-mini"),
            embedding_config=EmbeddingConfig.default_config(provider="openai"),
            memory_blocks=[],
            include_base_tools=False,
        ),
        actor=default_user,
    )

    if USING_SQLITE:
        time.sleep(CREATE_DELAY_SQLITE)  # Ensure distinct created_at timestamps

    # Create second agent
    agent2 = await server.agent_manager.create_agent_async(
        agent_create=CreateAgent(
            name="agent2",
            tags=["pagination_test", "tag2"],
            llm_config=LLMConfig.default_config("gpt-4o-mini"),
            embedding_config=EmbeddingConfig.default_config(provider="openai"),
            memory_blocks=[],
            include_base_tools=False,
        ),
        actor=default_user,
    )

    # Get first page
    first_page = await server.agent_manager.list_agents_async(actor=default_user, tags=["pagination_test"], match_all_tags=True, limit=1)
    assert len(first_page) == 1
    first_agent_id = first_page[0].id

    # Get second page using cursor
    second_page = await server.agent_manager.list_agents_async(
        actor=default_user, tags=["pagination_test"], match_all_tags=True, after=first_agent_id, limit=1
    )
    assert len(second_page) == 1
    assert second_page[0].id != first_agent_id

    # Get previous page using before
    prev_page = await server.agent_manager.list_agents_async(
        actor=default_user, tags=["pagination_test"], match_all_tags=True, before=second_page[0].id, limit=1
    )
    assert len(prev_page) == 1
    assert prev_page[0].id == first_agent_id

    # Verify we got both agents with no duplicates
    all_ids = {first_page[0].id, second_page[0].id}
    assert len(all_ids) == 2
    assert agent1.id in all_ids
    assert agent2.id in all_ids


@pytest.mark.asyncio
@pytest.mark.skipif(
    not hasattr(__import__("letta.settings"), "settings")
    or not getattr(__import__("letta.settings").settings, "letta_pg_uri_no_default", None)
    or USING_SQLITE,
    reason="Skipping vector-related tests when using SQLite (vector search requires PostgreSQL)",
)
async def test_list_agents_query_text_pagination(server: SyncServer, default_user, default_organization, event_loop):
    """Test listing agents with query text filtering and pagination."""
    # Create test agents with specific names and descriptions
    agent1 = await server.agent_manager.create_agent_async(
        agent_create=CreateAgent(
            name="Search Agent One",
            memory_blocks=[],
            description="This is a search agent for testing",
            llm_config=LLMConfig.default_config("gpt-4o-mini"),
            embedding_config=EmbeddingConfig.default_config(provider="openai"),
            include_base_tools=False,
        ),
        actor=default_user,
    )

    agent2 = await server.agent_manager.create_agent_async(
        agent_create=CreateAgent(
            name="Search Agent Two",
            memory_blocks=[],
            description="Another search agent for testing",
            llm_config=LLMConfig.default_config("gpt-4o-mini"),
            embedding_config=EmbeddingConfig.default_config(provider="openai"),
            include_base_tools=False,
        ),
        actor=default_user,
    )

    agent3 = await server.agent_manager.create_agent_async(
        agent_create=CreateAgent(
            name="Different Agent",
            memory_blocks=[],
            description="This is a different agent",
            llm_config=LLMConfig.default_config("gpt-4o-mini"),
            embedding_config=EmbeddingConfig.default_config(provider="openai"),
            include_base_tools=False,
        ),
        actor=default_user,
    )

    # Test query text filtering
    search_results = await server.agent_manager.list_agents_async(actor=default_user, query_text="search agent")
    assert len(search_results) == 2
    search_agent_ids = {agent.id for agent in search_results}
    assert agent1.id in search_agent_ids
    assert agent2.id in search_agent_ids
    assert agent3.id not in search_agent_ids

    different_results = await server.agent_manager.list_agents_async(actor=default_user, query_text="different agent")
    assert len(different_results) == 1
    assert different_results[0].id == agent3.id

    # Test pagination with query text
    first_page = await server.agent_manager.list_agents_async(actor=default_user, query_text="search agent", limit=1)
    assert len(first_page) == 1
    first_agent_id = first_page[0].id

    # Get second page using cursor
    second_page = await server.agent_manager.list_agents_async(actor=default_user, query_text="search agent", after=first_agent_id, limit=1)
    assert len(second_page) == 1
    assert second_page[0].id != first_agent_id

    # Test before and after
    all_agents = await server.agent_manager.list_agents_async(actor=default_user, query_text="agent")
    assert len(all_agents) == 3
    first_agent, second_agent, third_agent = all_agents
    middle_agent = await server.agent_manager.list_agents_async(
        actor=default_user, query_text="search agent", before=third_agent.id, after=first_agent.id
    )
    assert len(middle_agent) == 1
    assert middle_agent[0].id == second_agent.id

    # Verify we got both search agents with no duplicates
    all_ids = {first_page[0].id, second_page[0].id}
    assert len(all_ids) == 2
    assert all_ids == {agent1.id, agent2.id}


# ======================================================================================================================
# AgentManager Tests - Messages Relationship
# ======================================================================================================================


@pytest.mark.asyncio
async def test_reset_messages_no_messages(server: SyncServer, sarah_agent, default_user, event_loop):
    """
    Test that resetting messages on an agent that has zero messages
    does not fail and clears out message_ids if somehow it's non-empty.
    """
    assert len(sarah_agent.message_ids) == 4
    og_message_ids = sarah_agent.message_ids

    # Reset messages
    reset_agent = await server.agent_manager.reset_messages_async(agent_id=sarah_agent.id, actor=default_user)
    assert len(reset_agent.message_ids) == 1
    assert og_message_ids[0] == reset_agent.message_ids[0]
    # Double check that physically no messages exist
    assert await server.message_manager.size_async(agent_id=sarah_agent.id, actor=default_user) == 1


@pytest.mark.asyncio
async def test_reset_messages_default_messages(server: SyncServer, sarah_agent, default_user, event_loop):
    """
    Test that resetting messages on an agent that has zero messages
    does not fail and clears out message_ids if somehow it's non-empty.
    """
    assert len(sarah_agent.message_ids) == 4
    og_message_ids = sarah_agent.message_ids

    # Reset messages
    reset_agent = await server.agent_manager.reset_messages_async(
        agent_id=sarah_agent.id, actor=default_user, add_default_initial_messages=True
    )
    assert len(reset_agent.message_ids) == 4
    assert og_message_ids[0] == reset_agent.message_ids[0]
    assert og_message_ids[1] != reset_agent.message_ids[1]
    assert og_message_ids[2] != reset_agent.message_ids[2]
    assert og_message_ids[3] != reset_agent.message_ids[3]
    # Double check that physically no messages exist
    assert await server.message_manager.size_async(agent_id=sarah_agent.id, actor=default_user) == 4


@pytest.mark.asyncio
async def test_reset_messages_with_existing_messages(server: SyncServer, sarah_agent, default_user, event_loop):
    """
    Test that resetting messages on an agent with actual messages
    deletes them from the database and clears message_ids.
    """
    # 1. Create multiple messages for the agent
    msg1 = server.message_manager.create_message(
        PydanticMessage(
            agent_id=sarah_agent.id,
            role="user",
            content=[TextContent(text="Hello, Sarah!")],
        ),
        actor=default_user,
    )
    msg2 = server.message_manager.create_message(
        PydanticMessage(
            agent_id=sarah_agent.id,
            role="assistant",
            content=[TextContent(text="Hello, user!")],
        ),
        actor=default_user,
    )

    # Verify the messages were created
    agent_before = await server.agent_manager.get_agent_by_id_async(sarah_agent.id, default_user)
    # This is 4 because creating the message does not necessarily add it to the in context message ids
    assert len(agent_before.message_ids) == 4
    assert await server.message_manager.size_async(agent_id=sarah_agent.id, actor=default_user) == 6

    # 2. Reset all messages
    reset_agent = await server.agent_manager.reset_messages_async(agent_id=sarah_agent.id, actor=default_user)

    # 3. Verify the agent now has zero message_ids
    assert len(reset_agent.message_ids) == 1

    # 4. Verify the messages are physically removed
    assert await server.message_manager.size_async(agent_id=sarah_agent.id, actor=default_user) == 1


@pytest.mark.asyncio
async def test_reset_messages_idempotency(server: SyncServer, sarah_agent, default_user, event_loop):
    """
    Test that calling reset_messages multiple times has no adverse effect.
    """
    # Clear messages first
    await server.message_manager.delete_messages_by_ids_async(message_ids=sarah_agent.message_ids[1:], actor=default_user)

    # Create a single message
    server.message_manager.create_message(
        PydanticMessage(
            agent_id=sarah_agent.id,
            role="user",
            content=[TextContent(text="Hello, Sarah!")],
        ),
        actor=default_user,
    )
    # First reset
    reset_agent = await server.agent_manager.reset_messages_async(agent_id=sarah_agent.id, actor=default_user)
    assert len(reset_agent.message_ids) == 1
    assert await server.message_manager.size_async(agent_id=sarah_agent.id, actor=default_user) == 1

    # Second reset should do nothing new
    reset_agent_again = await server.agent_manager.reset_messages_async(agent_id=sarah_agent.id, actor=default_user)
    assert len(reset_agent.message_ids) == 1
    assert await server.message_manager.size_async(agent_id=sarah_agent.id, actor=default_user) == 1


@pytest.mark.asyncio
async def test_reset_messages_preserves_system_message_id(server: SyncServer, sarah_agent, default_user, event_loop):
    """
    Test that resetting messages preserves the original system message ID.
    """
    # Get the original system message ID
    original_agent = await server.agent_manager.get_agent_by_id_async(sarah_agent.id, default_user)
    original_system_message_id = original_agent.message_ids[0]

    # Add some user messages
    server.message_manager.create_message(
        PydanticMessage(
            agent_id=sarah_agent.id,
            role="user",
            content=[TextContent(text="Hello!")],
        ),
        actor=default_user,
    )

    # Reset messages
    reset_agent = await server.agent_manager.reset_messages_async(agent_id=sarah_agent.id, actor=default_user)

    # Verify the system message ID is preserved
    assert len(reset_agent.message_ids) == 1
    assert reset_agent.message_ids[0] == original_system_message_id

    # Verify the system message still exists in the database
    system_message = await server.message_manager.get_message_by_id_async(message_id=original_system_message_id, actor=default_user)
    assert system_message.role == "system"


@pytest.mark.asyncio
async def test_reset_messages_preserves_system_message_content(server: SyncServer, sarah_agent, default_user, event_loop):
    """
    Test that resetting messages preserves the original system message content.
    """
    # Get the original system message
    original_agent = await server.agent_manager.get_agent_by_id_async(sarah_agent.id, default_user)
    original_system_message = await server.message_manager.get_message_by_id_async(
        message_id=original_agent.message_ids[0], actor=default_user
    )

    # Add some messages and reset
    server.message_manager.create_message(
        PydanticMessage(
            agent_id=sarah_agent.id,
            role="user",
            content=[TextContent(text="Hello!")],
        ),
        actor=default_user,
    )

    reset_agent = await server.agent_manager.reset_messages_async(agent_id=sarah_agent.id, actor=default_user)

    # Verify the system message content is unchanged
    preserved_system_message = await server.message_manager.get_message_by_id_async(
        message_id=reset_agent.message_ids[0], actor=default_user
    )

    assert preserved_system_message.content == original_system_message.content
    assert preserved_system_message.role == "system"
    assert preserved_system_message.id == original_system_message.id


@pytest.mark.asyncio
async def test_modify_letta_message(server: SyncServer, sarah_agent, default_user, event_loop):
    """
    Test updating a message.
    """

    messages = server.message_manager.list_messages_for_agent(agent_id=sarah_agent.id, actor=default_user)
    letta_messages = PydanticMessage.to_letta_messages_from_list(messages=messages)

    system_message = [msg for msg in letta_messages if msg.message_type == "system_message"][0]
    assistant_message = [msg for msg in letta_messages if msg.message_type == "assistant_message"][0]
    user_message = [msg for msg in letta_messages if msg.message_type == "user_message"][0]
    reasoning_message = [msg for msg in letta_messages if msg.message_type == "reasoning_message"][0]

    # user message
    update_user_message = UpdateUserMessage(content="Hello, Sarah!")
    original_user_message = await server.message_manager.get_message_by_id_async(message_id=user_message.id, actor=default_user)
    assert original_user_message.content[0].text != update_user_message.content
    server.message_manager.update_message_by_letta_message(
        message_id=user_message.id, letta_message_update=update_user_message, actor=default_user
    )
    updated_user_message = await server.message_manager.get_message_by_id_async(message_id=user_message.id, actor=default_user)
    assert updated_user_message.content[0].text == update_user_message.content

    # system message
    update_system_message = UpdateSystemMessage(content="You are a friendly assistant!")
    original_system_message = await server.message_manager.get_message_by_id_async(message_id=system_message.id, actor=default_user)
    assert original_system_message.content[0].text != update_system_message.content
    server.message_manager.update_message_by_letta_message(
        message_id=system_message.id, letta_message_update=update_system_message, actor=default_user
    )
    updated_system_message = await server.message_manager.get_message_by_id_async(message_id=system_message.id, actor=default_user)
    assert updated_system_message.content[0].text == update_system_message.content

    # reasoning message
    update_reasoning_message = UpdateReasoningMessage(reasoning="I am thinking")
    original_reasoning_message = await server.message_manager.get_message_by_id_async(message_id=reasoning_message.id, actor=default_user)
    assert original_reasoning_message.content[0].text != update_reasoning_message.reasoning
    server.message_manager.update_message_by_letta_message(
        message_id=reasoning_message.id, letta_message_update=update_reasoning_message, actor=default_user
    )
    updated_reasoning_message = await server.message_manager.get_message_by_id_async(message_id=reasoning_message.id, actor=default_user)
    assert updated_reasoning_message.content[0].text == update_reasoning_message.reasoning

    # assistant message
    def parse_send_message(tool_call):
        import json

        function_call = tool_call.function
        arguments = json.loads(function_call.arguments)
        return arguments["message"]

    update_assistant_message = UpdateAssistantMessage(content="I am an agent!")
    original_assistant_message = await server.message_manager.get_message_by_id_async(message_id=assistant_message.id, actor=default_user)
    print("ORIGINAL", original_assistant_message.tool_calls)
    print("MESSAGE", parse_send_message(original_assistant_message.tool_calls[0]))
    assert parse_send_message(original_assistant_message.tool_calls[0]) != update_assistant_message.content
    server.message_manager.update_message_by_letta_message(
        message_id=assistant_message.id, letta_message_update=update_assistant_message, actor=default_user
    )
    updated_assistant_message = await server.message_manager.get_message_by_id_async(message_id=assistant_message.id, actor=default_user)
    print("UPDATED", updated_assistant_message.tool_calls)
    print("MESSAGE", parse_send_message(updated_assistant_message.tool_calls[0]))
    assert parse_send_message(updated_assistant_message.tool_calls[0]) == update_assistant_message.content

    # TODO: tool calls/responses


# ======================================================================================================================
# AgentManager Tests - Blocks Relationship
# ======================================================================================================================


@pytest.mark.asyncio
async def test_attach_block(server: SyncServer, sarah_agent, default_block, default_user, event_loop):
    """Test attaching a block to an agent."""
    # Attach block
    server.agent_manager.attach_block(agent_id=sarah_agent.id, block_id=default_block.id, actor=default_user)

    # Verify attachment
    agent = await server.agent_manager.get_agent_by_id_async(sarah_agent.id, actor=default_user)
    assert len(agent.memory.blocks) == 1
    assert agent.memory.blocks[0].id == default_block.id
    assert agent.memory.blocks[0].label == default_block.label


@pytest.mark.skipif(USING_SQLITE, reason="Test not applicable when using SQLite.")
def test_attach_block_duplicate_label(server: SyncServer, sarah_agent, default_block, other_block, default_user):
    """Test attempting to attach a block with a duplicate label."""
    # Set up both blocks with same label
    server.block_manager.update_block(default_block.id, BlockUpdate(label="same_label"), actor=default_user)
    server.block_manager.update_block(other_block.id, BlockUpdate(label="same_label"), actor=default_user)

    # Attach first block
    server.agent_manager.attach_block(agent_id=sarah_agent.id, block_id=default_block.id, actor=default_user)

    # Attempt to attach second block with same label
    with pytest.raises(IntegrityError):
        server.agent_manager.attach_block(agent_id=sarah_agent.id, block_id=other_block.id, actor=default_user)


@pytest.mark.asyncio
async def test_detach_block(server: SyncServer, sarah_agent, default_block, default_user, event_loop):
    """Test detaching a block by ID."""
    # Set up: attach block
    server.agent_manager.attach_block(agent_id=sarah_agent.id, block_id=default_block.id, actor=default_user)

    # Detach block
    server.agent_manager.detach_block(agent_id=sarah_agent.id, block_id=default_block.id, actor=default_user)

    # Verify detachment
    agent = await server.agent_manager.get_agent_by_id_async(sarah_agent.id, actor=default_user)
    assert len(agent.memory.blocks) == 0

    # Check that block still exists
    block = server.block_manager.get_block_by_id(block_id=default_block.id, actor=default_user)
    assert block


def test_detach_nonexistent_block(server: SyncServer, sarah_agent, default_user):
    """Test detaching a block that isn't attached."""
    with pytest.raises(NoResultFound):
        server.agent_manager.detach_block(agent_id=sarah_agent.id, block_id="nonexistent-block-id", actor=default_user)


@pytest.mark.asyncio
async def test_update_block_label(server: SyncServer, sarah_agent, default_block, default_user, event_loop):
    """Test updating a block's label updates the relationship."""
    # Attach block
    server.agent_manager.attach_block(agent_id=sarah_agent.id, block_id=default_block.id, actor=default_user)

    # Update block label
    new_label = "new_label"
    server.block_manager.update_block(default_block.id, BlockUpdate(label=new_label), actor=default_user)

    # Verify relationship is updated
    agent = await server.agent_manager.get_agent_by_id_async(sarah_agent.id, actor=default_user)
    block = agent.memory.blocks[0]
    assert block.id == default_block.id
    assert block.label == new_label


@pytest.mark.asyncio
async def test_update_block_label_multiple_agents(server: SyncServer, sarah_agent, charles_agent, default_block, default_user, event_loop):
    """Test updating a block's label updates relationships for all agents."""
    # Attach block to both agents
    server.agent_manager.attach_block(agent_id=sarah_agent.id, block_id=default_block.id, actor=default_user)
    server.agent_manager.attach_block(agent_id=charles_agent.id, block_id=default_block.id, actor=default_user)

    # Update block label
    new_label = "new_label"
    server.block_manager.update_block(default_block.id, BlockUpdate(label=new_label), actor=default_user)

    # Verify both relationships are updated
    for agent_id in [sarah_agent.id, charles_agent.id]:
        agent = await server.agent_manager.get_agent_by_id_async(agent_id, actor=default_user)
        # Find our specific block by ID
        block = next(b for b in agent.memory.blocks if b.id == default_block.id)
        assert block.label == new_label


def test_get_block_with_label(server: SyncServer, sarah_agent, default_block, default_user):
    """Test retrieving a block by its label."""
    # Attach block
    server.agent_manager.attach_block(agent_id=sarah_agent.id, block_id=default_block.id, actor=default_user)

    # Get block by label
    block = server.agent_manager.get_block_with_label(agent_id=sarah_agent.id, block_label=default_block.label, actor=default_user)

    assert block.id == default_block.id
    assert block.label == default_block.label


@pytest.mark.asyncio
async def test_refresh_memory_async(server: SyncServer, default_user, event_loop):
    block = server.block_manager.create_or_update_block(
        PydanticBlock(
            label="test",
            value="test",
            limit=1000,
        ),
        actor=default_user,
    )
    block_human = server.block_manager.create_or_update_block(
        PydanticBlock(
            label="human",
            value="name: caren",
            limit=1000,
        ),
        actor=default_user,
    )
    agent = server.agent_manager.create_agent(
        CreateAgent(
            name="test",
            llm_config=LLMConfig.default_config("gpt-4o-mini"),
            embedding_config=EmbeddingConfig.default_config(provider="openai"),
            include_base_tools=False,
            block_ids=[block.id, block_human.id],
        ),
        actor=default_user,
    )
    block = server.block_manager.update_block(
        block_id=block.id,
        block_update=BlockUpdate(
            value="test2",
        ),
        actor=default_user,
    )
    assert len(agent.memory.blocks) == 2
    agent = await server.agent_manager.refresh_memory_async(agent_state=agent, actor=default_user)
    assert len(agent.memory.blocks) == 2
    assert any([block.value == "test2" for block in agent.memory.blocks])


# ======================================================================================================================
# Agent Manager - Passages Tests
# ======================================================================================================================


@pytest.mark.asyncio
async def test_agent_list_passages_basic(server, default_user, sarah_agent, agent_passages_setup, event_loop):
    """Test basic listing functionality of agent passages"""

    all_passages = await server.agent_manager.list_passages_async(actor=default_user, agent_id=sarah_agent.id)
    assert len(all_passages) == 5  # 3 source + 2 agent passages

    source_passages = await server.agent_manager.list_source_passages_async(actor=default_user, agent_id=sarah_agent.id)
    assert len(source_passages) == 3  # 3 source + 2 agent passages

    agent_passages = await server.agent_manager.list_agent_passages_async(actor=default_user, agent_id=sarah_agent.id)
    assert len(agent_passages) == 2  # 3 source + 2 agent passages


@pytest.mark.asyncio
async def test_agent_list_passages_ordering(server, default_user, sarah_agent, agent_passages_setup, event_loop):
    """Test ordering of agent passages"""

    # Test ascending order
    asc_passages = await server.agent_manager.list_passages_async(actor=default_user, agent_id=sarah_agent.id, ascending=True)
    assert len(asc_passages) == 5
    for i in range(1, len(asc_passages)):
        assert asc_passages[i - 1].created_at <= asc_passages[i].created_at

    # Test descending order
    desc_passages = await server.agent_manager.list_passages_async(actor=default_user, agent_id=sarah_agent.id, ascending=False)
    assert len(desc_passages) == 5
    for i in range(1, len(desc_passages)):
        assert desc_passages[i - 1].created_at >= desc_passages[i].created_at


@pytest.mark.asyncio
async def test_agent_list_passages_pagination(server, default_user, sarah_agent, agent_passages_setup, event_loop):
    """Test pagination of agent passages"""

    # Test limit
    limited_passages = await server.agent_manager.list_passages_async(actor=default_user, agent_id=sarah_agent.id, limit=3)
    assert len(limited_passages) == 3

    # Test cursor-based pagination
    first_page = await server.agent_manager.list_passages_async(actor=default_user, agent_id=sarah_agent.id, limit=2, ascending=True)
    assert len(first_page) == 2

    second_page = await server.agent_manager.list_passages_async(
        actor=default_user, agent_id=sarah_agent.id, after=first_page[-1].id, limit=2, ascending=True
    )
    assert len(second_page) == 2
    assert first_page[-1].id != second_page[0].id
    assert first_page[-1].created_at <= second_page[0].created_at

    """
    [1]   [2]
    * * | * *

       [mid]
    * | * * | *
    """
    middle_page = await server.agent_manager.list_passages_async(
        actor=default_user, agent_id=sarah_agent.id, before=second_page[-1].id, after=first_page[0].id, ascending=True
    )
    assert len(middle_page) == 2
    assert middle_page[0].id == first_page[-1].id
    assert middle_page[1].id == second_page[0].id

    middle_page_desc = await server.agent_manager.list_passages_async(
        actor=default_user, agent_id=sarah_agent.id, before=second_page[-1].id, after=first_page[0].id, ascending=False
    )
    assert len(middle_page_desc) == 2
    assert middle_page_desc[0].id == second_page[0].id
    assert middle_page_desc[1].id == first_page[-1].id


@pytest.mark.asyncio
async def test_agent_list_passages_text_search(server, default_user, sarah_agent, agent_passages_setup, event_loop):
    """Test text search functionality of agent passages"""

    # Test text search for source passages
    source_text_passages = await server.agent_manager.list_passages_async(
        actor=default_user, agent_id=sarah_agent.id, query_text="Source passage"
    )
    assert len(source_text_passages) == 3

    # Test text search for agent passages
    agent_text_passages = await server.agent_manager.list_passages_async(
        actor=default_user, agent_id=sarah_agent.id, query_text="Agent passage"
    )
    assert len(agent_text_passages) == 2


@pytest.mark.asyncio
async def test_agent_list_passages_agent_only(server, default_user, sarah_agent, agent_passages_setup, event_loop):
    """Test text search functionality of agent passages"""

    # Test text search for agent passages
    agent_text_passages = await server.agent_manager.list_passages_async(actor=default_user, agent_id=sarah_agent.id, agent_only=True)
    assert len(agent_text_passages) == 2


@pytest.mark.asyncio
async def test_agent_list_passages_filtering(server, default_user, sarah_agent, default_source, agent_passages_setup, event_loop):
    """Test filtering functionality of agent passages"""

    # Test source filtering
    source_filtered = await server.agent_manager.list_passages_async(
        actor=default_user, agent_id=sarah_agent.id, source_id=default_source.id
    )
    assert len(source_filtered) == 3

    # Test date filtering
    now = datetime.now(timezone.utc)
    future_date = now + timedelta(days=1)
    past_date = now - timedelta(days=1)

    date_filtered = await server.agent_manager.list_passages_async(
        actor=default_user, agent_id=sarah_agent.id, start_date=past_date, end_date=future_date
    )
    assert len(date_filtered) == 5


@pytest.mark.asyncio
@pytest.mark.skipif(
    not hasattr(__import__("letta.settings"), "settings")
    or not getattr(__import__("letta.settings").settings, "letta_pg_uri_no_default", None),
    reason="Skipping vector-related tests when using SQLite (vector search requires PostgreSQL)",
)
async def test_agent_list_passages_vector_search(server, default_user, sarah_agent, default_source, default_file, event_loop):
    """Test vector search functionality of agent passages"""
    embed_model = embedding_model(DEFAULT_EMBEDDING_CONFIG)

    # Create passages with known embeddings
    passages = []

    # Create passages with different embeddings
    test_passages = [
        "I like red",
        "random text",
        "blue shoes",
    ]

    await server.agent_manager.attach_source_async(agent_id=sarah_agent.id, source_id=default_source.id, actor=default_user)

    for i, text in enumerate(test_passages):
        embedding = embed_model.get_text_embedding(text)
        if i % 2 == 0:
            # Create agent passage
            passage = PydanticPassage(
                text=text,
                organization_id=default_user.organization_id,
                agent_id=sarah_agent.id,
                embedding_config=DEFAULT_EMBEDDING_CONFIG,
                embedding=embedding,
            )
            created_passage = await server.passage_manager.create_agent_passage_async(passage, default_user)
        else:
            # Create source passage
            passage = PydanticPassage(
                text=text,
                organization_id=default_user.organization_id,
                source_id=default_source.id,
                file_id=default_file.id,
                embedding_config=DEFAULT_EMBEDDING_CONFIG,
                embedding=embedding,
            )
            created_passage = await server.passage_manager.create_source_passage_async(passage, default_file, default_user)
        passages.append(created_passage)

    # Query vector similar to "red" embedding
    query_key = "What's my favorite color?"

    # Test vector search with all passages
    results = await server.agent_manager.list_passages_async(
        actor=default_user,
        agent_id=sarah_agent.id,
        query_text=query_key,
        embedding_config=DEFAULT_EMBEDDING_CONFIG,
        embed_query=True,
    )

    # Verify results are ordered by similarity
    assert len(results) == 3
    assert results[0].text == "I like red"
    assert "random" in results[1].text or "random" in results[2].text
    assert "blue" in results[1].text or "blue" in results[2].text

    # Test vector search with agent_only=True
    agent_only_results = await server.agent_manager.list_passages_async(
        actor=default_user,
        agent_id=sarah_agent.id,
        query_text=query_key,
        embedding_config=DEFAULT_EMBEDDING_CONFIG,
        embed_query=True,
        agent_only=True,
    )

    # Verify agent-only results
    assert len(agent_only_results) == 2
    assert agent_only_results[0].text == "I like red"
    assert agent_only_results[1].text == "blue shoes"


@pytest.mark.asyncio
async def test_list_source_passages_only(server: SyncServer, default_user, default_source, agent_passages_setup, event_loop):
    """Test listing passages from a source without specifying an agent."""

    # List passages by source_id without agent_id
    source_passages = await server.agent_manager.list_passages_async(
        actor=default_user,
        source_id=default_source.id,
    )

    # Verify we get only source passages (3 from agent_passages_setup)
    assert len(source_passages) == 3
    assert all(p.source_id == default_source.id for p in source_passages)
    assert all(p.agent_id is None for p in source_passages)


# ======================================================================================================================
# Organization Manager Tests
# ======================================================================================================================
@pytest.mark.asyncio
async def test_list_organizations(server: SyncServer, event_loop):
    # Create a new org and confirm that it is created correctly
    org_name = "test"
    org = await server.organization_manager.create_organization_async(pydantic_org=PydanticOrganization(name=org_name))

    orgs = await server.organization_manager.list_organizations_async()
    assert len(orgs) == 1
    assert orgs[0].name == org_name

    # Delete it after
    await server.organization_manager.delete_organization_by_id_async(org.id)
    orgs = await server.organization_manager.list_organizations_async()
    assert len(orgs) == 0


@pytest.mark.asyncio
async def test_create_default_organization(server: SyncServer, event_loop):
    await server.organization_manager.create_default_organization_async()
    retrieved = await server.organization_manager.get_default_organization_async()
    assert retrieved.name == DEFAULT_ORG_NAME


@pytest.mark.asyncio
async def test_update_organization_name(server: SyncServer, event_loop):
    org_name_a = "a"
    org_name_b = "b"
    org = await server.organization_manager.create_organization_async(pydantic_org=PydanticOrganization(name=org_name_a))
    assert org.name == org_name_a
    org = await server.organization_manager.update_organization_name_using_id_async(org_id=org.id, name=org_name_b)
    assert org.name == org_name_b


@pytest.mark.asyncio
async def test_update_organization_privileged_tools(server: SyncServer, event_loop):
    org_name = "test"
    org = await server.organization_manager.create_organization_async(pydantic_org=PydanticOrganization(name=org_name))
    assert org.privileged_tools == False
    org = await server.organization_manager.update_organization_async(org_id=org.id, org_update=OrganizationUpdate(privileged_tools=True))
    assert org.privileged_tools == True


@pytest.mark.asyncio
async def test_list_organizations_pagination(server: SyncServer, event_loop):
    await server.organization_manager.create_organization_async(pydantic_org=PydanticOrganization(name="a"))
    await server.organization_manager.create_organization_async(pydantic_org=PydanticOrganization(name="b"))

    orgs_x = await server.organization_manager.list_organizations_async(limit=1)
    assert len(orgs_x) == 1

    orgs_y = await server.organization_manager.list_organizations_async(after=orgs_x[0].id, limit=1)
    assert len(orgs_y) == 1
    assert orgs_y[0].name != orgs_x[0].name

    orgs = await server.organization_manager.list_organizations_async(after=orgs_y[0].id, limit=1)
    assert len(orgs) == 0


# ======================================================================================================================
# Passage Manager Tests
# ======================================================================================================================


def test_passage_create_agentic(server: SyncServer, agent_passage_fixture, default_user):
    """Test creating a passage using agent_passage_fixture fixture"""
    assert agent_passage_fixture.id is not None
    assert agent_passage_fixture.text == "Hello, I am an agent passage"

    # Verify we can retrieve it
    retrieved = server.passage_manager.get_passage_by_id(
        agent_passage_fixture.id,
        actor=default_user,
    )
    assert retrieved is not None
    assert retrieved.id == agent_passage_fixture.id
    assert retrieved.text == agent_passage_fixture.text


def test_passage_create_source(server: SyncServer, source_passage_fixture, default_user):
    """Test creating a source passage."""
    assert source_passage_fixture is not None
    assert source_passage_fixture.text == "Hello, I am a source passage"

    # Verify we can retrieve it
    retrieved = server.passage_manager.get_passage_by_id(
        source_passage_fixture.id,
        actor=default_user,
    )
    assert retrieved is not None
    assert retrieved.id == source_passage_fixture.id
    assert retrieved.text == source_passage_fixture.text


@pytest.mark.asyncio
async def test_passage_create_invalid(server: SyncServer, agent_passage_fixture, default_user, event_loop):
    """Test creating an agent passage."""
    assert agent_passage_fixture is not None
    assert agent_passage_fixture.text == "Hello, I am an agent passage"

    # Try to create an invalid passage (with both agent_id and source_id)
    with pytest.raises(AssertionError):
        await server.passage_manager.create_passage_async(
            PydanticPassage(
                text="Invalid passage",
                agent_id="123",
                source_id="456",
                organization_id=default_user.organization_id,
                embedding=[0.1] * 1024,
                embedding_config=DEFAULT_EMBEDDING_CONFIG,
            ),
            actor=default_user,
        )


def test_passage_get_by_id(server: SyncServer, agent_passage_fixture, source_passage_fixture, default_user):
    """Test retrieving a passage by ID"""
    retrieved = server.passage_manager.get_passage_by_id(agent_passage_fixture.id, actor=default_user)
    assert retrieved is not None
    assert retrieved.id == agent_passage_fixture.id
    assert retrieved.text == agent_passage_fixture.text

    retrieved = server.passage_manager.get_passage_by_id(source_passage_fixture.id, actor=default_user)
    assert retrieved is not None
    assert retrieved.id == source_passage_fixture.id
    assert retrieved.text == source_passage_fixture.text


@pytest.mark.asyncio
async def test_passage_cascade_deletion(
    server: SyncServer, agent_passage_fixture, source_passage_fixture, default_user, default_source, sarah_agent, event_loop
):
    """Test that passages are deleted when their parent (agent or source) is deleted."""
    # Verify passages exist
    agent_passage = server.passage_manager.get_passage_by_id(agent_passage_fixture.id, default_user)
    source_passage = server.passage_manager.get_passage_by_id(source_passage_fixture.id, default_user)
    assert agent_passage is not None
    assert source_passage is not None

    # Delete agent and verify its passages are deleted
    server.agent_manager.delete_agent(sarah_agent.id, default_user)
    agentic_passages = await server.agent_manager.list_passages_async(actor=default_user, agent_id=sarah_agent.id, agent_only=True)
    assert len(agentic_passages) == 0


def test_create_agent_passage_specific(server: SyncServer, default_user, sarah_agent):
    """Test creating an agent passage using the new agent-specific method."""
    passage = server.passage_manager.create_agent_passage(
        PydanticPassage(
            text="Test agent passage via specific method",
            agent_id=sarah_agent.id,
            organization_id=default_user.organization_id,
            embedding=[0.1],
            embedding_config=DEFAULT_EMBEDDING_CONFIG,
            metadata={"type": "test_specific"},
        ),
        actor=default_user,
    )

    assert passage.id is not None
    assert passage.text == "Test agent passage via specific method"
    assert passage.agent_id == sarah_agent.id
    assert passage.source_id is None


def test_create_source_passage_specific(server: SyncServer, default_user, default_file, default_source):
    """Test creating a source passage using the new source-specific method."""
    passage = server.passage_manager.create_source_passage(
        PydanticPassage(
            text="Test source passage via specific method",
            source_id=default_source.id,
            file_id=default_file.id,
            organization_id=default_user.organization_id,
            embedding=[0.1],
            embedding_config=DEFAULT_EMBEDDING_CONFIG,
            metadata={"type": "test_specific"},
        ),
        file_metadata=default_file,
        actor=default_user,
    )

    assert passage.id is not None
    assert passage.text == "Test source passage via specific method"
    assert passage.source_id == default_source.id
    assert passage.agent_id is None


def test_create_agent_passage_validation(server: SyncServer, default_user, default_source, sarah_agent):
    """Test that agent passage creation validates inputs correctly."""
    # Should fail if agent_id is missing
    with pytest.raises(ValueError, match="Agent passage must have agent_id"):
        server.passage_manager.create_agent_passage(
            PydanticPassage(
                text="Invalid agent passage",
                organization_id=default_user.organization_id,
                embedding=[0.1],
                embedding_config=DEFAULT_EMBEDDING_CONFIG,
            ),
            actor=default_user,
        )

    # Should fail if source_id is present
    with pytest.raises(ValueError, match="Agent passage cannot have source_id"):
        server.passage_manager.create_agent_passage(
            PydanticPassage(
                text="Invalid agent passage",
                agent_id=sarah_agent.id,
                source_id=default_source.id,
                organization_id=default_user.organization_id,
                embedding=[0.1],
                embedding_config=DEFAULT_EMBEDDING_CONFIG,
            ),
            actor=default_user,
        )


def test_create_source_passage_validation(server: SyncServer, default_user, default_file, default_source, sarah_agent):
    """Test that source passage creation validates inputs correctly."""
    # Should fail if source_id is missing
    with pytest.raises(ValueError, match="Source passage must have source_id"):
        server.passage_manager.create_source_passage(
            PydanticPassage(
                text="Invalid source passage",
                organization_id=default_user.organization_id,
                embedding=[0.1],
                embedding_config=DEFAULT_EMBEDDING_CONFIG,
            ),
            file_metadata=default_file,
            actor=default_user,
        )

    # Should fail if agent_id is present
    with pytest.raises(ValueError, match="Source passage cannot have agent_id"):
        server.passage_manager.create_source_passage(
            PydanticPassage(
                text="Invalid source passage",
                source_id=default_source.id,
                agent_id=sarah_agent.id,
                organization_id=default_user.organization_id,
                embedding=[0.1],
                embedding_config=DEFAULT_EMBEDDING_CONFIG,
            ),
            file_metadata=default_file,
            actor=default_user,
        )


def test_get_agent_passage_by_id_specific(server: SyncServer, default_user, sarah_agent):
    """Test retrieving an agent passage using the new agent-specific method."""
    # Create an agent passage
    passage = server.passage_manager.create_agent_passage(
        PydanticPassage(
            text="Agent passage for retrieval test",
            agent_id=sarah_agent.id,
            organization_id=default_user.organization_id,
            embedding=[0.1],
            embedding_config=DEFAULT_EMBEDDING_CONFIG,
        ),
        actor=default_user,
    )

    # Retrieve it using the specific method
    retrieved = server.passage_manager.get_agent_passage_by_id(passage.id, actor=default_user)
    assert retrieved is not None
    assert retrieved.id == passage.id
    assert retrieved.text == passage.text
    assert retrieved.agent_id == sarah_agent.id


def test_get_source_passage_by_id_specific(server: SyncServer, default_user, default_file, default_source):
    """Test retrieving a source passage using the new source-specific method."""
    # Create a source passage
    passage = server.passage_manager.create_source_passage(
        PydanticPassage(
            text="Source passage for retrieval test",
            source_id=default_source.id,
            file_id=default_file.id,
            organization_id=default_user.organization_id,
            embedding=[0.1],
            embedding_config=DEFAULT_EMBEDDING_CONFIG,
        ),
        file_metadata=default_file,
        actor=default_user,
    )

    # Retrieve it using the specific method
    retrieved = server.passage_manager.get_source_passage_by_id(passage.id, actor=default_user)
    assert retrieved is not None
    assert retrieved.id == passage.id
    assert retrieved.text == passage.text
    assert retrieved.source_id == default_source.id


def test_get_wrong_passage_type_fails(server: SyncServer, default_user, sarah_agent, default_file, default_source):
    """Test that trying to get the wrong passage type with specific methods fails."""
    # Create an agent passage
    agent_passage = server.passage_manager.create_agent_passage(
        PydanticPassage(
            text="Agent passage",
            agent_id=sarah_agent.id,
            organization_id=default_user.organization_id,
            embedding=[0.1],
            embedding_config=DEFAULT_EMBEDDING_CONFIG,
        ),
        actor=default_user,
    )

    # Create a source passage
    source_passage = server.passage_manager.create_source_passage(
        PydanticPassage(
            text="Source passage",
            source_id=default_source.id,
            file_id=default_file.id,
            organization_id=default_user.organization_id,
            embedding=[0.1],
            embedding_config=DEFAULT_EMBEDDING_CONFIG,
        ),
        file_metadata=default_file,
        actor=default_user,
    )

    # Trying to get agent passage with source method should fail
    with pytest.raises(NoResultFound):
        server.passage_manager.get_source_passage_by_id(agent_passage.id, actor=default_user)

    # Trying to get source passage with agent method should fail
    with pytest.raises(NoResultFound):
        server.passage_manager.get_agent_passage_by_id(source_passage.id, actor=default_user)


def test_update_agent_passage_specific(server: SyncServer, default_user, sarah_agent):
    """Test updating an agent passage using the new agent-specific method."""
    # Create an agent passage
    passage = server.passage_manager.create_agent_passage(
        PydanticPassage(
            text="Original agent passage text",
            agent_id=sarah_agent.id,
            organization_id=default_user.organization_id,
            embedding=[0.1],
            embedding_config=DEFAULT_EMBEDDING_CONFIG,
        ),
        actor=default_user,
    )

    # Update it
    updated_passage = server.passage_manager.update_agent_passage_by_id(
        passage.id,
        PydanticPassage(
            text="Updated agent passage text",
            agent_id=sarah_agent.id,
            organization_id=default_user.organization_id,
            embedding=[0.2],
            embedding_config=DEFAULT_EMBEDDING_CONFIG,
        ),
        actor=default_user,
    )

    assert updated_passage.text == "Updated agent passage text"
    assert updated_passage.embedding[0] == approx(0.2)
    assert updated_passage.id == passage.id


def test_update_source_passage_specific(server: SyncServer, default_user, default_file, default_source):
    """Test updating a source passage using the new source-specific method."""
    # Create a source passage
    passage = server.passage_manager.create_source_passage(
        PydanticPassage(
            text="Original source passage text",
            source_id=default_source.id,
            file_id=default_file.id,
            organization_id=default_user.organization_id,
            embedding=[0.1],
            embedding_config=DEFAULT_EMBEDDING_CONFIG,
        ),
        file_metadata=default_file,
        actor=default_user,
    )

    # Update it
    updated_passage = server.passage_manager.update_source_passage_by_id(
        passage.id,
        PydanticPassage(
            text="Updated source passage text",
            source_id=default_source.id,
            file_id=default_file.id,
            organization_id=default_user.organization_id,
            embedding=[0.2],
            embedding_config=DEFAULT_EMBEDDING_CONFIG,
        ),
        actor=default_user,
    )

    assert updated_passage.text == "Updated source passage text"
    assert updated_passage.embedding[0] == approx(0.2)
    assert updated_passage.id == passage.id


def test_delete_agent_passage_specific(server: SyncServer, default_user, sarah_agent):
    """Test deleting an agent passage using the new agent-specific method."""
    # Create an agent passage
    passage = server.passage_manager.create_agent_passage(
        PydanticPassage(
            text="Agent passage to delete",
            agent_id=sarah_agent.id,
            organization_id=default_user.organization_id,
            embedding=[0.1],
            embedding_config=DEFAULT_EMBEDDING_CONFIG,
        ),
        actor=default_user,
    )

    # Verify it exists
    retrieved = server.passage_manager.get_agent_passage_by_id(passage.id, actor=default_user)
    assert retrieved is not None

    # Delete it
    result = server.passage_manager.delete_agent_passage_by_id(passage.id, actor=default_user)
    assert result is True

    # Verify it's gone
    with pytest.raises(NoResultFound):
        server.passage_manager.get_agent_passage_by_id(passage.id, actor=default_user)


def test_delete_source_passage_specific(server: SyncServer, default_user, default_file, default_source):
    """Test deleting a source passage using the new source-specific method."""
    # Create a source passage
    passage = server.passage_manager.create_source_passage(
        PydanticPassage(
            text="Source passage to delete",
            source_id=default_source.id,
            file_id=default_file.id,
            organization_id=default_user.organization_id,
            embedding=[0.1],
            embedding_config=DEFAULT_EMBEDDING_CONFIG,
        ),
        file_metadata=default_file,
        actor=default_user,
    )

    # Verify it exists
    retrieved = server.passage_manager.get_source_passage_by_id(passage.id, actor=default_user)
    assert retrieved is not None

    # Delete it
    result = server.passage_manager.delete_source_passage_by_id(passage.id, actor=default_user)
    assert result is True

    # Verify it's gone
    with pytest.raises(NoResultFound):
        server.passage_manager.get_source_passage_by_id(passage.id, actor=default_user)


@pytest.mark.asyncio
async def test_create_many_agent_passages_async(server: SyncServer, default_user, sarah_agent, event_loop):
    """Test creating multiple agent passages using the new batch method."""
    passages = [
        PydanticPassage(
            text=f"Batch agent passage {i}",
            agent_id=sarah_agent.id,
            organization_id=default_user.organization_id,
            embedding=[0.1 * i],
            embedding_config=DEFAULT_EMBEDDING_CONFIG,
        )
        for i in range(3)
    ]

    created_passages = await server.passage_manager.create_many_agent_passages_async(passages, actor=default_user)

    assert len(created_passages) == 3
    for i, passage in enumerate(created_passages):
        assert passage.text == f"Batch agent passage {i}"
        assert passage.agent_id == sarah_agent.id
        assert passage.source_id is None


@pytest.mark.asyncio
async def test_create_many_source_passages_async(server: SyncServer, default_user, default_file, default_source, event_loop):
    """Test creating multiple source passages using the new batch method."""
    passages = [
        PydanticPassage(
            text=f"Batch source passage {i}",
            source_id=default_source.id,
            file_id=default_file.id,
            organization_id=default_user.organization_id,
            embedding=[0.1 * i],
            embedding_config=DEFAULT_EMBEDDING_CONFIG,
        )
        for i in range(3)
    ]

    created_passages = await server.passage_manager.create_many_source_passages_async(
        passages, file_metadata=default_file, actor=default_user
    )

    assert len(created_passages) == 3
    for i, passage in enumerate(created_passages):
        assert passage.text == f"Batch source passage {i}"
        assert passage.source_id == default_source.id
        assert passage.agent_id is None


def test_agent_passage_size(server: SyncServer, default_user, sarah_agent):
    """Test counting agent passages using the new agent-specific size method."""
    initial_size = server.passage_manager.agent_passage_size(actor=default_user, agent_id=sarah_agent.id)

    # Create some agent passages
    for i in range(3):
        server.passage_manager.create_agent_passage(
            PydanticPassage(
                text=f"Agent passage {i} for size test",
                agent_id=sarah_agent.id,
                organization_id=default_user.organization_id,
                embedding=[0.1],
                embedding_config=DEFAULT_EMBEDDING_CONFIG,
            ),
            actor=default_user,
        )

    final_size = server.passage_manager.agent_passage_size(actor=default_user, agent_id=sarah_agent.id)
    assert final_size == initial_size + 3


def test_deprecated_methods_show_warnings(server: SyncServer, default_user, sarah_agent):
    """Test that deprecated methods show deprecation warnings."""
    import warnings

    with warnings.catch_warnings(record=True) as w:
        warnings.simplefilter("always")

        # Test deprecated create_passage
        passage = server.passage_manager.create_passage(
            PydanticPassage(
                text="Test deprecated method",
                agent_id=sarah_agent.id,
                organization_id=default_user.organization_id,
                embedding=[0.1],
                embedding_config=DEFAULT_EMBEDDING_CONFIG,
            ),
            actor=default_user,
        )

        # Test deprecated get_passage_by_id
        server.passage_manager.get_passage_by_id(passage.id, actor=default_user)

        # Test deprecated size
        server.passage_manager.size(actor=default_user, agent_id=sarah_agent.id)

        # Check that deprecation warnings were issued
        assert len(w) >= 3
        assert any("create_passage is deprecated" in str(warning.message) for warning in w)
        assert any("get_passage_by_id is deprecated" in str(warning.message) for warning in w)
        assert any("size is deprecated" in str(warning.message) for warning in w)


# ======================================================================================================================
# User Manager Tests
# ======================================================================================================================
@pytest.mark.asyncio
async def test_list_users(server: SyncServer, event_loop):
    # Create default organization
    org = await server.organization_manager.create_default_organization_async()

    user_name = "user"
    user = await server.user_manager.create_actor_async(PydanticUser(name=user_name, organization_id=org.id))

    users = await server.user_manager.list_actors_async()
    assert len(users) == 1
    assert users[0].name == user_name

    # Delete it after
    await server.user_manager.delete_actor_by_id_async(user.id)
    assert len(await server.user_manager.list_actors_async()) == 0


@pytest.mark.asyncio
async def test_create_default_user(server: SyncServer, event_loop):
    org = await server.organization_manager.create_default_organization_async()
    await server.user_manager.create_default_actor_async(org_id=org.id)
    retrieved = await server.user_manager.get_default_actor_async()
    assert retrieved.name == server.user_manager.DEFAULT_USER_NAME


@pytest.mark.asyncio
async def test_update_user(server: SyncServer, event_loop):
    # Create default organization
    default_org = server.organization_manager.create_default_organization()
    test_org = server.organization_manager.create_organization(PydanticOrganization(name="test_org"))

    user_name_a = "a"
    user_name_b = "b"

    # Assert it's been created
    user = await server.user_manager.create_actor_async(PydanticUser(name=user_name_a, organization_id=default_org.id))
    assert user.name == user_name_a

    # Adjust name
    user = await server.user_manager.update_actor_async(UserUpdate(id=user.id, name=user_name_b))
    assert user.name == user_name_b
    assert user.organization_id == DEFAULT_ORG_ID

    # Adjust org id
    user = await server.user_manager.update_actor_async(UserUpdate(id=user.id, organization_id=test_org.id))
    assert user.name == user_name_b
    assert user.organization_id == test_org.id


@pytest.mark.asyncio
async def test_user_caching(server: SyncServer, event_loop, default_user, performance_pct=0.4):
    if isinstance(await get_redis_client(), NoopAsyncRedisClient):
        pytest.skip("redis not available")
    # Invalidate previous cache behavior.
    await server.user_manager._invalidate_actor_cache(default_user.id)
    before_stats = server.user_manager.get_actor_by_id_async.cache_stats
    before_cache_misses = before_stats.misses
    before_cache_hits = before_stats.hits

    # First call (expected to miss the cache)
    async with AsyncTimer() as timer:
        actor = await server.user_manager.get_actor_by_id_async(default_user.id)
    duration_first = timer.elapsed_ns
    print(f"Call 1: {duration_first:.2e}ns")
    assert actor.id == default_user.id
    assert duration_first > 0  # Sanity check: took non-zero time
    cached_hits = 10
    durations = []
    for i in range(cached_hits):
        async with AsyncTimer() as timer:
            actor_cached = await server.user_manager.get_actor_by_id_async(default_user.id)
        duration = timer.elapsed_ns
        durations.append(duration)
        print(f"Call {i+2}: {duration:.2e}ns")
        assert actor_cached == actor
    for d in durations:
        assert d < duration_first * performance_pct
    stats = server.user_manager.get_actor_by_id_async.cache_stats

    print(f"Before calls: {before_stats}")
    print(f"After calls: {stats}")
    # Assert cache stats
    assert stats.misses - before_cache_misses == 1
    assert stats.hits - before_cache_hits == cached_hits


# ======================================================================================================================
# ToolManager Tests
# ======================================================================================================================


def test_create_tool(server: SyncServer, print_tool, default_user, default_organization):
    # Assertions to ensure the created tool matches the expected values
    assert print_tool.created_by_id == default_user.id
    assert print_tool.tool_type == ToolType.CUSTOM


def test_create_composio_tool(server: SyncServer, composio_github_star_tool, default_user, default_organization):
    # Assertions to ensure the created tool matches the expected values
    assert composio_github_star_tool.created_by_id == default_user.id
    assert composio_github_star_tool.tool_type == ToolType.EXTERNAL_COMPOSIO


def test_create_mcp_tool(server: SyncServer, mcp_tool, default_user, default_organization):
    # Assertions to ensure the created tool matches the expected values
    assert mcp_tool.created_by_id == default_user.id
    assert mcp_tool.tool_type == ToolType.EXTERNAL_MCP
    assert mcp_tool.metadata_[MCP_TOOL_TAG_NAME_PREFIX]["server_name"] == "test"


@pytest.mark.skipif(USING_SQLITE, reason="Test not applicable when using SQLite.")
def test_create_tool_duplicate_name(server: SyncServer, print_tool, default_user, default_organization):
    data = print_tool.model_dump(exclude=["id"])
    tool = PydanticTool(**data)

    with pytest.raises(UniqueConstraintViolationError):
        server.tool_manager.create_tool(tool, actor=default_user)


def test_get_tool_by_id(server: SyncServer, print_tool, default_user):
    # Fetch the tool by ID using the manager method
    fetched_tool = server.tool_manager.get_tool_by_id(print_tool.id, actor=default_user)

    # Assertions to check if the fetched tool matches the created tool
    assert fetched_tool.id == print_tool.id
    assert fetched_tool.name == print_tool.name
    assert fetched_tool.description == print_tool.description
    assert fetched_tool.tags == print_tool.tags
    assert fetched_tool.metadata_ == print_tool.metadata_
    assert fetched_tool.source_code == print_tool.source_code
    assert fetched_tool.source_type == print_tool.source_type
    assert fetched_tool.tool_type == ToolType.CUSTOM


def test_get_tool_with_actor(server: SyncServer, print_tool, default_user):
    # Fetch the print_tool by name and organization ID
    fetched_tool = server.tool_manager.get_tool_by_name(print_tool.name, actor=default_user)

    # Assertions to check if the fetched tool matches the created tool
    assert fetched_tool.id == print_tool.id
    assert fetched_tool.name == print_tool.name
    assert fetched_tool.created_by_id == default_user.id
    assert fetched_tool.description == print_tool.description
    assert fetched_tool.tags == print_tool.tags
    assert fetched_tool.source_code == print_tool.source_code
    assert fetched_tool.source_type == print_tool.source_type
    assert fetched_tool.tool_type == ToolType.CUSTOM


@pytest.mark.asyncio
async def test_list_tools(server: SyncServer, print_tool, default_user, event_loop):
    # List tools (should include the one created by the fixture)
    tools = await server.tool_manager.list_tools_async(actor=default_user, upsert_base_tools=False)

    # Assertions to check that the created tool is listed
    assert len(tools) == 1
    assert any(t.id == print_tool.id for t in tools)


def test_update_tool_by_id(server: SyncServer, print_tool, default_user):
    updated_description = "updated_description"
    return_char_limit = 10000

    # Create a ToolUpdate object to modify the print_tool's description
    tool_update = ToolUpdate(description=updated_description, return_char_limit=return_char_limit)

    # Update the tool using the manager method
    server.tool_manager.update_tool_by_id(print_tool.id, tool_update, actor=default_user)

    # Fetch the updated tool to verify the changes
    updated_tool = server.tool_manager.get_tool_by_id(print_tool.id, actor=default_user)

    # Assertions to check if the update was successful
    assert updated_tool.description == updated_description
    assert updated_tool.return_char_limit == return_char_limit
    assert updated_tool.tool_type == ToolType.CUSTOM

    # Dangerous: we bypass safety to give it another tool type
    server.tool_manager.update_tool_by_id(print_tool.id, tool_update, actor=default_user, updated_tool_type=ToolType.EXTERNAL_LANGCHAIN)
    updated_tool = server.tool_manager.get_tool_by_id(print_tool.id, actor=default_user)
    assert updated_tool.tool_type == ToolType.EXTERNAL_LANGCHAIN


def test_update_tool_source_code_refreshes_schema_and_name(server: SyncServer, print_tool, default_user):
    def counter_tool(counter: int):
        """
        Args:
            counter (int): The counter to count to.

        Returns:
            bool: If it successfully counted to the counter.
        """
        for c in range(counter):
            print(c)

        return True

    # Test begins
    og_json_schema = print_tool.json_schema

    source_code = parse_source_code(counter_tool)

    # Create a ToolUpdate object to modify the tool's source_code
    tool_update = ToolUpdate(source_code=source_code)

    # Update the tool using the manager method
    server.tool_manager.update_tool_by_id(print_tool.id, tool_update, actor=default_user)

    # Fetch the updated tool to verify the changes
    updated_tool = server.tool_manager.get_tool_by_id(print_tool.id, actor=default_user)

    # Assertions to check if the update was successful, and json_schema is updated as well
    assert updated_tool.source_code == source_code
    assert updated_tool.json_schema != og_json_schema

    new_schema = derive_openai_json_schema(source_code=updated_tool.source_code)
    assert updated_tool.json_schema == new_schema
    assert updated_tool.tool_type == ToolType.CUSTOM


def test_update_tool_source_code_refreshes_schema_only(server: SyncServer, print_tool, default_user):
    def counter_tool(counter: int):
        """
        Args:
            counter (int): The counter to count to.

        Returns:
            bool: If it successfully counted to the counter.
        """
        for c in range(counter):
            print(c)

        return True

    # Test begins
    og_json_schema = print_tool.json_schema

    source_code = parse_source_code(counter_tool)
    name = "counter_tool"

    # Create a ToolUpdate object to modify the tool's source_code
    tool_update = ToolUpdate(source_code=source_code)

    # Update the tool using the manager method
    server.tool_manager.update_tool_by_id(print_tool.id, tool_update, actor=default_user)

    # Fetch the updated tool to verify the changes
    updated_tool = server.tool_manager.get_tool_by_id(print_tool.id, actor=default_user)

    # Assertions to check if the update was successful, and json_schema is updated as well
    assert updated_tool.source_code == source_code
    assert updated_tool.json_schema != og_json_schema

    new_schema = derive_openai_json_schema(source_code=updated_tool.source_code, name=updated_tool.name)
    assert updated_tool.json_schema == new_schema
    assert updated_tool.name == name
    assert updated_tool.tool_type == ToolType.CUSTOM


def test_update_tool_multi_user(server: SyncServer, print_tool, default_user, other_user):
    updated_description = "updated_description"

    # Create a ToolUpdate object to modify the print_tool's description
    tool_update = ToolUpdate(description=updated_description)

    # Update the print_tool using the manager method, but WITH THE OTHER USER'S ID!
    server.tool_manager.update_tool_by_id(print_tool.id, tool_update, actor=other_user)

    # Check that the created_by and last_updated_by fields are correct
    # Fetch the updated print_tool to verify the changes
    updated_tool = server.tool_manager.get_tool_by_id(print_tool.id, actor=default_user)

    assert updated_tool.last_updated_by_id == other_user.id
    assert updated_tool.created_by_id == default_user.id


@pytest.mark.asyncio
async def test_delete_tool_by_id(server: SyncServer, print_tool, default_user, event_loop):
    # Delete the print_tool using the manager method
    server.tool_manager.delete_tool_by_id(print_tool.id, actor=default_user)

    tools = await server.tool_manager.list_tools_async(actor=default_user, upsert_base_tools=False)
    assert len(tools) == 0


@pytest.mark.asyncio
async def test_upsert_base_tools(server: SyncServer, default_user, event_loop):
    tools = await server.tool_manager.upsert_base_tools_async(actor=default_user)
    expected_tool_names = sorted(LETTA_TOOL_SET)

    assert sorted([t.name for t in tools]) == expected_tool_names

    # Call it again to make sure it doesn't create duplicates
    tools = await server.tool_manager.upsert_base_tools_async(actor=default_user)
    assert sorted([t.name for t in tools]) == expected_tool_names

    # Confirm that the return tools have no source_code, but a json_schema
    for t in tools:
        if t.name in BASE_TOOLS:
            assert t.tool_type == ToolType.LETTA_CORE
        elif t.name in BASE_MEMORY_TOOLS:
            assert t.tool_type == ToolType.LETTA_MEMORY_CORE
        elif t.name in MULTI_AGENT_TOOLS:
            assert t.tool_type == ToolType.LETTA_MULTI_AGENT_CORE
        elif t.name in BASE_SLEEPTIME_TOOLS:
            assert t.tool_type == ToolType.LETTA_SLEEPTIME_CORE
        elif t.name in BASE_VOICE_SLEEPTIME_TOOLS:
            assert t.tool_type == ToolType.LETTA_VOICE_SLEEPTIME_CORE
        elif t.name in BASE_VOICE_SLEEPTIME_CHAT_TOOLS:
            assert t.tool_type == ToolType.LETTA_VOICE_SLEEPTIME_CORE
        elif t.name in BUILTIN_TOOLS:
            assert t.tool_type == ToolType.LETTA_BUILTIN
        elif t.name in FILES_TOOLS:
            assert t.tool_type == ToolType.LETTA_FILES_CORE
        else:
            pytest.fail(f"The tool name is unrecognized as a base tool: {t.name}")
        assert t.source_code is None
        assert t.json_schema


@pytest.mark.asyncio
@pytest.mark.parametrize(
    "tool_type,expected_names",
    [
        (ToolType.LETTA_CORE, BASE_TOOLS),
        (ToolType.LETTA_MEMORY_CORE, BASE_MEMORY_TOOLS),
        (ToolType.LETTA_MULTI_AGENT_CORE, MULTI_AGENT_TOOLS),
        (ToolType.LETTA_SLEEPTIME_CORE, BASE_SLEEPTIME_TOOLS),
        (ToolType.LETTA_VOICE_SLEEPTIME_CORE, sorted(set(BASE_VOICE_SLEEPTIME_TOOLS + BASE_VOICE_SLEEPTIME_CHAT_TOOLS) - {"send_message"})),
        (ToolType.LETTA_BUILTIN, BUILTIN_TOOLS),
        (ToolType.LETTA_FILES_CORE, FILES_TOOLS),
    ],
)
async def test_upsert_filtered_base_tools(server: SyncServer, default_user, tool_type, expected_names):
    tools = await server.tool_manager.upsert_base_tools_async(actor=default_user, allowed_types={tool_type})
    tool_names = sorted([t.name for t in tools])
    expected_sorted = sorted(expected_names)

    assert tool_names == expected_sorted
    assert all(t.tool_type == tool_type for t in tools)


@pytest.mark.asyncio
async def test_upsert_multiple_tool_types(server: SyncServer, default_user):
    allowed = {ToolType.LETTA_CORE, ToolType.LETTA_BUILTIN, ToolType.LETTA_FILES_CORE}
    tools = await server.tool_manager.upsert_base_tools_async(actor=default_user, allowed_types=allowed)
    tool_names = {t.name for t in tools}
    expected = set(BASE_TOOLS + BUILTIN_TOOLS + FILES_TOOLS)

    assert tool_names == expected
    assert all(t.tool_type in allowed for t in tools)


@pytest.mark.asyncio
async def test_upsert_base_tools_with_empty_type_filter(server: SyncServer, default_user):
    tools = await server.tool_manager.upsert_base_tools_async(actor=default_user, allowed_types=set())
    assert tools == []


@pytest.mark.asyncio
async def test_create_tool_with_pip_requirements(server: SyncServer, default_user, default_organization):
    def test_tool_with_deps():
        """
        A test tool with pip dependencies.

        Returns:
            str: Hello message.
        """
        return "hello"

    # Create pip requirements
    pip_reqs = [
        PipRequirement(name="requests", version="2.28.0"),
        PipRequirement(name="numpy"),  # No version specified
    ]

    # Set up tool details
    source_code = parse_source_code(test_tool_with_deps)
    source_type = "python"
    description = "A test tool with pip dependencies"
    tags = ["test"]
    metadata = {"test": "pip_requirements"}

    tool = PydanticTool(
        description=description, tags=tags, source_code=source_code, source_type=source_type, metadata_=metadata, pip_requirements=pip_reqs
    )
    derived_json_schema = derive_openai_json_schema(source_code=tool.source_code, name=tool.name)
    derived_name = derived_json_schema["name"]
    tool.json_schema = derived_json_schema
    tool.name = derived_name

    created_tool = await server.tool_manager.create_or_update_tool_async(tool, actor=default_user)

    # Assertions
    assert created_tool.pip_requirements is not None
    assert len(created_tool.pip_requirements) == 2
    assert created_tool.pip_requirements[0].name == "requests"
    assert created_tool.pip_requirements[0].version == "2.28.0"
    assert created_tool.pip_requirements[1].name == "numpy"
    assert created_tool.pip_requirements[1].version is None


@pytest.mark.asyncio
async def test_create_tool_without_pip_requirements(server: SyncServer, print_tool):
    # Verify that tools without pip_requirements have the field as None
    assert print_tool.pip_requirements is None


@pytest.mark.asyncio
async def test_update_tool_pip_requirements(server: SyncServer, print_tool, default_user):
    # Add pip requirements to existing tool
    pip_reqs = [
        PipRequirement(name="pandas", version="1.5.0"),
        PipRequirement(name="sumy"),
    ]

    tool_update = ToolUpdate(pip_requirements=pip_reqs)
    await server.tool_manager.update_tool_by_id_async(print_tool.id, tool_update, actor=default_user)

    # Fetch the updated tool
    updated_tool = await server.tool_manager.get_tool_by_id_async(print_tool.id, actor=default_user)

    # Assertions
    assert updated_tool.pip_requirements is not None
    assert len(updated_tool.pip_requirements) == 2
    assert updated_tool.pip_requirements[0].name == "pandas"
    assert updated_tool.pip_requirements[0].version == "1.5.0"
    assert updated_tool.pip_requirements[1].name == "sumy"
    assert updated_tool.pip_requirements[1].version is None


@pytest.mark.asyncio
async def test_update_tool_clear_pip_requirements(server: SyncServer, default_user, default_organization):
    def test_tool_clear_deps():
        """
        A test tool to clear dependencies.

        Returns:
            str: Hello message.
        """
        return "hello"

    # Create a tool with pip requirements
    pip_reqs = [PipRequirement(name="requests")]

    # Set up tool details
    source_code = parse_source_code(test_tool_clear_deps)
    source_type = "python"
    description = "A test tool to clear dependencies"
    tags = ["test"]
    metadata = {"test": "clear_deps"}

    tool = PydanticTool(
        description=description, tags=tags, source_code=source_code, source_type=source_type, metadata_=metadata, pip_requirements=pip_reqs
    )
    derived_json_schema = derive_openai_json_schema(source_code=tool.source_code, name=tool.name)
    derived_name = derived_json_schema["name"]
    tool.json_schema = derived_json_schema
    tool.name = derived_name

    created_tool = await server.tool_manager.create_or_update_tool_async(tool, actor=default_user)

    # Verify it has requirements
    assert created_tool.pip_requirements is not None
    assert len(created_tool.pip_requirements) == 1

    # Clear the requirements
    tool_update = ToolUpdate(pip_requirements=[])
    await server.tool_manager.update_tool_by_id_async(created_tool.id, tool_update, actor=default_user)

    # Fetch the updated tool
    updated_tool = await server.tool_manager.get_tool_by_id_async(created_tool.id, actor=default_user)

    # Assertions
    assert updated_tool.pip_requirements == []


@pytest.mark.asyncio
async def test_pip_requirements_roundtrip(server: SyncServer, default_user, default_organization):
    def roundtrip_test_tool():
        """
        Test pip requirements roundtrip.

        Returns:
            str: Test message.
        """
        return "test"

    # Create pip requirements with various version formats
    pip_reqs = [
        PipRequirement(name="requests", version="2.28.0"),
        PipRequirement(name="flask", version="2.0"),
        PipRequirement(name="django", version="4.1.0-beta"),
        PipRequirement(name="numpy"),  # No version
    ]

    # Set up tool details
    source_code = parse_source_code(roundtrip_test_tool)
    source_type = "python"
    description = "Test pip requirements roundtrip"
    tags = ["test"]
    metadata = {"test": "roundtrip"}

    tool = PydanticTool(
        description=description, tags=tags, source_code=source_code, source_type=source_type, metadata_=metadata, pip_requirements=pip_reqs
    )
    derived_json_schema = derive_openai_json_schema(source_code=tool.source_code, name=tool.name)
    derived_name = derived_json_schema["name"]
    tool.json_schema = derived_json_schema
    tool.name = derived_name

    created_tool = await server.tool_manager.create_or_update_tool_async(tool, actor=default_user)

    # Fetch by ID
    fetched_tool = await server.tool_manager.get_tool_by_id_async(created_tool.id, actor=default_user)

    # Verify all requirements match exactly
    assert fetched_tool.pip_requirements is not None
    assert len(fetched_tool.pip_requirements) == 4

    # Check each requirement
    reqs_dict = {req.name: req.version for req in fetched_tool.pip_requirements}
    assert reqs_dict["requests"] == "2.28.0"
    assert reqs_dict["flask"] == "2.0"
    assert reqs_dict["django"] == "4.1.0-beta"
    assert reqs_dict["numpy"] is None


# ======================================================================================================================
# Message Manager Tests
# ======================================================================================================================


def test_message_create(server: SyncServer, hello_world_message_fixture, default_user):
    """Test creating a message using hello_world_message_fixture fixture"""
    assert hello_world_message_fixture.id is not None
    assert hello_world_message_fixture.content[0].text == "Hello, world!"
    assert hello_world_message_fixture.role == "user"

    # Verify we can retrieve it
    retrieved = server.message_manager.get_message_by_id(
        hello_world_message_fixture.id,
        actor=default_user,
    )
    assert retrieved is not None
    assert retrieved.id == hello_world_message_fixture.id
    assert retrieved.content[0].text == hello_world_message_fixture.content[0].text
    assert retrieved.role == hello_world_message_fixture.role


def test_message_get_by_id(server: SyncServer, hello_world_message_fixture, default_user):
    """Test retrieving a message by ID"""
    retrieved = server.message_manager.get_message_by_id(hello_world_message_fixture.id, actor=default_user)
    assert retrieved is not None
    assert retrieved.id == hello_world_message_fixture.id
    assert retrieved.content[0].text == hello_world_message_fixture.content[0].text


def test_message_update(server: SyncServer, hello_world_message_fixture, default_user, other_user):
    """Test updating a message"""
    new_text = "Updated text"
    updated = server.message_manager.update_message_by_id(hello_world_message_fixture.id, MessageUpdate(content=new_text), actor=other_user)
    assert updated is not None
    assert updated.content[0].text == new_text
    retrieved = server.message_manager.get_message_by_id(hello_world_message_fixture.id, actor=default_user)
    assert retrieved.content[0].text == new_text

    # Assert that orm metadata fields are populated
    assert retrieved.created_by_id == default_user.id
    assert retrieved.last_updated_by_id == other_user.id


def test_message_delete(server: SyncServer, hello_world_message_fixture, default_user):
    """Test deleting a message"""
    server.message_manager.delete_message_by_id(hello_world_message_fixture.id, actor=default_user)
    retrieved = server.message_manager.get_message_by_id(hello_world_message_fixture.id, actor=default_user)
    assert retrieved is None


def test_message_size(server: SyncServer, hello_world_message_fixture, default_user):
    """Test counting messages with filters"""
    base_message = hello_world_message_fixture

    # Create additional test messages
    messages = [
        PydanticMessage(
            agent_id=base_message.agent_id,
            role=base_message.role,
            content=[TextContent(text=f"Test message {i}")],
        )
        for i in range(4)
    ]
    server.message_manager.create_many_messages(messages, actor=default_user)

    # Test total count
    total = server.message_manager.size(actor=default_user, role=MessageRole.user)
    assert total == 6  # login message + base message + 4 test messages
    # TODO: change login message to be a system not user message

    # Test count with agent filter
    agent_count = server.message_manager.size(actor=default_user, agent_id=base_message.agent_id, role=MessageRole.user)
    assert agent_count == 6

    # Test count with role filter
    role_count = server.message_manager.size(actor=default_user, role=base_message.role)
    assert role_count == 6

    # Test count with non-existent filter
    empty_count = server.message_manager.size(actor=default_user, agent_id="non-existent", role=MessageRole.user)
    assert empty_count == 0


def create_test_messages(server: SyncServer, base_message: PydanticMessage, default_user) -> list[PydanticMessage]:
    """Helper function to create test messages for all tests"""
    messages = [
        PydanticMessage(
            agent_id=base_message.agent_id,
            role=base_message.role,
            content=[TextContent(text=f"Test message {i}")],
        )
        for i in range(4)
    ]
    server.message_manager.create_many_messages(messages, actor=default_user)
    return messages


def test_get_messages_by_ids(server: SyncServer, hello_world_message_fixture, default_user, sarah_agent):
    """Test basic message listing with limit"""
    messages = create_test_messages(server, hello_world_message_fixture, default_user)
    message_ids = [m.id for m in messages]

    results = server.message_manager.get_messages_by_ids(message_ids=message_ids, actor=default_user)
    assert sorted(message_ids) == sorted([r.id for r in results])


def test_message_listing_basic(server: SyncServer, hello_world_message_fixture, default_user, sarah_agent):
    """Test basic message listing with limit"""
    create_test_messages(server, hello_world_message_fixture, default_user)

    results = server.message_manager.list_user_messages_for_agent(agent_id=sarah_agent.id, limit=3, actor=default_user)
    assert len(results) == 3


def test_message_listing_cursor(server: SyncServer, hello_world_message_fixture, default_user, sarah_agent):
    """Test cursor-based pagination functionality"""
    create_test_messages(server, hello_world_message_fixture, default_user)

    # Make sure there are 6 messages
    assert server.message_manager.size(actor=default_user, role=MessageRole.user) == 6

    # Get first page
    first_page = server.message_manager.list_user_messages_for_agent(agent_id=sarah_agent.id, actor=default_user, limit=3)
    assert len(first_page) == 3

    last_id_on_first_page = first_page[-1].id

    # Get second page
    second_page = server.message_manager.list_user_messages_for_agent(
        agent_id=sarah_agent.id, actor=default_user, after=last_id_on_first_page, limit=3
    )
    assert len(second_page) == 3  # Should have 3 remaining messages
    assert all(r1.id != r2.id for r1 in first_page for r2 in second_page)

    # Get the middle
    middle_page = server.message_manager.list_user_messages_for_agent(
        agent_id=sarah_agent.id, actor=default_user, before=second_page[1].id, after=first_page[0].id
    )
    assert len(middle_page) == 3
    assert middle_page[0].id == first_page[1].id
    assert middle_page[1].id == first_page[-1].id
    assert middle_page[-1].id == second_page[0].id

    middle_page_desc = server.message_manager.list_user_messages_for_agent(
        agent_id=sarah_agent.id, actor=default_user, before=second_page[1].id, after=first_page[0].id, ascending=False
    )
    assert len(middle_page_desc) == 3
    assert middle_page_desc[0].id == second_page[0].id
    assert middle_page_desc[1].id == first_page[-1].id
    assert middle_page_desc[-1].id == first_page[1].id


def test_message_listing_filtering(server: SyncServer, hello_world_message_fixture, default_user, sarah_agent):
    """Test filtering messages by agent ID"""
    create_test_messages(server, hello_world_message_fixture, default_user)

    agent_results = server.message_manager.list_user_messages_for_agent(agent_id=sarah_agent.id, actor=default_user, limit=10)
    assert len(agent_results) == 6  # login message + base message + 4 test messages
    assert all(msg.agent_id == hello_world_message_fixture.agent_id for msg in agent_results)


def test_message_listing_text_search(server: SyncServer, hello_world_message_fixture, default_user, sarah_agent):
    """Test searching messages by text content"""
    create_test_messages(server, hello_world_message_fixture, default_user)

    search_results = server.message_manager.list_user_messages_for_agent(
        agent_id=sarah_agent.id, actor=default_user, query_text="Test message", limit=10
    )
    assert len(search_results) == 4
    assert all("Test message" in msg.content[0].text for msg in search_results)

    # Test no results
    search_results = server.message_manager.list_user_messages_for_agent(
        agent_id=sarah_agent.id, actor=default_user, query_text="Letta", limit=10
    )
    assert len(search_results) == 0


# ======================================================================================================================
# Block Manager Tests - Basic
# ======================================================================================================================


def test_create_block(server: SyncServer, default_user):
    block_manager = BlockManager()
    block_create = PydanticBlock(
        label="human",
        is_template=True,
        value="Sample content",
        template_name="sample_template",
        description="A test block",
        limit=1000,
        metadata={"example": "data"},
    )

    block = block_manager.create_or_update_block(block_create, actor=default_user)

    # Assertions to ensure the created block matches the expected values
    assert block.label == block_create.label
    assert block.is_template == block_create.is_template
    assert block.value == block_create.value
    assert block.template_name == block_create.template_name
    assert block.description == block_create.description
    assert block.limit == block_create.limit
    assert block.metadata == block_create.metadata


@pytest.mark.asyncio
async def test_get_blocks(server, default_user, event_loop):
    block_manager = BlockManager()

    # Create blocks to retrieve later
    block_manager.create_or_update_block(PydanticBlock(label="human", value="Block 1"), actor=default_user)
    block_manager.create_or_update_block(PydanticBlock(label="persona", value="Block 2"), actor=default_user)

    # Retrieve blocks by different filters
    all_blocks = await block_manager.get_blocks_async(actor=default_user)
    assert len(all_blocks) == 2

    human_blocks = await block_manager.get_blocks_async(actor=default_user, label="human")
    assert len(human_blocks) == 1
    assert human_blocks[0].label == "human"

    persona_blocks = await block_manager.get_blocks_async(actor=default_user, label="persona")
    assert len(persona_blocks) == 1
    assert persona_blocks[0].label == "persona"


@pytest.mark.asyncio
async def test_get_blocks_comprehensive(server, default_user, other_user_different_org, event_loop):
    def random_label(prefix="label"):
        return f"{prefix}_{''.join(random.choices(string.ascii_lowercase, k=6))}"

    def random_value():
        return "".join(random.choices(string.ascii_letters + string.digits, k=12))

    block_manager = BlockManager()

    # Create 10 blocks for default_user
    default_user_blocks = []
    for _ in range(10):
        label = random_label("default")
        value = random_value()
        block_manager.create_or_update_block(PydanticBlock(label=label, value=value), actor=default_user)
        default_user_blocks.append((label, value))

    # Create 3 blocks for other_user
    other_user_blocks = []
    for _ in range(3):
        label = random_label("other")
        value = random_value()
        block_manager.create_or_update_block(PydanticBlock(label=label, value=value), actor=other_user_different_org)
        other_user_blocks.append((label, value))

    # Check default_user sees only their blocks
    retrieved_default_blocks = await block_manager.get_blocks_async(actor=default_user)
    assert len(retrieved_default_blocks) == 10
    retrieved_labels = {b.label for b in retrieved_default_blocks}
    for label, value in default_user_blocks:
        assert label in retrieved_labels

    # Check individual filtering for default_user
    for label, value in default_user_blocks:
        filtered = await block_manager.get_blocks_async(actor=default_user, label=label)
        assert len(filtered) == 1
        assert filtered[0].label == label
        assert filtered[0].value == value

    # Check other_user sees only their blocks
    retrieved_other_blocks = await block_manager.get_blocks_async(actor=other_user_different_org)
    assert len(retrieved_other_blocks) == 3
    retrieved_labels = {b.label for b in retrieved_other_blocks}
    for label, value in other_user_blocks:
        assert label in retrieved_labels

    # Other user shouldn't see default_user's blocks
    for label, _ in default_user_blocks:
        assert (await block_manager.get_blocks_async(actor=other_user_different_org, label=label)) == []

    # Default user shouldn't see other_user's blocks
    for label, _ in other_user_blocks:
        assert (await block_manager.get_blocks_async(actor=default_user, label=label)) == []


def test_update_block(server: SyncServer, default_user):
    block_manager = BlockManager()
    block = block_manager.create_or_update_block(PydanticBlock(label="persona", value="Original Content"), actor=default_user)

    # Update block's content
    update_data = BlockUpdate(value="Updated Content", description="Updated description")
    block_manager.update_block(block_id=block.id, block_update=update_data, actor=default_user)

    # Retrieve the updated block
    updated_block = block_manager.get_block_by_id(actor=default_user, block_id=block.id)

    # Assertions to verify the update
    assert updated_block.value == "Updated Content"
    assert updated_block.description == "Updated description"


def test_update_block_limit(server: SyncServer, default_user):
    block_manager = BlockManager()
    block = block_manager.create_or_update_block(PydanticBlock(label="persona", value="Original Content"), actor=default_user)

    limit = len("Updated Content") * 2000
    update_data = BlockUpdate(value="Updated Content" * 2000, description="Updated description")

    # Check that exceeding the block limit raises an exception
    with pytest.raises(ValueError):
        block_manager.update_block(block_id=block.id, block_update=update_data, actor=default_user)

    # Ensure the update works when within limits
    update_data = BlockUpdate(value="Updated Content" * 2000, description="Updated description", limit=limit)
    block_manager.update_block(block_id=block.id, block_update=update_data, actor=default_user)

    # Retrieve the updated block and validate the update
    updated_block = block_manager.get_block_by_id(actor=default_user, block_id=block.id)

    assert updated_block.value == "Updated Content" * 2000
    assert updated_block.description == "Updated description"


def test_update_block_limit_does_not_reset(server: SyncServer, default_user):
    block_manager = BlockManager()
    new_content = "Updated Content" * 2000
    limit = len(new_content)
    block = block_manager.create_or_update_block(PydanticBlock(label="persona", value="Original Content", limit=limit), actor=default_user)

    # Ensure the update works
    update_data = BlockUpdate(value=new_content)
    block_manager.update_block(block_id=block.id, block_update=update_data, actor=default_user)

    # Retrieve the updated block and validate the update
    updated_block = block_manager.get_block_by_id(actor=default_user, block_id=block.id)
    assert updated_block.value == new_content


@pytest.mark.asyncio
async def test_delete_block(server: SyncServer, default_user, event_loop):
    block_manager = BlockManager()

    # Create and delete a block
    block = block_manager.create_or_update_block(PydanticBlock(label="human", value="Sample content"), actor=default_user)
    block_manager.delete_block(block_id=block.id, actor=default_user)

    # Verify that the block was deleted
    blocks = await block_manager.get_blocks_async(actor=default_user)
    assert len(blocks) == 0


@pytest.mark.asyncio
async def test_delete_block_detaches_from_agent(server: SyncServer, sarah_agent, default_user, event_loop):
    # Create and delete a block
    block = server.block_manager.create_or_update_block(PydanticBlock(label="human", value="Sample content"), actor=default_user)
    agent_state = server.agent_manager.attach_block(agent_id=sarah_agent.id, block_id=block.id, actor=default_user)

    # Check that block has been attached
    assert block.id in [b.id for b in agent_state.memory.blocks]

    # Now attempt to delete the block
    server.block_manager.delete_block(block_id=block.id, actor=default_user)

    # Verify that the block was deleted
    blocks = await server.block_manager.get_blocks_async(actor=default_user)
    assert len(blocks) == 0

    # Check that block has been detached too
    agent_state = await server.agent_manager.get_agent_by_id_async(agent_id=sarah_agent.id, actor=default_user)
    assert not (block.id in [b.id for b in agent_state.memory.blocks])


@pytest.mark.asyncio
async def test_get_agents_for_block(server: SyncServer, sarah_agent, charles_agent, default_user, event_loop):
    # Create and delete a block
    block = server.block_manager.create_or_update_block(PydanticBlock(label="alien", value="Sample content"), actor=default_user)
    sarah_agent = server.agent_manager.attach_block(agent_id=sarah_agent.id, block_id=block.id, actor=default_user)
    charles_agent = server.agent_manager.attach_block(agent_id=charles_agent.id, block_id=block.id, actor=default_user)

    # Check that block has been attached to both
    assert block.id in [b.id for b in sarah_agent.memory.blocks]
    assert block.id in [b.id for b in charles_agent.memory.blocks]

    # Get the agents for that block
    agent_states = await server.block_manager.get_agents_for_block_async(block_id=block.id, actor=default_user)
    assert len(agent_states) == 2

    # Check both agents are in the list
    agent_state_ids = [a.id for a in agent_states]
    assert sarah_agent.id in agent_state_ids
    assert charles_agent.id in agent_state_ids


@pytest.mark.asyncio
async def test_batch_create_multiple_blocks(server: SyncServer, default_user, event_loop):
    block_manager = BlockManager()
    num_blocks = 10

    # Prepare distinct blocks
    blocks_to_create = [PydanticBlock(label=f"batch_label_{i}", value=f"batch_value_{i}") for i in range(num_blocks)]

    # Create the blocks
    created_blocks = block_manager.batch_create_blocks(blocks_to_create, actor=default_user)
    assert len(created_blocks) == num_blocks

    # Map created blocks by label for lookup
    created_by_label = {blk.label: blk for blk in created_blocks}

    # Assert all blocks were created correctly
    for i in range(num_blocks):
        label = f"batch_label_{i}"
        value = f"batch_value_{i}"
        assert label in created_by_label, f"Missing label: {label}"
        blk = created_by_label[label]
        assert blk.value == value
        assert blk.id is not None

    # Confirm all created blocks exist in the full list from get_blocks
    all_labels = {blk.label for blk in await block_manager.get_blocks_async(actor=default_user)}
    expected_labels = {f"batch_label_{i}" for i in range(num_blocks)}
    assert expected_labels.issubset(all_labels)


@pytest.mark.asyncio
async def test_bulk_update_skips_missing_and_truncates_then_returns_none(
    server: SyncServer, default_user: PydanticUser, caplog, event_loop
):
    mgr = BlockManager()

    # create one block with a small limit
    b = mgr.create_or_update_block(
        PydanticBlock(label="human", value="orig", limit=5),
        actor=default_user,
    )

    # prepare updates: one real id with an over‐limit value, plus one missing id
    long_val = random_string(10)  # length > limit==5
    updates = {
        b.id: long_val,
        "nonexistent-id": "whatever",
    }

    caplog.set_level(logging.WARNING)
    result = await mgr.bulk_update_block_values_async(updates, actor=default_user)
    # default return_hydrated=False → should be None
    assert result is None

    # warnings should mention skipping the missing ID and truncation
    assert "skipping during bulk update" in caplog.text
    assert "truncating" in caplog.text

    # confirm the value was truncated to `limit` characters
    reloaded = mgr.get_block_by_id(actor=default_user, block_id=b.id)
    assert len(reloaded.value) == 5
    assert reloaded.value == long_val[:5]


@pytest.mark.asyncio
@pytest.mark.skip(reason="TODO: implement for async")
async def test_bulk_update_return_hydrated_true(server: SyncServer, default_user: PydanticUser, event_loop):
    mgr = BlockManager()

    # create a block
    b = await mgr.create_or_update_block_async(
        PydanticBlock(label="persona", value="foo", limit=20),
        actor=default_user,
    )

    updates = {b.id: "new-val"}
    updated = await mgr.bulk_update_block_values_async(updates, actor=default_user, return_hydrated=True)

    # with return_hydrated=True, we get back a list of schemas
    assert isinstance(updated, list) and len(updated) == 1
    assert updated[0].id == b.id
    assert updated[0].value == "new-val"


@pytest.mark.asyncio
async def test_bulk_update_respects_org_scoping(
    server: SyncServer, default_user: PydanticUser, other_user_different_org: PydanticUser, caplog, event_loop
):
    mgr = BlockManager()

    # one block in each org
    mine = mgr.create_or_update_block(
        PydanticBlock(label="human", value="mine", limit=100),
        actor=default_user,
    )
    theirs = mgr.create_or_update_block(
        PydanticBlock(label="human", value="theirs", limit=100),
        actor=other_user_different_org,
    )

    updates = {
        mine.id: "updated-mine",
        theirs.id: "updated-theirs",
    }

    caplog.set_level(logging.WARNING)
    await mgr.bulk_update_block_values_async(updates, actor=default_user)

    # mine should be updated...
    reloaded_mine = mgr.get_block_by_id(actor=default_user, block_id=mine.id)
    assert reloaded_mine.value == "updated-mine"

    # ...theirs should remain untouched
    reloaded_theirs = mgr.get_block_by_id(actor=other_user_different_org, block_id=theirs.id)
    assert reloaded_theirs.value == "theirs"

    # warning should mention skipping the other-org ID
    assert "skipping during bulk update" in caplog.text


# ======================================================================================================================
# Block Manager Tests - Checkpointing
# ======================================================================================================================


def test_checkpoint_creates_history(server: SyncServer, default_user):
    """
    Ensures that calling checkpoint_block creates a BlockHistory row and updates
    the block's current_history_entry_id appropriately.
    """

    block_manager = BlockManager()

    # Create a block
    initial_value = "Initial block content"
    created_block = block_manager.create_or_update_block(PydanticBlock(label="test_checkpoint", value=initial_value), actor=default_user)

    # Act: checkpoint it
    block_manager.checkpoint_block(block_id=created_block.id, actor=default_user)

    with db_registry.session() as session:
        # Get BlockHistory entries for this block
        history_entries: List[BlockHistory] = session.query(BlockHistory).filter(BlockHistory.block_id == created_block.id).all()
        assert len(history_entries) == 1, "Exactly one history entry should be created"
        hist = history_entries[0]

        # Fetch ORM block for internal checks
        db_block = session.get(Block, created_block.id)

        assert hist.sequence_number == 1
        assert hist.value == initial_value
        assert hist.actor_type == ActorType.LETTA_USER
        assert hist.actor_id == default_user.id
        assert db_block.current_history_entry_id == hist.id


def test_multiple_checkpoints(server: SyncServer, default_user):
    block_manager = BlockManager()

    # Create a block
    block = block_manager.create_or_update_block(PydanticBlock(label="test_multi_checkpoint", value="v1"), actor=default_user)

    # 1) First checkpoint
    block_manager.checkpoint_block(block_id=block.id, actor=default_user)

    # 2) Update block content
    updated_block_data = PydanticBlock(**block.model_dump())
    updated_block_data.value = "v2"
    block_manager.create_or_update_block(updated_block_data, actor=default_user)

    # 3) Second checkpoint
    block_manager.checkpoint_block(block_id=block.id, actor=default_user)

    with db_registry.session() as session:
        history_entries = (
            session.query(BlockHistory).filter(BlockHistory.block_id == block.id).order_by(BlockHistory.sequence_number.asc()).all()
        )
        assert len(history_entries) == 2, "Should have two history entries"

        # First is seq=1, value='v1'
        assert history_entries[0].sequence_number == 1
        assert history_entries[0].value == "v1"

        # Second is seq=2, value='v2'
        assert history_entries[1].sequence_number == 2
        assert history_entries[1].value == "v2"

        # The block should now point to the second entry
        db_block = session.get(Block, block.id)
        assert db_block.current_history_entry_id == history_entries[1].id


def test_checkpoint_with_agent_id(server: SyncServer, default_user, sarah_agent):
    """
    Ensures that if we pass agent_id to checkpoint_block, we get
    actor_type=LETTA_AGENT, actor_id=<agent.id> in BlockHistory.
    """
    block_manager = BlockManager()

    # Create a block
    block = block_manager.create_or_update_block(PydanticBlock(label="test_agent_checkpoint", value="Agent content"), actor=default_user)

    # Checkpoint with agent_id
    block_manager.checkpoint_block(block_id=block.id, actor=default_user, agent_id=sarah_agent.id)

    # Verify
    with db_registry.session() as session:
        hist_entry = session.query(BlockHistory).filter(BlockHistory.block_id == block.id).one()
        assert hist_entry.actor_type == ActorType.LETTA_AGENT
        assert hist_entry.actor_id == sarah_agent.id


def test_checkpoint_with_no_state_change(server: SyncServer, default_user):
    """
    If we call checkpoint_block twice without any edits,
    we expect two entries or only one, depending on your policy.
    """
    block_manager = BlockManager()

    # Create block
    block = block_manager.create_or_update_block(PydanticBlock(label="test_no_change", value="original"), actor=default_user)

    # 1) checkpoint
    block_manager.checkpoint_block(block_id=block.id, actor=default_user)
    # 2) checkpoint again (no changes)
    block_manager.checkpoint_block(block_id=block.id, actor=default_user)

    with db_registry.session() as session:
        all_hist = session.query(BlockHistory).filter(BlockHistory.block_id == block.id).all()
        assert len(all_hist) == 2


def test_checkpoint_concurrency_stale(server: SyncServer, default_user):
    block_manager = BlockManager()

    # create block
    block = block_manager.create_or_update_block(PydanticBlock(label="test_stale_checkpoint", value="hello"), actor=default_user)

    # session1 loads
    with db_registry.session() as s1:
        block_s1 = s1.get(Block, block.id)  # version=1

    # session2 loads
    with db_registry.session() as s2:
        block_s2 = s2.get(Block, block.id)  # also version=1

    # session1 checkpoint => version=2
    with db_registry.session() as s1:
        block_s1 = s1.merge(block_s1)
        block_manager.checkpoint_block(
            block_id=block_s1.id,
            actor=default_user,
            use_preloaded_block=block_s1,  # let manager use the object in memory
        )
        # commits inside checkpoint_block => version goes to 2

    # session2 tries to checkpoint => sees old version=1 => stale error
    with pytest.raises(StaleDataError):
        with db_registry.session() as s2:
            block_s2 = s2.merge(block_s2)
            block_manager.checkpoint_block(
                block_id=block_s2.id,
                actor=default_user,
                use_preloaded_block=block_s2,
            )


def test_checkpoint_no_future_states(server: SyncServer, default_user):
    """
    Ensures that if the block is already at the highest sequence,
    creating a new checkpoint does NOT delete anything.
    """

    block_manager = BlockManager()

    # 1) Create block with "v1" and checkpoint => seq=1
    block_v1 = block_manager.create_or_update_block(PydanticBlock(label="no_future_test", value="v1"), actor=default_user)
    block_manager.checkpoint_block(block_id=block_v1.id, actor=default_user)

    # 2) Create "v2" and checkpoint => seq=2
    updated_data = PydanticBlock(**block_v1.model_dump())
    updated_data.value = "v2"
    block_manager.create_or_update_block(updated_data, actor=default_user)
    block_manager.checkpoint_block(block_id=block_v1.id, actor=default_user)

    # So we have seq=1: v1, seq=2: v2. No "future" states.
    # 3) Another checkpoint (no changes made) => should become seq=3, not delete anything
    block_manager.checkpoint_block(block_id=block_v1.id, actor=default_user)

    with db_registry.session() as session:
        # We expect 3 rows in block_history, none removed
        history_rows = (
            session.query(BlockHistory).filter(BlockHistory.block_id == block_v1.id).order_by(BlockHistory.sequence_number.asc()).all()
        )
        # Should be seq=1, seq=2, seq=3
        assert len(history_rows) == 3
        assert history_rows[0].value == "v1"
        assert history_rows[1].value == "v2"
        # The last is also "v2" if we didn't change it, or the same current fields
        assert history_rows[2].sequence_number == 3
        # There's no leftover row that was deleted


# ======================================================================================================================
# Block Manager Tests - Undo
# ======================================================================================================================


def test_undo_checkpoint_block(server: SyncServer, default_user):
    """
    Verifies that we can undo to the previous checkpoint:
      1) Create a block and checkpoint -> sequence_number=1
      2) Update block content and checkpoint -> sequence_number=2
      3) Undo -> should revert block to sequence_number=1's content
    """
    block_manager = BlockManager()

    # 1) Create block
    initial_value = "Version 1 content"
    created_block = block_manager.create_or_update_block(PydanticBlock(label="undo_test", value=initial_value), actor=default_user)

    # 2) First checkpoint => seq=1
    block_manager.checkpoint_block(block_id=created_block.id, actor=default_user)

    # 3) Update block content to "Version 2"
    updated_data = PydanticBlock(**created_block.model_dump())
    updated_data.value = "Version 2 content"
    block_manager.create_or_update_block(updated_data, actor=default_user)

    # 4) Second checkpoint => seq=2
    block_manager.checkpoint_block(block_id=created_block.id, actor=default_user)

    # 5) Undo => revert to seq=1
    undone_block = block_manager.undo_checkpoint_block(block_id=created_block.id, actor=default_user)

    # 6) Verify the block is now restored to "Version 1" content
    assert undone_block.value == initial_value, "Block should revert to version 1 content"
    assert undone_block.label == "undo_test", "Label should also revert if changed (or remain the same if unchanged)"


def test_checkpoint_deletes_future_states_after_undo(server: SyncServer, default_user):
    """
    Verifies that once we've undone to an earlier checkpoint, creating a new
    checkpoint removes any leftover 'future' states that existed beyond that sequence.
    """
    block_manager = BlockManager()

    # 1) Create block
    block_init = PydanticBlock(label="test_truncation", value="v1")
    block_v1 = block_manager.create_or_update_block(block_init, actor=default_user)
    # Checkpoint => seq=1
    block_manager.checkpoint_block(block_id=block_v1.id, actor=default_user)

    # 2) Update to "v2", checkpoint => seq=2
    block_v2 = PydanticBlock(**block_v1.model_dump())
    block_v2.value = "v2"
    block_manager.create_or_update_block(block_v2, actor=default_user)
    block_manager.checkpoint_block(block_id=block_v1.id, actor=default_user)

    # 3) Update to "v3", checkpoint => seq=3
    block_v3 = PydanticBlock(**block_v1.model_dump())
    block_v3.value = "v3"
    block_manager.create_or_update_block(block_v3, actor=default_user)
    block_manager.checkpoint_block(block_id=block_v1.id, actor=default_user)

    # We now have three states in history: seq=1 (v1), seq=2 (v2), seq=3 (v3).

    # Undo from seq=3 -> seq=2
    block_undo_1 = block_manager.undo_checkpoint_block(block_v1.id, actor=default_user)
    assert block_undo_1.value == "v2"

    # Undo from seq=2 -> seq=1
    block_undo_2 = block_manager.undo_checkpoint_block(block_v1.id, actor=default_user)
    assert block_undo_2.value == "v1"

    # 4) Now we are at seq=1. If we checkpoint again, we should remove the old seq=2,3
    #    because the new code truncates future states beyond seq=1.

    # Let's do a new edit: "v1.5"
    block_v1_5 = PydanticBlock(**block_undo_2.model_dump())
    block_v1_5.value = "v1.5"
    block_manager.create_or_update_block(block_v1_5, actor=default_user)

    # 5) Checkpoint => new seq=2, removing the old seq=2 and seq=3
    block_manager.checkpoint_block(block_id=block_v1.id, actor=default_user)

    with db_registry.session() as session:
        # Let's see which BlockHistory rows remain
        history_entries = (
            session.query(BlockHistory).filter(BlockHistory.block_id == block_v1.id).order_by(BlockHistory.sequence_number.asc()).all()
        )

        # We expect two rows: seq=1 => "v1", seq=2 => "v1.5"
        assert len(history_entries) == 2, f"Expected 2 entries, got {len(history_entries)}"
        assert history_entries[0].sequence_number == 1
        assert history_entries[0].value == "v1"
        assert history_entries[1].sequence_number == 2
        assert history_entries[1].value == "v1.5"

        # No row should contain "v2" or "v3"
        existing_values = {h.value for h in history_entries}
        assert "v2" not in existing_values, "Old seq=2 should have been removed."
        assert "v3" not in existing_values, "Old seq=3 should have been removed."


def test_undo_no_history(server: SyncServer, default_user):
    """
    If a block has never been checkpointed (no current_history_entry_id),
    undo_checkpoint_block should raise a ValueError.
    """
    block_manager = BlockManager()

    # Create a block but don't checkpoint it
    block = block_manager.create_or_update_block(PydanticBlock(label="no_history_test", value="initial"), actor=default_user)

    # Attempt to undo
    with pytest.raises(ValueError, match="has no history entry - cannot undo"):
        block_manager.undo_checkpoint_block(block_id=block.id, actor=default_user)


def test_undo_first_checkpoint(server: SyncServer, default_user):
    """
    If the block is at the first checkpoint (sequence_number=1),
    undo should fail because there's no prior checkpoint.
    """
    block_manager = BlockManager()

    # 1) Create the block
    block_data = PydanticBlock(label="first_checkpoint", value="Version1")
    block = block_manager.create_or_update_block(block_data, actor=default_user)

    # 2) First checkpoint => seq=1
    block_manager.checkpoint_block(block_id=block.id, actor=default_user)

    # Attempt undo -> expect ValueError
    with pytest.raises(ValueError, match="Cannot undo further"):
        block_manager.undo_checkpoint_block(block_id=block.id, actor=default_user)


def test_undo_multiple_checkpoints(server: SyncServer, default_user):
    """
    Tests multiple checkpoints in a row, then undo repeatedly
    from seq=3 -> seq=2 -> seq=1, verifying each revert.
    """
    block_manager = BlockManager()

    # Step 1: Create block
    block_data = PydanticBlock(label="multi_checkpoint", value="v1")
    block_v1 = block_manager.create_or_update_block(block_data, actor=default_user)
    # checkpoint => seq=1
    block_manager.checkpoint_block(block_id=block_v1.id, actor=default_user)

    # Step 2: Update to v2, checkpoint => seq=2
    block_data_v2 = PydanticBlock(**block_v1.model_dump())
    block_data_v2.value = "v2"
    block_manager.create_or_update_block(block_data_v2, actor=default_user)
    block_manager.checkpoint_block(block_id=block_v1.id, actor=default_user)

    # Step 3: Update to v3, checkpoint => seq=3
    block_data_v3 = PydanticBlock(**block_v1.model_dump())
    block_data_v3.value = "v3"
    block_manager.create_or_update_block(block_data_v3, actor=default_user)
    block_manager.checkpoint_block(block_id=block_v1.id, actor=default_user)

    # Now we have 3 seq: v1, v2, v3
    # Undo from seq=3 -> seq=2
    undone_block = block_manager.undo_checkpoint_block(block_v1.id, actor=default_user)
    assert undone_block.value == "v2"

    # Undo from seq=2 -> seq=1
    undone_block = block_manager.undo_checkpoint_block(block_v1.id, actor=default_user)
    assert undone_block.value == "v1"

    # Try once more -> fails because seq=1 is the earliest
    with pytest.raises(ValueError, match="Cannot undo further"):
        block_manager.undo_checkpoint_block(block_v1.id, actor=default_user)


def test_undo_concurrency_stale(server: SyncServer, default_user):
    """
    Demonstrate concurrency: both sessions start with the block at seq=2,
    one session undoes first -> block now seq=1, version increments,
    the other session tries to undo with stale data -> StaleDataError.
    """
    block_manager = BlockManager()

    # 1) create block
    block_data = PydanticBlock(label="concurrency_undo", value="v1")
    block_v1 = block_manager.create_or_update_block(block_data, actor=default_user)
    # checkpoint => seq=1
    block_manager.checkpoint_block(block_v1.id, actor=default_user)

    # 2) update to v2
    block_data_v2 = PydanticBlock(**block_v1.model_dump())
    block_data_v2.value = "v2"
    block_manager.create_or_update_block(block_data_v2, actor=default_user)
    # checkpoint => seq=2
    block_manager.checkpoint_block(block_v1.id, actor=default_user)

    # Now block is at seq=2

    # session1 preloads the block
    with db_registry.session() as s1:
        block_s1 = s1.get(Block, block_v1.id)  # version=? let's say 2 in memory

    # session2 also preloads the block
    with db_registry.session() as s2:
        block_s2 = s2.get(Block, block_v1.id)  # also version=2

    # Session1 -> undo to seq=1
    block_manager.undo_checkpoint_block(
        block_id=block_v1.id, actor=default_user, use_preloaded_block=block_s1  # stale object from session1
    )
    # This commits first => block now points to seq=1, version increments

    # Session2 tries the same undo, but it's stale
    with pytest.raises(StaleDataError):
        block_manager.undo_checkpoint_block(block_id=block_v1.id, actor=default_user, use_preloaded_block=block_s2)  # also seq=2 in memory


# ======================================================================================================================
# Block Manager Tests - Redo
# ======================================================================================================================


def test_redo_checkpoint_block(server: SyncServer, default_user):
    """
    1) Create a block with value v1 -> checkpoint => seq=1
    2) Update to v2 -> checkpoint => seq=2
    3) Update to v3 -> checkpoint => seq=3
    4) Undo once (seq=3 -> seq=2)
    5) Redo once (seq=2 -> seq=3)
    """

    block_manager = BlockManager()

    # 1) Create block, set value='v1'; checkpoint => seq=1
    block_v1 = block_manager.create_or_update_block(PydanticBlock(label="redo_test", value="v1"), actor=default_user)
    block_manager.checkpoint_block(block_id=block_v1.id, actor=default_user)

    # 2) Update to 'v2'; checkpoint => seq=2
    block_v2 = PydanticBlock(**block_v1.model_dump())
    block_v2.value = "v2"
    block_manager.create_or_update_block(block_v2, actor=default_user)
    block_manager.checkpoint_block(block_id=block_v1.id, actor=default_user)

    # 3) Update to 'v3'; checkpoint => seq=3
    block_v3 = PydanticBlock(**block_v1.model_dump())
    block_v3.value = "v3"
    block_manager.create_or_update_block(block_v3, actor=default_user)
    block_manager.checkpoint_block(block_id=block_v1.id, actor=default_user)

    # Undo from seq=3 -> seq=2
    undone_block = block_manager.undo_checkpoint_block(block_v1.id, actor=default_user)
    assert undone_block.value == "v2", "After undo, block should revert to v2"

    # Redo from seq=2 -> seq=3
    redone_block = block_manager.redo_checkpoint_block(block_v1.id, actor=default_user)
    assert redone_block.value == "v3", "After redo, block should go back to v3"


def test_redo_no_history(server: SyncServer, default_user):
    """
    If a block has no current_history_entry_id (never checkpointed),
    then redo_checkpoint_block should raise ValueError.
    """
    block_manager = BlockManager()

    # Create block with no checkpoint
    block = block_manager.create_or_update_block(PydanticBlock(label="redo_no_history", value="v0"), actor=default_user)

    # Attempt to redo => expect ValueError
    with pytest.raises(ValueError, match="no history entry - cannot redo"):
        block_manager.redo_checkpoint_block(block.id, actor=default_user)


def test_redo_at_highest_checkpoint(server: SyncServer, default_user):
    """
    If the block is at the maximum sequence number, there's no higher checkpoint to move to.
    redo_checkpoint_block should raise ValueError.
    """
    block_manager = BlockManager()

    # 1) Create block => checkpoint => seq=1
    b_init = block_manager.create_or_update_block(PydanticBlock(label="redo_highest", value="v1"), actor=default_user)
    block_manager.checkpoint_block(b_init.id, actor=default_user)

    # 2) Another edit => seq=2
    b_next = PydanticBlock(**b_init.model_dump())
    b_next.value = "v2"
    block_manager.create_or_update_block(b_next, actor=default_user)
    block_manager.checkpoint_block(b_init.id, actor=default_user)

    # We are at seq=2, which is the highest checkpoint.
    # Attempt redo => there's no seq=3
    with pytest.raises(ValueError, match="Cannot redo further"):
        block_manager.redo_checkpoint_block(b_init.id, actor=default_user)


def test_redo_after_multiple_undo(server: SyncServer, default_user):
    """
    1) Create and checkpoint versions: v1 -> seq=1, v2 -> seq=2, v3 -> seq=3, v4 -> seq=4
    2) Undo thrice => from seq=4 to seq=1
    3) Redo thrice => from seq=1 back to seq=4
    """
    block_manager = BlockManager()

    # Step 1: create initial block => seq=1
    b_init = block_manager.create_or_update_block(PydanticBlock(label="redo_multi", value="v1"), actor=default_user)
    block_manager.checkpoint_block(b_init.id, actor=default_user)

    # seq=2
    b_v2 = PydanticBlock(**b_init.model_dump())
    b_v2.value = "v2"
    block_manager.create_or_update_block(b_v2, actor=default_user)
    block_manager.checkpoint_block(b_init.id, actor=default_user)

    # seq=3
    b_v3 = PydanticBlock(**b_init.model_dump())
    b_v3.value = "v3"
    block_manager.create_or_update_block(b_v3, actor=default_user)
    block_manager.checkpoint_block(b_init.id, actor=default_user)

    # seq=4
    b_v4 = PydanticBlock(**b_init.model_dump())
    b_v4.value = "v4"
    block_manager.create_or_update_block(b_v4, actor=default_user)
    block_manager.checkpoint_block(b_init.id, actor=default_user)

    # We have 4 checkpoints: v1...v4. Current is seq=4.

    # 2) Undo thrice => from seq=4 -> seq=1
    for expected_value in ["v3", "v2", "v1"]:
        undone_block = block_manager.undo_checkpoint_block(b_init.id, actor=default_user)
        assert undone_block.value == expected_value, f"Undo should get us back to {expected_value}"

    # 3) Redo thrice => from seq=1 -> seq=4
    for expected_value in ["v2", "v3", "v4"]:
        redone_block = block_manager.redo_checkpoint_block(b_init.id, actor=default_user)
        assert redone_block.value == expected_value, f"Redo should get us forward to {expected_value}"


def test_redo_concurrency_stale(server: SyncServer, default_user):
    block_manager = BlockManager()

    # 1) Create block => checkpoint => seq=1
    block = block_manager.create_or_update_block(PydanticBlock(label="redo_concurrency", value="v1"), actor=default_user)
    block_manager.checkpoint_block(block.id, actor=default_user)

    # 2) Another edit => checkpoint => seq=2
    block_v2 = PydanticBlock(**block.model_dump())
    block_v2.value = "v2"
    block_manager.create_or_update_block(block_v2, actor=default_user)
    block_manager.checkpoint_block(block.id, actor=default_user)

    # 3) Another edit => checkpoint => seq=3
    block_v3 = PydanticBlock(**block.model_dump())
    block_v3.value = "v3"
    block_manager.create_or_update_block(block_v3, actor=default_user)
    block_manager.checkpoint_block(block.id, actor=default_user)
    # Now the block is at seq=3 in the DB

    # 4) Undo from seq=3 -> seq=2 so that we have a known future state at seq=3
    undone_block = block_manager.undo_checkpoint_block(block.id, actor=default_user)
    assert undone_block.value == "v2"

    # At this point the block is physically at seq=2 in DB,
    # but there's a valid row for seq=3 in block_history (the 'v3' state).

    # 5) Simulate concurrency: two sessions each read the block at seq=2
    with db_registry.session() as s1:
        block_s1 = s1.get(Block, block.id)
    with db_registry.session() as s2:
        block_s2 = s2.get(Block, block.id)

    # 6) Session1 redoes to seq=3 first -> success
    block_manager.redo_checkpoint_block(block_id=block.id, actor=default_user, use_preloaded_block=block_s1)
    # commits => block is now seq=3 in DB, version increments

    # 7) Session2 tries to do the same from stale version
    # => we expect StaleDataError, because the second session is using
    #    an out-of-date version of the block
    with pytest.raises(StaleDataError):
        block_manager.redo_checkpoint_block(block_id=block.id, actor=default_user, use_preloaded_block=block_s2)


# ======================================================================================================================
# Identity Manager Tests
# ======================================================================================================================


@pytest.mark.asyncio
async def test_create_and_upsert_identity(server: SyncServer, default_user, event_loop):
    identity_create = IdentityCreate(
        identifier_key="1234",
        name="caren",
        identity_type=IdentityType.user,
        properties=[
            IdentityProperty(key="email", value="caren@letta.com", type=IdentityPropertyType.string),
            IdentityProperty(key="age", value=28, type=IdentityPropertyType.number),
        ],
    )

    identity = await server.identity_manager.create_identity_async(identity_create, actor=default_user)

    # Assertions to ensure the created identity matches the expected values
    assert identity.identifier_key == identity_create.identifier_key
    assert identity.name == identity_create.name
    assert identity.identity_type == identity_create.identity_type
    assert identity.properties == identity_create.properties
    assert identity.agent_ids == []
    assert identity.project_id is None

    with pytest.raises(UniqueConstraintViolationError):
        await server.identity_manager.create_identity_async(
            IdentityCreate(identifier_key="1234", name="sarah", identity_type=IdentityType.user),
            actor=default_user,
        )

    identity_create.properties = [IdentityProperty(key="age", value=29, type=IdentityPropertyType.number)]

    identity = await server.identity_manager.upsert_identity_async(
        identity=IdentityUpsert(**identity_create.model_dump()), actor=default_user
    )

    identity = await server.identity_manager.get_identity_async(identity_id=identity.id, actor=default_user)
    assert len(identity.properties) == 1
    assert identity.properties[0].key == "age"
    assert identity.properties[0].value == 29

    await server.identity_manager.delete_identity_async(identity_id=identity.id, actor=default_user)


@pytest.mark.asyncio
async def test_get_identities(server, default_user):
    # Create identities to retrieve later
    user = await server.identity_manager.create_identity_async(
        IdentityCreate(name="caren", identifier_key="1234", identity_type=IdentityType.user), actor=default_user
    )
    org = await server.identity_manager.create_identity_async(
        IdentityCreate(name="letta", identifier_key="0001", identity_type=IdentityType.org), actor=default_user
    )

    # Retrieve identities by different filters
    all_identities = await server.identity_manager.list_identities_async(actor=default_user)
    assert len(all_identities) == 2

    user_identities = await server.identity_manager.list_identities_async(actor=default_user, identity_type=IdentityType.user)
    assert len(user_identities) == 1
    assert user_identities[0].name == user.name

    org_identities = await server.identity_manager.list_identities_async(actor=default_user, identity_type=IdentityType.org)
    assert len(org_identities) == 1
    assert org_identities[0].name == org.name

    await server.identity_manager.delete_identity_async(identity_id=user.id, actor=default_user)
    await server.identity_manager.delete_identity_async(identity_id=org.id, actor=default_user)


@pytest.mark.asyncio
async def test_update_identity(server: SyncServer, sarah_agent, charles_agent, default_user, event_loop):
    identity = await server.identity_manager.create_identity_async(
        IdentityCreate(name="caren", identifier_key="1234", identity_type=IdentityType.user), actor=default_user
    )

    # Update identity fields
    update_data = IdentityUpdate(
        agent_ids=[sarah_agent.id, charles_agent.id],
        properties=[IdentityProperty(key="email", value="caren@letta.com", type=IdentityPropertyType.string)],
    )
    await server.identity_manager.update_identity_async(identity_id=identity.id, identity=update_data, actor=default_user)

    # Retrieve the updated identity
    updated_identity = await server.identity_manager.get_identity_async(identity_id=identity.id, actor=default_user)

    # Assertions to verify the update
    assert updated_identity.agent_ids.sort() == update_data.agent_ids.sort()
    assert updated_identity.properties == update_data.properties

    agent_state = await server.agent_manager.get_agent_by_id_async(agent_id=sarah_agent.id, actor=default_user)
    assert identity.id in agent_state.identity_ids
    agent_state = await server.agent_manager.get_agent_by_id_async(agent_id=charles_agent.id, actor=default_user)
    assert identity.id in agent_state.identity_ids

    await server.identity_manager.delete_identity_async(identity_id=identity.id, actor=default_user)


@pytest.mark.asyncio
async def test_attach_detach_identity_from_agent(server: SyncServer, sarah_agent, default_user, event_loop):
    # Create an identity
    identity = await server.identity_manager.create_identity_async(
        IdentityCreate(name="caren", identifier_key="1234", identity_type=IdentityType.user), actor=default_user
    )
    agent_state = await server.agent_manager.update_agent_async(
        agent_id=sarah_agent.id, agent_update=UpdateAgent(identity_ids=[identity.id]), actor=default_user
    )

    # Check that identity has been attached
    assert identity.id in agent_state.identity_ids

    # Now attempt to delete the identity
    await server.identity_manager.delete_identity_async(identity_id=identity.id, actor=default_user)

    # Verify that the identity was deleted
    identities = await server.identity_manager.list_identities_async(actor=default_user)
    assert len(identities) == 0

    # Check that block has been detached too
    agent_state = await server.agent_manager.get_agent_by_id_async(agent_id=sarah_agent.id, actor=default_user)
    assert not identity.id in agent_state.identity_ids


@pytest.mark.asyncio
async def test_get_set_agents_for_identities(server: SyncServer, sarah_agent, charles_agent, default_user, event_loop):
    identity = await server.identity_manager.create_identity_async(
        IdentityCreate(name="caren", identifier_key="1234", identity_type=IdentityType.user, agent_ids=[sarah_agent.id, charles_agent.id]),
        actor=default_user,
    )

    agent_with_identity = await server.create_agent_async(
        CreateAgent(
            memory_blocks=[],
            llm_config=LLMConfig.default_config("gpt-4o-mini"),
            embedding_config=EmbeddingConfig.default_config(provider="openai"),
            identity_ids=[identity.id],
            include_base_tools=False,
        ),
        actor=default_user,
    )
    agent_without_identity = server.create_agent(
        CreateAgent(
            memory_blocks=[],
            llm_config=LLMConfig.default_config("gpt-4o-mini"),
            embedding_config=EmbeddingConfig.default_config(provider="openai"),
            include_base_tools=False,
        ),
        actor=default_user,
    )

    # Get the agents for identity id
    agent_states = await server.agent_manager.list_agents_async(identity_id=identity.id, actor=default_user)
    assert len(agent_states) == 3

    # Check all agents are in the list
    agent_state_ids = [a.id for a in agent_states]
    assert sarah_agent.id in agent_state_ids
    assert charles_agent.id in agent_state_ids
    assert agent_with_identity.id in agent_state_ids
    assert not agent_without_identity.id in agent_state_ids

    # Get the agents for identifier key
    agent_states = await server.agent_manager.list_agents_async(identifier_keys=[identity.identifier_key], actor=default_user)
    assert len(agent_states) == 3

    # Check all agents are in the list
    agent_state_ids = [a.id for a in agent_states]
    assert sarah_agent.id in agent_state_ids
    assert charles_agent.id in agent_state_ids
    assert agent_with_identity.id in agent_state_ids
    assert not agent_without_identity.id in agent_state_ids

    # Delete new agents
    server.agent_manager.delete_agent(agent_id=agent_with_identity.id, actor=default_user)
    server.agent_manager.delete_agent(agent_id=agent_without_identity.id, actor=default_user)

    # Get the agents for identity id
    agent_states = server.agent_manager.list_agents(identity_id=identity.id, actor=default_user)
    assert len(agent_states) == 2

    # Check only initial agents are in the list
    agent_state_ids = [a.id for a in agent_states]
    assert sarah_agent.id in agent_state_ids
    assert charles_agent.id in agent_state_ids

    await server.identity_manager.delete_identity_async(identity_id=identity.id, actor=default_user)


@pytest.mark.asyncio
async def test_attach_detach_identity_from_block(server: SyncServer, default_block, default_user, event_loop):
    # Create an identity
    identity = await server.identity_manager.create_identity_async(
        IdentityCreate(name="caren", identifier_key="1234", identity_type=IdentityType.user, block_ids=[default_block.id]),
        actor=default_user,
    )

    # Check that identity has been attached
    blocks = await server.block_manager.get_blocks_async(identity_id=identity.id, actor=default_user)
    assert len(blocks) == 1 and blocks[0].id == default_block.id

    # Now attempt to delete the identity
    await server.identity_manager.delete_identity_async(identity_id=identity.id, actor=default_user)

    # Verify that the identity was deleted
    identities = await server.identity_manager.list_identities_async(actor=default_user)
    assert len(identities) == 0

    # Check that block has been detached too
    blocks = await server.block_manager.get_blocks_async(identity_id=identity.id, actor=default_user)
    assert len(blocks) == 0


@pytest.mark.asyncio
async def test_get_set_blocks_for_identities(server: SyncServer, default_block, default_user, event_loop):
    block_manager = BlockManager()
    block_with_identity = block_manager.create_or_update_block(PydanticBlock(label="persona", value="Original Content"), actor=default_user)
    block_without_identity = block_manager.create_or_update_block(PydanticBlock(label="user", value="Original Content"), actor=default_user)
    identity = await server.identity_manager.create_identity_async(
        IdentityCreate(
            name="caren", identifier_key="1234", identity_type=IdentityType.user, block_ids=[default_block.id, block_with_identity.id]
        ),
        actor=default_user,
    )

    # Get the blocks for identity id
    blocks = await server.block_manager.get_blocks_async(identity_id=identity.id, actor=default_user)
    assert len(blocks) == 2

    # Check blocks are in the list
    block_ids = [b.id for b in blocks]
    assert default_block.id in block_ids
    assert block_with_identity.id in block_ids
    assert not block_without_identity.id in block_ids

    # Get the blocks for identifier key
    blocks = await server.block_manager.get_blocks_async(identifier_keys=[identity.identifier_key], actor=default_user)
    assert len(blocks) == 2

    # Check blocks are in the list
    block_ids = [b.id for b in blocks]
    assert default_block.id in block_ids
    assert block_with_identity.id in block_ids
    assert not block_without_identity.id in block_ids

    # Delete new agents
    server.block_manager.delete_block(block_id=block_with_identity.id, actor=default_user)
    server.block_manager.delete_block(block_id=block_without_identity.id, actor=default_user)

    # Get the blocks for identity id
    blocks = await server.block_manager.get_blocks_async(identity_id=identity.id, actor=default_user)
    assert len(blocks) == 1

    # Check only initial block in the list
    block_ids = [b.id for b in blocks]
    assert default_block.id in block_ids
    assert not block_with_identity.id in block_ids
    assert not block_without_identity.id in block_ids

    await server.identity_manager.delete_identity_async(identity_id=identity.id, actor=default_user)


@pytest.mark.asyncio
async def test_upsert_properties(server: SyncServer, default_user, event_loop):
    identity_create = IdentityCreate(
        identifier_key="1234",
        name="caren",
        identity_type=IdentityType.user,
        properties=[
            IdentityProperty(key="email", value="caren@letta.com", type=IdentityPropertyType.string),
            IdentityProperty(key="age", value=28, type=IdentityPropertyType.number),
        ],
    )

    identity = await server.identity_manager.create_identity_async(identity_create, actor=default_user)
    properties = [
        IdentityProperty(key="email", value="caren@gmail.com", type=IdentityPropertyType.string),
        IdentityProperty(key="age", value="28", type=IdentityPropertyType.string),
        IdentityProperty(key="test", value=123, type=IdentityPropertyType.number),
    ]

    updated_identity = await server.identity_manager.upsert_identity_properties_async(
        identity_id=identity.id,
        properties=properties,
        actor=default_user,
    )
    assert updated_identity.properties == properties

    await server.identity_manager.delete_identity_async(identity_id=identity.id, actor=default_user)


# ======================================================================================================================
# SourceManager Tests - Sources
# ======================================================================================================================


@pytest.mark.asyncio
async def test_create_source(server: SyncServer, default_user, event_loop):
    """Test creating a new source."""
    source_pydantic = PydanticSource(
        name="Test Source",
        description="This is a test source.",
        metadata={"type": "test"},
        embedding_config=DEFAULT_EMBEDDING_CONFIG,
    )
    source = await server.source_manager.create_source(source=source_pydantic, actor=default_user)

    # Assertions to check the created source
    assert source.name == source_pydantic.name
    assert source.description == source_pydantic.description
    assert source.metadata == source_pydantic.metadata
    assert source.organization_id == default_user.organization_id


@pytest.mark.asyncio
async def test_create_sources_with_same_name_raises_error(server: SyncServer, default_user):
    """Test that creating sources with the same name raises an IntegrityError due to unique constraint."""
    name = "Test Source"
    source_pydantic = PydanticSource(
        name=name,
        description="This is a test source.",
        metadata={"type": "medical"},
        embedding_config=DEFAULT_EMBEDDING_CONFIG,
    )
    source = await server.source_manager.create_source(source=source_pydantic, actor=default_user)

    # Attempting to create another source with the same name should raise an IntegrityError
    source_pydantic = PydanticSource(
        name=name,
        description="This is a different test source.",
        metadata={"type": "legal"},
        embedding_config=DEFAULT_EMBEDDING_CONFIG,
    )
    with pytest.raises(UniqueConstraintViolationError):
        await server.source_manager.create_source(source=source_pydantic, actor=default_user)


@pytest.mark.asyncio
async def test_update_source(server: SyncServer, default_user):
    """Test updating an existing source."""
    source_pydantic = PydanticSource(name="Original Source", description="Original description", embedding_config=DEFAULT_EMBEDDING_CONFIG)
    source = await server.source_manager.create_source(source=source_pydantic, actor=default_user)

    # Update the source
    update_data = SourceUpdate(name="Updated Source", description="Updated description", metadata={"type": "updated"})
    updated_source = await server.source_manager.update_source(source_id=source.id, source_update=update_data, actor=default_user)

    # Assertions to verify update
    assert updated_source.name == update_data.name
    assert updated_source.description == update_data.description
    assert updated_source.metadata == update_data.metadata


@pytest.mark.asyncio
async def test_delete_source(server: SyncServer, default_user):
    """Test deleting a source."""
    source_pydantic = PydanticSource(
        name="To Delete", description="This source will be deleted.", embedding_config=DEFAULT_EMBEDDING_CONFIG
    )
    source = await server.source_manager.create_source(source=source_pydantic, actor=default_user)

    # Delete the source
    deleted_source = await server.source_manager.delete_source(source_id=source.id, actor=default_user)

    # Assertions to verify deletion
    assert deleted_source.id == source.id

    # Verify that the source no longer appears in list_sources
    sources = await server.source_manager.list_sources(actor=default_user)
    assert len(sources) == 0


@pytest.mark.asyncio
async def test_delete_attached_source(server: SyncServer, sarah_agent, default_user, event_loop):
    """Test deleting a source."""
    source_pydantic = PydanticSource(
        name="To Delete", description="This source will be deleted.", embedding_config=DEFAULT_EMBEDDING_CONFIG
    )
    source = await server.source_manager.create_source(source=source_pydantic, actor=default_user)

    await server.agent_manager.attach_source_async(agent_id=sarah_agent.id, source_id=source.id, actor=default_user)

    # Delete the source
    deleted_source = await server.source_manager.delete_source(source_id=source.id, actor=default_user)

    # Assertions to verify deletion
    assert deleted_source.id == source.id

    # Verify that the source no longer appears in list_sources
    sources = await server.source_manager.list_sources(actor=default_user)
    assert len(sources) == 0

    # Verify that agent is not deleted
    agent = await server.agent_manager.get_agent_by_id_async(sarah_agent.id, actor=default_user)
    assert agent is not None


@pytest.mark.asyncio
async def test_list_sources(server: SyncServer, default_user):
    """Test listing sources with pagination."""
    # Create multiple sources
    await server.source_manager.create_source(
        PydanticSource(name="Source 1", embedding_config=DEFAULT_EMBEDDING_CONFIG), actor=default_user
    )
    if USING_SQLITE:
        time.sleep(CREATE_DELAY_SQLITE)
    await server.source_manager.create_source(
        PydanticSource(name="Source 2", embedding_config=DEFAULT_EMBEDDING_CONFIG), actor=default_user
    )

    # List sources without pagination
    sources = await server.source_manager.list_sources(actor=default_user)
    assert len(sources) == 2

    # List sources with pagination
    paginated_sources = await server.source_manager.list_sources(actor=default_user, limit=1)
    assert len(paginated_sources) == 1

    # Ensure cursor-based pagination works
    next_page = await server.source_manager.list_sources(actor=default_user, after=paginated_sources[-1].id, limit=1)
    assert len(next_page) == 1
    assert next_page[0].name != paginated_sources[0].name


@pytest.mark.asyncio
async def test_get_source_by_id(server: SyncServer, default_user):
    """Test retrieving a source by ID."""
    source_pydantic = PydanticSource(
        name="Retrieve by ID", description="Test source for ID retrieval", embedding_config=DEFAULT_EMBEDDING_CONFIG
    )
    source = await server.source_manager.create_source(source=source_pydantic, actor=default_user)

    # Retrieve the source by ID
    retrieved_source = await server.source_manager.get_source_by_id(source_id=source.id, actor=default_user)

    # Assertions to verify the retrieved source matches the created one
    assert retrieved_source.id == source.id
    assert retrieved_source.name == source.name
    assert retrieved_source.description == source.description


@pytest.mark.asyncio
async def test_get_source_by_name(server: SyncServer, default_user):
    """Test retrieving a source by name."""
    source_pydantic = PydanticSource(
        name="Unique Source", description="Test source for name retrieval", embedding_config=DEFAULT_EMBEDDING_CONFIG
    )
    source = await server.source_manager.create_source(source=source_pydantic, actor=default_user)

    # Retrieve the source by name
    retrieved_source = await server.source_manager.get_source_by_name(source_name=source.name, actor=default_user)

    # Assertions to verify the retrieved source matches the created one
    assert retrieved_source.name == source.name
    assert retrieved_source.description == source.description


@pytest.mark.asyncio
async def test_update_source_no_changes(server: SyncServer, default_user):
    """Test update_source with no actual changes to verify logging and response."""
    source_pydantic = PydanticSource(name="No Change Source", description="No changes", embedding_config=DEFAULT_EMBEDDING_CONFIG)
    source = await server.source_manager.create_source(source=source_pydantic, actor=default_user)

    # Attempt to update the source with identical data
    update_data = SourceUpdate(name="No Change Source", description="No changes")
    updated_source = await server.source_manager.update_source(source_id=source.id, source_update=update_data, actor=default_user)

    # Assertions to ensure the update returned the source but made no modifications
    assert updated_source.id == source.id
    assert updated_source.name == source.name
    assert updated_source.description == source.description


# ======================================================================================================================
# Source Manager Tests - Files
# ======================================================================================================================


@pytest.mark.asyncio
async def test_get_file_by_id(server: SyncServer, default_user, default_source):
    """Test retrieving a file by ID."""
    file_metadata = PydanticFileMetadata(
        file_name="Retrieve File",
        file_path="/path/to/retrieve_file.txt",
        file_type="text/plain",
        file_size=2048,
        source_id=default_source.id,
    )
    created_file = await server.file_manager.create_file(file_metadata=file_metadata, actor=default_user)

    # Retrieve the file by ID
    retrieved_file = await server.file_manager.get_file_by_id(file_id=created_file.id, actor=default_user)

    # Assertions to verify the retrieved file matches the created one
    assert retrieved_file.id == created_file.id
    assert retrieved_file.file_name == created_file.file_name
    assert retrieved_file.file_path == created_file.file_path
    assert retrieved_file.file_type == created_file.file_type


@pytest.mark.asyncio
async def test_create_and_retrieve_file_with_content(server, default_user, default_source, async_session):
    text_body = "Line 1\nLine 2\nLine 3"

    meta = PydanticFileMetadata(
        file_name="with_body.txt",
        file_path="/tmp/with_body.txt",
        file_type="text/plain",
        file_size=len(text_body),
        source_id=default_source.id,
    )

    created = await server.file_manager.create_file(
        file_metadata=meta,
        actor=default_user,
        text=text_body,
    )

    # -- metadata-only return: content is NOT present
    assert created.content is None

    # body row exists
    assert await _count_file_content_rows(async_session, created.id) == 1

    # -- now fetch WITH the body
    loaded = await server.file_manager.get_file_by_id(created.id, actor=default_user, include_content=True)
    assert loaded.content == text_body


@pytest.mark.asyncio
async def test_create_file_without_content(server, default_user, default_source, async_session):
    meta = PydanticFileMetadata(
        file_name="no_body.txt",
        file_path="/tmp/no_body.txt",
        file_type="text/plain",
        file_size=123,
        source_id=default_source.id,
    )
    created = await server.file_manager.create_file(file_metadata=meta, actor=default_user)

    # no content row
    assert await _count_file_content_rows(async_session, created.id) == 0

    # include_content=True still works, returns None
    loaded = await server.file_manager.get_file_by_id(created.id, actor=default_user, include_content=True)
    assert loaded.content is None


@pytest.mark.asyncio
async def test_lazy_raise_guard(server, default_user, default_source, async_session):
    text_body = "lazy-raise"

    meta = PydanticFileMetadata(
        file_name="lazy_raise.txt",
        file_path="/tmp/lazy_raise.txt",
        file_type="text/plain",
        file_size=len(text_body),
        source_id=default_source.id,
    )
    created = await server.file_manager.create_file(file_metadata=meta, actor=default_user, text=text_body)

    # Grab ORM instance WITHOUT selectinload(FileMetadata.content)
    orm = await async_session.get(FileMetadataModel, created.id)

    # to_pydantic(include_content=True) should raise – guard works
    with pytest.raises(InvalidRequestError):
        await orm.to_pydantic_async(include_content=True)


@pytest.mark.asyncio
async def test_list_files_content_none(server, default_user, default_source):
    files = await server.file_manager.list_files(source_id=default_source.id, actor=default_user)
    assert all(f.content is None for f in files)


@pytest.mark.asyncio
async def test_delete_cascades_to_content(server, default_user, default_source, async_session):
    text_body = "to be deleted"
    meta = PydanticFileMetadata(
        file_name="delete_me.txt",
        file_path="/tmp/delete_me.txt",
        file_type="text/plain",
        file_size=len(text_body),
        source_id=default_source.id,
    )
    created = await server.file_manager.create_file(file_metadata=meta, actor=default_user, text=text_body)

    # ensure row exists first
    assert await _count_file_content_rows(async_session, created.id) == 1

    # delete
    await server.file_manager.delete_file(created.id, actor=default_user)

    # content row gone
    assert await _count_file_content_rows(async_session, created.id) == 0


@pytest.mark.asyncio
async def test_get_file_by_original_name_and_source_found(server: SyncServer, default_user, default_source):
    """Test retrieving a file by original filename and source when it exists."""
    original_filename = "test_original_file.txt"
    file_metadata = PydanticFileMetadata(
        file_name="some_generated_name.txt",
        original_file_name=original_filename,
        file_path="/path/to/test_file.txt",
        file_type="text/plain",
        file_size=1024,
        source_id=default_source.id,
    )
    created_file = await server.file_manager.create_file(file_metadata=file_metadata, actor=default_user)

    # Retrieve the file by original name and source
    retrieved_file = await server.file_manager.get_file_by_original_name_and_source(
        original_filename=original_filename, source_id=default_source.id, actor=default_user
    )

    # Assertions to verify the retrieved file matches the created one
    assert retrieved_file is not None
    assert retrieved_file.id == created_file.id
    assert retrieved_file.original_file_name == original_filename
    assert retrieved_file.source_id == default_source.id


@pytest.mark.asyncio
async def test_get_file_by_original_name_and_source_not_found(server: SyncServer, default_user, default_source):
    """Test retrieving a file by original filename and source when it doesn't exist."""
    non_existent_filename = "does_not_exist.txt"

    # Try to retrieve a non-existent file
    retrieved_file = await server.file_manager.get_file_by_original_name_and_source(
        original_filename=non_existent_filename, source_id=default_source.id, actor=default_user
    )

    # Should return None for non-existent file
    assert retrieved_file is None


@pytest.mark.asyncio
async def test_get_file_by_original_name_and_source_different_sources(server: SyncServer, default_user, default_source):
    """Test that files with same original name in different sources are handled correctly."""
    from letta.schemas.source import Source as PydanticSource

    # Create a second source
    second_source_pydantic = PydanticSource(
        name="second_test_source",
        description="This is a test source.",
        metadata={"type": "test"},
        embedding_config=DEFAULT_EMBEDDING_CONFIG,
    )
    second_source = await server.source_manager.create_source(source=second_source_pydantic, actor=default_user)

    original_filename = "shared_filename.txt"

    # Create file in first source
    file_metadata_1 = PydanticFileMetadata(
        file_name="file_in_source_1.txt",
        original_file_name=original_filename,
        file_path="/path/to/file1.txt",
        file_type="text/plain",
        file_size=1024,
        source_id=default_source.id,
    )
    created_file_1 = await server.file_manager.create_file(file_metadata=file_metadata_1, actor=default_user)

    # Create file with same original name in second source
    file_metadata_2 = PydanticFileMetadata(
        file_name="file_in_source_2.txt",
        original_file_name=original_filename,
        file_path="/path/to/file2.txt",
        file_type="text/plain",
        file_size=2048,
        source_id=second_source.id,
    )
    created_file_2 = await server.file_manager.create_file(file_metadata=file_metadata_2, actor=default_user)

    # Retrieve file from first source
    retrieved_file_1 = await server.file_manager.get_file_by_original_name_and_source(
        original_filename=original_filename, source_id=default_source.id, actor=default_user
    )

    # Retrieve file from second source
    retrieved_file_2 = await server.file_manager.get_file_by_original_name_and_source(
        original_filename=original_filename, source_id=second_source.id, actor=default_user
    )

    # Should retrieve different files
    assert retrieved_file_1 is not None
    assert retrieved_file_2 is not None
    assert retrieved_file_1.id == created_file_1.id
    assert retrieved_file_2.id == created_file_2.id
    assert retrieved_file_1.id != retrieved_file_2.id
    assert retrieved_file_1.source_id == default_source.id
    assert retrieved_file_2.source_id == second_source.id


@pytest.mark.asyncio
async def test_get_file_by_original_name_and_source_ignores_deleted(server: SyncServer, default_user, default_source):
    """Test that deleted files are ignored when searching by original name and source."""
    original_filename = "to_be_deleted.txt"
    file_metadata = PydanticFileMetadata(
        file_name="deletable_file.txt",
        original_file_name=original_filename,
        file_path="/path/to/deletable.txt",
        file_type="text/plain",
        file_size=512,
        source_id=default_source.id,
    )
    created_file = await server.file_manager.create_file(file_metadata=file_metadata, actor=default_user)

    # Verify file can be found before deletion
    retrieved_file = await server.file_manager.get_file_by_original_name_and_source(
        original_filename=original_filename, source_id=default_source.id, actor=default_user
    )
    assert retrieved_file is not None
    assert retrieved_file.id == created_file.id

    # Delete the file
    await server.file_manager.delete_file(created_file.id, actor=default_user)

    # Try to retrieve the deleted file
    retrieved_file_after_delete = await server.file_manager.get_file_by_original_name_and_source(
        original_filename=original_filename, source_id=default_source.id, actor=default_user
    )

    # Should return None for deleted file
    assert retrieved_file_after_delete is None


@pytest.mark.asyncio
async def test_list_files(server: SyncServer, default_user, default_source):
    """Test listing files with pagination."""
    # Create multiple files
    await server.file_manager.create_file(
        PydanticFileMetadata(file_name="File 1", file_path="/path/to/file1.txt", file_type="text/plain", source_id=default_source.id),
        actor=default_user,
    )
    if USING_SQLITE:
        time.sleep(CREATE_DELAY_SQLITE)
    await server.file_manager.create_file(
        PydanticFileMetadata(file_name="File 2", file_path="/path/to/file2.txt", file_type="text/plain", source_id=default_source.id),
        actor=default_user,
    )

    # List files without pagination
    files = await server.file_manager.list_files(source_id=default_source.id, actor=default_user)
    assert len(files) == 2

    # List files with pagination
    paginated_files = await server.file_manager.list_files(source_id=default_source.id, actor=default_user, limit=1)
    assert len(paginated_files) == 1

    # Ensure cursor-based pagination works
    next_page = await server.file_manager.list_files(source_id=default_source.id, actor=default_user, after=paginated_files[-1].id, limit=1)
    assert len(next_page) == 1
    assert next_page[0].file_name != paginated_files[0].file_name


@pytest.mark.asyncio
async def test_delete_file(server: SyncServer, default_user, default_source):
    """Test deleting a file."""
    file_metadata = PydanticFileMetadata(
        file_name="Delete File", file_path="/path/to/delete_file.txt", file_type="text/plain", source_id=default_source.id
    )
    created_file = await server.file_manager.create_file(file_metadata=file_metadata, actor=default_user)

    # Delete the file
    deleted_file = await server.file_manager.delete_file(file_id=created_file.id, actor=default_user)

    # Assertions to verify deletion
    assert deleted_file.id == created_file.id

    # Verify that the file no longer appears in list_files
    files = await server.file_manager.list_files(source_id=default_source.id, actor=default_user)
    assert len(files) == 0


@pytest.mark.asyncio
async def test_update_file_status_basic(server, default_user, default_source):
    """Update processing status and error message for a file."""
    meta = PydanticFileMetadata(
        file_name="status_test.txt",
        file_path="/tmp/status_test.txt",
        file_type="text/plain",
        file_size=100,
        source_id=default_source.id,
    )
    created = await server.file_manager.create_file(file_metadata=meta, actor=default_user)

    # Update status only
    updated = await server.file_manager.update_file_status(
        file_id=created.id,
        actor=default_user,
        processing_status=FileProcessingStatus.PARSING,
    )
    assert updated.processing_status == FileProcessingStatus.PARSING
    assert updated.error_message is None

    # Update both status and error message
    updated = await server.file_manager.update_file_status(
        file_id=created.id,
        actor=default_user,
        processing_status=FileProcessingStatus.ERROR,
        error_message="Parse failed",
    )
    assert updated.processing_status == FileProcessingStatus.ERROR
    assert updated.error_message == "Parse failed"


@pytest.mark.asyncio
async def test_update_file_status_error_only(server, default_user, default_source):
    """Update just the error message, leave status unchanged."""
    meta = PydanticFileMetadata(
        file_name="error_only.txt",
        file_path="/tmp/error_only.txt",
        file_type="text/plain",
        file_size=123,
        source_id=default_source.id,
    )
    created = await server.file_manager.create_file(file_metadata=meta, actor=default_user)

    updated = await server.file_manager.update_file_status(
        file_id=created.id,
        actor=default_user,
        error_message="Timeout while embedding",
    )
    assert updated.error_message == "Timeout while embedding"
    assert updated.processing_status == FileProcessingStatus.PENDING  # default from creation


@pytest.mark.asyncio
async def test_update_file_status_with_chunks(server, default_user, default_source):
    """Update chunk progress fields along with status."""
    meta = PydanticFileMetadata(
        file_name="chunks_test.txt",
        file_path="/tmp/chunks_test.txt",
        file_type="text/plain",
        file_size=500,
        source_id=default_source.id,
    )
    created = await server.file_manager.create_file(file_metadata=meta, actor=default_user)

    # Update with chunk progress
    updated = await server.file_manager.update_file_status(
        file_id=created.id,
        actor=default_user,
        processing_status=FileProcessingStatus.EMBEDDING,
        total_chunks=100,
        chunks_embedded=50,
    )
    assert updated.processing_status == FileProcessingStatus.EMBEDDING
    assert updated.total_chunks == 100
    assert updated.chunks_embedded == 50

    # Update only chunk progress
    updated = await server.file_manager.update_file_status(
        file_id=created.id,
        actor=default_user,
        chunks_embedded=100,
    )
    assert updated.chunks_embedded == 100
    assert updated.total_chunks == 100  # unchanged
    assert updated.processing_status == FileProcessingStatus.EMBEDDING  # unchanged


@pytest.mark.asyncio
async def test_upsert_file_content_basic(server: SyncServer, default_user, default_source, async_session):
    """Test creating and updating file content with upsert_file_content()."""
    initial_text = "Initial content"
    updated_text = "Updated content"

    # Step 1: Create file with no content
    meta = PydanticFileMetadata(
        file_name="upsert_body.txt",
        file_path="/tmp/upsert_body.txt",
        file_type="text/plain",
        file_size=len(initial_text),
        source_id=default_source.id,
    )
    created = await server.file_manager.create_file(file_metadata=meta, actor=default_user)
    assert created.content is None

    # Step 2: Insert new content
    file_with_content = await server.file_manager.upsert_file_content(
        file_id=created.id,
        text=initial_text,
        actor=default_user,
    )
    assert file_with_content.content == initial_text

    # Verify body row exists
    count = await _count_file_content_rows(async_session, created.id)
    assert count == 1

    # Step 3: Update existing content
    file_with_updated_content = await server.file_manager.upsert_file_content(
        file_id=created.id,
        text=updated_text,
        actor=default_user,
    )
    assert file_with_updated_content.content == updated_text

    # Ensure still only 1 row in content table
    count = await _count_file_content_rows(async_session, created.id)
    assert count == 1

    # Ensure `updated_at` is bumped
    orm_file = await async_session.get(FileMetadataModel, created.id)
    assert orm_file.updated_at >= orm_file.created_at


@pytest.mark.asyncio
async def test_get_organization_sources_metadata(server, default_user):
    """Test getting organization sources metadata with aggregated file information."""
    # Create test sources
    source1 = await server.source_manager.create_source(
        source=PydanticSource(
            name="test_source_1",
            embedding_config=DEFAULT_EMBEDDING_CONFIG,
        ),
        actor=default_user,
    )

    source2 = await server.source_manager.create_source(
        source=PydanticSource(
            name="test_source_2",
            embedding_config=DEFAULT_EMBEDDING_CONFIG,
        ),
        actor=default_user,
    )

    # Create test files for source1
    file1_meta = PydanticFileMetadata(
        source_id=source1.id,
        file_name="file1.txt",
        file_type="text/plain",
        file_size=1024,
    )
    file1 = await server.file_manager.create_file(file_metadata=file1_meta, actor=default_user)

    file2_meta = PydanticFileMetadata(
        source_id=source1.id,
        file_name="file2.txt",
        file_type="text/plain",
        file_size=2048,
    )
    file2 = await server.file_manager.create_file(file_metadata=file2_meta, actor=default_user)

    # Create test file for source2
    file3_meta = PydanticFileMetadata(
        source_id=source2.id,
        file_name="file3.txt",
        file_type="text/plain",
        file_size=512,
    )
    file3 = await server.file_manager.create_file(file_metadata=file3_meta, actor=default_user)

    # Test 1: Get organization metadata without detailed per-source metadata (default behavior)
    metadata_summary = await server.file_manager.get_organization_sources_metadata(
        actor=default_user, include_detailed_per_source_metadata=False
    )

    # Verify top-level aggregations are present
    assert metadata_summary.total_sources >= 2  # May have other sources from other tests
    assert metadata_summary.total_files >= 3
    assert metadata_summary.total_size >= 3584

    # Verify sources list is empty when include_detailed_per_source_metadata=False
    assert len(metadata_summary.sources) == 0

    # Test 2: Get organization metadata with detailed per-source metadata
    metadata_detailed = await server.file_manager.get_organization_sources_metadata(
        actor=default_user, include_detailed_per_source_metadata=True
    )

    # Verify top-level aggregations are the same
    assert metadata_detailed.total_sources == metadata_summary.total_sources
    assert metadata_detailed.total_files == metadata_summary.total_files
    assert metadata_detailed.total_size == metadata_summary.total_size

    # Find our test sources in the detailed results
    source1_meta = next((s for s in metadata_detailed.sources if s.source_id == source1.id), None)
    source2_meta = next((s for s in metadata_detailed.sources if s.source_id == source2.id), None)

    assert source1_meta is not None
    assert source1_meta.source_name == "test_source_1"
    assert source1_meta.file_count == 2
    assert source1_meta.total_size == 3072  # 1024 + 2048
    assert len(source1_meta.files) == 2

    # Verify file details in source1
    file1_stats = next((f for f in source1_meta.files if f.file_id == file1.id), None)
    file2_stats = next((f for f in source1_meta.files if f.file_id == file2.id), None)

    assert file1_stats is not None
    assert file1_stats.file_name == "file1.txt"
    assert file1_stats.file_size == 1024

    assert file2_stats is not None
    assert file2_stats.file_name == "file2.txt"
    assert file2_stats.file_size == 2048

    assert source2_meta is not None
    assert source2_meta.source_name == "test_source_2"
    assert source2_meta.file_count == 1
    assert source2_meta.total_size == 512
    assert len(source2_meta.files) == 1

    # Verify file details in source2
    file3_stats = source2_meta.files[0]
    assert file3_stats.file_id == file3.id
    assert file3_stats.file_name == "file3.txt"
    assert file3_stats.file_size == 512


@pytest.mark.asyncio
async def test_get_organization_sources_metadata(server, default_user):
    """Test getting organization sources metadata with aggregated file information."""
    # Create test sources
    source1 = await server.source_manager.create_source(
        source=PydanticSource(
            name="test_source_1",
            embedding_config=DEFAULT_EMBEDDING_CONFIG,
        ),
        actor=default_user,
    )

    source2 = await server.source_manager.create_source(
        source=PydanticSource(
            name="test_source_2",
            embedding_config=DEFAULT_EMBEDDING_CONFIG,
        ),
        actor=default_user,
    )

    # Create test files for source1
    file1_meta = PydanticFileMetadata(
        source_id=source1.id,
        file_name="file1.txt",
        file_type="text/plain",
        file_size=1024,
    )
    file1 = await server.file_manager.create_file(file_metadata=file1_meta, actor=default_user)

    file2_meta = PydanticFileMetadata(
        source_id=source1.id,
        file_name="file2.txt",
        file_type="text/plain",
        file_size=2048,
    )
    file2 = await server.file_manager.create_file(file_metadata=file2_meta, actor=default_user)

    # Create test file for source2
    file3_meta = PydanticFileMetadata(
        source_id=source2.id,
        file_name="file3.txt",
        file_type="text/plain",
        file_size=512,
    )
    file3 = await server.file_manager.create_file(file_metadata=file3_meta, actor=default_user)

    # Get organization metadata
    metadata = await server.file_manager.get_organization_sources_metadata(actor=default_user)

    # Verify top-level aggregations
    assert metadata.total_sources >= 2  # May have other sources from other tests
    assert metadata.total_files >= 3
    assert metadata.total_size >= 3584

    # Find our test sources in the results
    source1_meta = next((s for s in metadata.sources if s.source_id == source1.id), None)
    source2_meta = next((s for s in metadata.sources if s.source_id == source2.id), None)

    assert source1_meta is not None
    assert source1_meta.source_name == "test_source_1"
    assert source1_meta.file_count == 2
    assert source1_meta.total_size == 3072  # 1024 + 2048
    assert len(source1_meta.files) == 2

    # Verify file details in source1
    file1_stats = next((f for f in source1_meta.files if f.file_id == file1.id), None)
    file2_stats = next((f for f in source1_meta.files if f.file_id == file2.id), None)

    assert file1_stats is not None
    assert file1_stats.file_name == "file1.txt"
    assert file1_stats.file_size == 1024

    assert file2_stats is not None
    assert file2_stats.file_name == "file2.txt"
    assert file2_stats.file_size == 2048

    assert source2_meta is not None
    assert source2_meta.source_name == "test_source_2"
    assert source2_meta.file_count == 1
    assert source2_meta.total_size == 512
    assert len(source2_meta.files) == 1

    # Verify file details in source2
    file3_stats = source2_meta.files[0]
    assert file3_stats.file_id == file3.id
    assert file3_stats.file_name == "file3.txt"
    assert file3_stats.file_size == 512


# ======================================================================================================================
# SandboxConfigManager Tests - Sandbox Configs
# ======================================================================================================================


@pytest.mark.asyncio
async def test_create_or_update_sandbox_config(server: SyncServer, default_user, event_loop):
    sandbox_config_create = SandboxConfigCreate(
        config=E2BSandboxConfig(),
    )
    created_config = await server.sandbox_config_manager.create_or_update_sandbox_config_async(sandbox_config_create, actor=default_user)

    # Assertions
    assert created_config.type == SandboxType.E2B
    assert created_config.get_e2b_config() == sandbox_config_create.config
    assert created_config.organization_id == default_user.organization_id


@pytest.mark.asyncio
async def test_create_local_sandbox_config_defaults(server: SyncServer, default_user, event_loop):
    sandbox_config_create = SandboxConfigCreate(
        config=LocalSandboxConfig(),
    )
    created_config = await server.sandbox_config_manager.create_or_update_sandbox_config_async(sandbox_config_create, actor=default_user)

    # Assertions
    assert created_config.type == SandboxType.LOCAL
    assert created_config.get_local_config() == sandbox_config_create.config
    assert created_config.get_local_config().sandbox_dir in {LETTA_TOOL_EXECUTION_DIR, tool_settings.tool_exec_dir}
    assert created_config.organization_id == default_user.organization_id


@pytest.mark.asyncio
async def test_default_e2b_settings_sandbox_config(server: SyncServer, default_user, event_loop):
    created_config = await server.sandbox_config_manager.get_or_create_default_sandbox_config_async(
        sandbox_type=SandboxType.E2B, actor=default_user
    )
    e2b_config = created_config.get_e2b_config()

    # Assertions
    assert e2b_config.timeout == 5 * 60
    assert e2b_config.template == tool_settings.e2b_sandbox_template_id


@pytest.mark.asyncio
async def test_update_existing_sandbox_config(server: SyncServer, sandbox_config_fixture, default_user, event_loop):
    update_data = SandboxConfigUpdate(config=E2BSandboxConfig(template="template_2", timeout=120))
    updated_config = await server.sandbox_config_manager.update_sandbox_config_async(
        sandbox_config_fixture.id, update_data, actor=default_user
    )

    # Assertions
    assert updated_config.config["template"] == "template_2"
    assert updated_config.config["timeout"] == 120


@pytest.mark.asyncio
async def test_delete_sandbox_config(server: SyncServer, sandbox_config_fixture, default_user, event_loop):
    deleted_config = await server.sandbox_config_manager.delete_sandbox_config_async(sandbox_config_fixture.id, actor=default_user)

    # Assertions to verify deletion
    assert deleted_config.id == sandbox_config_fixture.id

    # Verify it no longer exists
    config_list = await server.sandbox_config_manager.list_sandbox_configs_async(actor=default_user)
    assert sandbox_config_fixture.id not in [config.id for config in config_list]


@pytest.mark.asyncio
async def test_get_sandbox_config_by_type(server: SyncServer, sandbox_config_fixture, default_user, event_loop):
    retrieved_config = await server.sandbox_config_manager.get_sandbox_config_by_type_async(sandbox_config_fixture.type, actor=default_user)

    # Assertions to verify correct retrieval
    assert retrieved_config.id == sandbox_config_fixture.id
    assert retrieved_config.type == sandbox_config_fixture.type


@pytest.mark.asyncio
async def test_list_sandbox_configs(server: SyncServer, default_user, event_loop):
    # Creating multiple sandbox configs
    config_e2b_create = SandboxConfigCreate(
        config=E2BSandboxConfig(),
    )
    config_local_create = SandboxConfigCreate(
        config=LocalSandboxConfig(sandbox_dir=""),
    )
    config_e2b = await server.sandbox_config_manager.create_or_update_sandbox_config_async(config_e2b_create, actor=default_user)
    if USING_SQLITE:
        time.sleep(CREATE_DELAY_SQLITE)
    config_local = await server.sandbox_config_manager.create_or_update_sandbox_config_async(config_local_create, actor=default_user)

    # List configs without pagination
    configs = await server.sandbox_config_manager.list_sandbox_configs_async(actor=default_user)
    assert len(configs) >= 2

    # List configs with pagination
    paginated_configs = await server.sandbox_config_manager.list_sandbox_configs_async(actor=default_user, limit=1)
    assert len(paginated_configs) == 1

    next_page = await server.sandbox_config_manager.list_sandbox_configs_async(actor=default_user, after=paginated_configs[-1].id, limit=1)
    assert len(next_page) == 1
    assert next_page[0].id != paginated_configs[0].id

    # List configs using sandbox_type filter
    configs = await server.sandbox_config_manager.list_sandbox_configs_async(actor=default_user, sandbox_type=SandboxType.E2B)
    assert len(configs) == 1
    assert configs[0].id == config_e2b.id

    configs = await server.sandbox_config_manager.list_sandbox_configs_async(actor=default_user, sandbox_type=SandboxType.LOCAL)
    assert len(configs) == 1
    assert configs[0].id == config_local.id


# ======================================================================================================================
# SandboxConfigManager Tests - Environment Variables
# ======================================================================================================================


@pytest.mark.asyncio
async def test_create_sandbox_env_var(server: SyncServer, sandbox_config_fixture, default_user, event_loop):
    env_var_create = SandboxEnvironmentVariableCreate(key="TEST_VAR", value="test_value", description="A test environment variable.")
    created_env_var = await server.sandbox_config_manager.create_sandbox_env_var_async(
        env_var_create, sandbox_config_id=sandbox_config_fixture.id, actor=default_user
    )

    # Assertions
    assert created_env_var.key == env_var_create.key
    assert created_env_var.value == env_var_create.value
    assert created_env_var.organization_id == default_user.organization_id


@pytest.mark.asyncio
async def test_update_sandbox_env_var(server: SyncServer, sandbox_env_var_fixture, default_user, event_loop):
    update_data = SandboxEnvironmentVariableUpdate(value="updated_value")
    updated_env_var = await server.sandbox_config_manager.update_sandbox_env_var_async(
        sandbox_env_var_fixture.id, update_data, actor=default_user
    )

    # Assertions
    assert updated_env_var.value == "updated_value"
    assert updated_env_var.id == sandbox_env_var_fixture.id


@pytest.mark.asyncio
async def test_delete_sandbox_env_var(server: SyncServer, sandbox_config_fixture, sandbox_env_var_fixture, default_user, event_loop):
    deleted_env_var = await server.sandbox_config_manager.delete_sandbox_env_var_async(sandbox_env_var_fixture.id, actor=default_user)

    # Assertions to verify deletion
    assert deleted_env_var.id == sandbox_env_var_fixture.id

    # Verify it no longer exists
    env_vars = await server.sandbox_config_manager.list_sandbox_env_vars_async(
        sandbox_config_id=sandbox_config_fixture.id, actor=default_user
    )
    assert sandbox_env_var_fixture.id not in [env_var.id for env_var in env_vars]


@pytest.mark.asyncio
async def test_list_sandbox_env_vars(server: SyncServer, sandbox_config_fixture, default_user, event_loop):
    # Creating multiple environment variables
    env_var_create_a = SandboxEnvironmentVariableCreate(key="VAR1", value="value1")
    env_var_create_b = SandboxEnvironmentVariableCreate(key="VAR2", value="value2")
    await server.sandbox_config_manager.create_sandbox_env_var_async(
        env_var_create_a, sandbox_config_id=sandbox_config_fixture.id, actor=default_user
    )
    if USING_SQLITE:
        time.sleep(CREATE_DELAY_SQLITE)
    await server.sandbox_config_manager.create_sandbox_env_var_async(
        env_var_create_b, sandbox_config_id=sandbox_config_fixture.id, actor=default_user
    )

    # List env vars without pagination
    env_vars = await server.sandbox_config_manager.list_sandbox_env_vars_async(
        sandbox_config_id=sandbox_config_fixture.id, actor=default_user
    )
    assert len(env_vars) >= 2

    # List env vars with pagination
    paginated_env_vars = await server.sandbox_config_manager.list_sandbox_env_vars_async(
        sandbox_config_id=sandbox_config_fixture.id, actor=default_user, limit=1
    )
    assert len(paginated_env_vars) == 1

    next_page = await server.sandbox_config_manager.list_sandbox_env_vars_async(
        sandbox_config_id=sandbox_config_fixture.id, actor=default_user, after=paginated_env_vars[-1].id, limit=1
    )
    assert len(next_page) == 1
    assert next_page[0].id != paginated_env_vars[0].id


@pytest.mark.asyncio
async def test_get_sandbox_env_var_by_key(server: SyncServer, sandbox_env_var_fixture, default_user, event_loop):
    retrieved_env_var = await server.sandbox_config_manager.get_sandbox_env_var_by_key_and_sandbox_config_id_async(
        sandbox_env_var_fixture.key, sandbox_env_var_fixture.sandbox_config_id, actor=default_user
    )

    # Assertions to verify correct retrieval
    assert retrieved_env_var.id == sandbox_env_var_fixture.id
    assert retrieved_env_var.key == sandbox_env_var_fixture.key


# ======================================================================================================================
# JobManager Tests
# ======================================================================================================================


@pytest.mark.asyncio
async def test_create_job(server: SyncServer, default_user, event_loop):
    """Test creating a job."""
    job_data = PydanticJob(
        status=JobStatus.created,
        metadata={"type": "test"},
    )

    created_job = await server.job_manager.create_job_async(pydantic_job=job_data, actor=default_user)

    # Assertions to ensure the created job matches the expected values
    assert created_job.user_id == default_user.id
    assert created_job.status == JobStatus.created
    assert created_job.metadata == {"type": "test"}


@pytest.mark.asyncio
async def test_get_job_by_id(server: SyncServer, default_user, event_loop):
    """Test fetching a job by ID."""
    # Create a job
    job_data = PydanticJob(
        status=JobStatus.created,
        metadata={"type": "test"},
    )
    created_job = await server.job_manager.create_job_async(pydantic_job=job_data, actor=default_user)

    # Fetch the job by ID
    fetched_job = await server.job_manager.get_job_by_id_async(created_job.id, actor=default_user)

    # Assertions to ensure the fetched job matches the created job
    assert fetched_job.id == created_job.id
    assert fetched_job.status == JobStatus.created
    assert fetched_job.metadata == {"type": "test"}


@pytest.mark.asyncio
async def test_list_jobs(server: SyncServer, default_user, event_loop):
    """Test listing jobs."""
    # Create multiple jobs
    for i in range(3):
        job_data = PydanticJob(
            status=JobStatus.created,
            metadata={"type": f"test-{i}"},
        )
        await server.job_manager.create_job_async(pydantic_job=job_data, actor=default_user)

    # List jobs
    jobs = await server.job_manager.list_jobs_async(actor=default_user)

    # Assertions to check that the created jobs are listed
    assert len(jobs) == 3
    assert all(job.user_id == default_user.id for job in jobs)
    assert all(job.metadata["type"].startswith("test") for job in jobs)


@pytest.mark.asyncio
async def test_list_jobs_with_metadata(server: SyncServer, default_user, event_loop):
    for i in range(3):
        job_data = PydanticJob(status=JobStatus.created, metadata={"source_id": f"source-test-{i}"})
        await server.job_manager.create_job_async(pydantic_job=job_data, actor=default_user)
    jobs = await server.job_manager.list_jobs_async(actor=default_user, source_id="source-test-2")
    assert len(jobs) == 1
    assert jobs[0].metadata["source_id"] == "source-test-2"


@pytest.mark.asyncio
async def test_update_job_by_id(server: SyncServer, default_user, event_loop):
    """Test updating a job by its ID."""
    # Create a job
    job_data = PydanticJob(
        status=JobStatus.created,
        metadata={"type": "test"},
    )
    created_job = await server.job_manager.create_job_async(pydantic_job=job_data, actor=default_user)
    assert created_job.metadata == {"type": "test"}

    # Update the job
    update_data = JobUpdate(status=JobStatus.completed, metadata={"type": "updated"})
    updated_job = await server.job_manager.update_job_by_id_async(created_job.id, update_data, actor=default_user)

    # Assertions to ensure the job was updated
    assert updated_job.status == JobStatus.completed
    assert updated_job.metadata == {"type": "updated"}
    assert updated_job.completed_at is not None


@pytest.mark.asyncio
async def test_delete_job_by_id(server: SyncServer, default_user, event_loop):
    """Test deleting a job by its ID."""
    # Create a job
    job_data = PydanticJob(
        status=JobStatus.created,
        metadata={"type": "test"},
    )
    created_job = await server.job_manager.create_job_async(pydantic_job=job_data, actor=default_user)

    # Delete the job
    await server.job_manager.delete_job_by_id_async(created_job.id, actor=default_user)

    # List jobs to ensure the job was deleted
    jobs = await server.job_manager.list_jobs_async(actor=default_user)
    assert len(jobs) == 0


@pytest.mark.asyncio
async def test_update_job_auto_complete(server: SyncServer, default_user, event_loop):
    """Test that updating a job's status to 'completed' automatically sets completed_at."""
    # Create a job
    job_data = PydanticJob(
        status=JobStatus.created,
        metadata={"type": "test"},
    )
    created_job = await server.job_manager.create_job_async(pydantic_job=job_data, actor=default_user)

    # Update the job's status to 'completed'
    update_data = JobUpdate(status=JobStatus.completed)
    updated_job = await server.job_manager.update_job_by_id_async(created_job.id, update_data, actor=default_user)

    # Assertions to check that completed_at was set
    assert updated_job.status == JobStatus.completed
    assert updated_job.completed_at is not None


@pytest.mark.asyncio
async def test_get_job_not_found(server: SyncServer, default_user, event_loop):
    """Test fetching a non-existent job."""
    non_existent_job_id = "nonexistent-id"
    with pytest.raises(NoResultFound):
        await server.job_manager.get_job_by_id_async(non_existent_job_id, actor=default_user)


@pytest.mark.asyncio
async def test_delete_job_not_found(server: SyncServer, default_user, event_loop):
    """Test deleting a non-existent job."""
    non_existent_job_id = "nonexistent-id"
    with pytest.raises(NoResultFound):
        await server.job_manager.delete_job_by_id_async(non_existent_job_id, actor=default_user)


@pytest.mark.asyncio
async def test_list_jobs_pagination(server: SyncServer, default_user, event_loop):
    """Test listing jobs with pagination."""
    # Create multiple jobs
    for i in range(10):
        job_data = PydanticJob(
            status=JobStatus.created,
            metadata={"type": f"test-{i}"},
        )
        await server.job_manager.create_job_async(pydantic_job=job_data, actor=default_user)

    # List jobs with a limit
    jobs = await server.job_manager.list_jobs_async(actor=default_user, limit=5)
    assert len(jobs) == 5
    assert all(job.user_id == default_user.id for job in jobs)

    # Test cursor-based pagination
    first_page = await server.job_manager.list_jobs_async(actor=default_user, limit=3, ascending=True)  # [J0, J1, J2]
    assert len(first_page) == 3
    assert first_page[0].created_at <= first_page[1].created_at <= first_page[2].created_at

    last_page = await server.job_manager.list_jobs_async(actor=default_user, limit=3, ascending=False)  # [J9, J8, J7]
    assert len(last_page) == 3
    assert last_page[0].created_at >= last_page[1].created_at >= last_page[2].created_at
    first_page_ids = set(job.id for job in first_page)
    last_page_ids = set(job.id for job in last_page)
    assert first_page_ids.isdisjoint(last_page_ids)

    # Test middle page using both before and after
    middle_page = await server.job_manager.list_jobs_async(
        actor=default_user, before=last_page[-1].id, after=first_page[-1].id, ascending=True
    )  # [J3, J4, J5, J6]
    assert len(middle_page) == 4  # Should include jobs between first and second page
    head_tail_jobs = first_page_ids.union(last_page_ids)
    assert all(job.id not in head_tail_jobs for job in middle_page)

    # Test descending order
    middle_page_desc = await server.job_manager.list_jobs_async(
        actor=default_user, before=last_page[-1].id, after=first_page[-1].id, ascending=False
    )  # [J6, J5, J4, J3]
    assert len(middle_page_desc) == 4
    assert middle_page_desc[0].id == middle_page[-1].id
    assert middle_page_desc[1].id == middle_page[-2].id
    assert middle_page_desc[2].id == middle_page[-3].id
    assert middle_page_desc[3].id == middle_page[-4].id

    # BONUS
    job_7 = last_page[-1].id
    earliest_jobs = await server.job_manager.list_jobs_async(actor=default_user, ascending=False, before=job_7)
    assert len(earliest_jobs) == 7
    assert all(j.id not in last_page_ids for j in earliest_jobs)
    assert all(earliest_jobs[i].created_at >= earliest_jobs[i + 1].created_at for i in range(len(earliest_jobs) - 1))


@pytest.mark.asyncio
async def test_list_jobs_by_status(server: SyncServer, default_user, event_loop):
    """Test listing jobs filtered by status."""
    # Create multiple jobs with different statuses
    job_data_created = PydanticJob(
        status=JobStatus.created,
        metadata={"type": "test-created"},
    )
    job_data_in_progress = PydanticJob(
        status=JobStatus.running,
        metadata={"type": "test-running"},
    )
    job_data_completed = PydanticJob(
        status=JobStatus.completed,
        metadata={"type": "test-completed"},
    )

    await server.job_manager.create_job_async(pydantic_job=job_data_created, actor=default_user)
    await server.job_manager.create_job_async(pydantic_job=job_data_in_progress, actor=default_user)
    await server.job_manager.create_job_async(pydantic_job=job_data_completed, actor=default_user)

    # List jobs filtered by status
    created_jobs = await server.job_manager.list_jobs_async(actor=default_user, statuses=[JobStatus.created])
    in_progress_jobs = await server.job_manager.list_jobs_async(actor=default_user, statuses=[JobStatus.running])
    completed_jobs = await server.job_manager.list_jobs_async(actor=default_user, statuses=[JobStatus.completed])

    # Assertions
    assert len(created_jobs) == 1
    assert created_jobs[0].metadata["type"] == job_data_created.metadata["type"]

    assert len(in_progress_jobs) == 1
    assert in_progress_jobs[0].metadata["type"] == job_data_in_progress.metadata["type"]

    assert len(completed_jobs) == 1
    assert completed_jobs[0].metadata["type"] == job_data_completed.metadata["type"]


@pytest.mark.asyncio
async def test_list_jobs_filter_by_type(server: SyncServer, default_user, default_job, event_loop):
    """Test that list_jobs correctly filters by job_type."""
    # Create a run job
    run_pydantic = PydanticJob(
        user_id=default_user.id,
        status=JobStatus.pending,
        job_type=JobType.RUN,
    )
    run = await server.job_manager.create_job_async(pydantic_job=run_pydantic, actor=default_user)

    # List only regular jobs
    jobs = await server.job_manager.list_jobs_async(actor=default_user)
    assert len(jobs) == 1
    assert jobs[0].id == default_job.id

    # List only run jobs
    jobs = await server.job_manager.list_jobs_async(actor=default_user, job_type=JobType.RUN)
    assert len(jobs) == 1
    assert jobs[0].id == run.id


@pytest.mark.asyncio
async def test_e2e_job_callback(monkeypatch, server: SyncServer, default_user):
    """Test that job callbacks are properly dispatched when a job is completed."""
    captured = {}

    # Create a simple mock for the async HTTP client
    class MockAsyncResponse:
        status_code = 202

    async def mock_post(url, json, timeout):
        captured["url"] = url
        captured["json"] = json
        return MockAsyncResponse()

    class MockAsyncClient:
        async def __aenter__(self):
            return self

        async def __aexit__(self, *args):
            pass

        async def post(self, url, json, timeout):
            return await mock_post(url, json, timeout)

    # Patch the AsyncClient
    import letta.services.job_manager as job_manager_module

    monkeypatch.setattr(job_manager_module, "AsyncClient", MockAsyncClient)

    job_in = PydanticJob(status=JobStatus.created, metadata={"foo": "bar"}, callback_url="http://example.test/webhook/jobs")
    created = await server.job_manager.create_job_async(pydantic_job=job_in, actor=default_user)
    assert created.callback_url == "http://example.test/webhook/jobs"

    # Update the job status to completed, which should trigger the callback
    update = JobUpdate(status=JobStatus.completed)
    updated = await server.job_manager.update_job_by_id_async(created.id, update, actor=default_user)

    # Verify the callback was triggered with the correct parameters
    assert captured["url"] == created.callback_url, "Callback URL doesn't match"
    assert captured["json"]["job_id"] == created.id, "Job ID in callback doesn't match"
    assert captured["json"]["status"] == JobStatus.completed.value, "Job status in callback doesn't match"

    # Verify the completed_at timestamp is reasonable
    actual_dt = datetime.fromisoformat(captured["json"]["completed_at"]).replace(tzinfo=None)
    assert abs((actual_dt - updated.completed_at).total_seconds()) < 1, "Timestamp difference is too large"

    assert isinstance(updated.callback_sent_at, datetime)
    assert updated.callback_status_code == 202


# ======================================================================================================================
# JobManager Tests - Messages
# ======================================================================================================================


def test_job_messages_add(server: SyncServer, default_run, hello_world_message_fixture, default_user):
    """Test adding a message to a job."""
    # Add message to job
    server.job_manager.add_message_to_job(
        job_id=default_run.id,
        message_id=hello_world_message_fixture.id,
        actor=default_user,
    )

    # Verify message was added
    messages = server.job_manager.get_job_messages(
        job_id=default_run.id,
        actor=default_user,
    )
    assert len(messages) == 1
    assert messages[0].id == hello_world_message_fixture.id
    assert messages[0].content[0].text == hello_world_message_fixture.content[0].text


def test_job_messages_pagination(server: SyncServer, default_run, default_user, sarah_agent):
    """Test pagination of job messages."""
    # Create multiple messages
    message_ids = []
    for i in range(5):
        message = PydanticMessage(
            agent_id=sarah_agent.id,
            role=MessageRole.user,
            content=[TextContent(text=f"Test message {i}")],
        )
        msg = server.message_manager.create_message(message, actor=default_user)
        message_ids.append(msg.id)

        # Add message to job
        server.job_manager.add_message_to_job(
            job_id=default_run.id,
            message_id=msg.id,
            actor=default_user,
        )

    # Test pagination with limit
    messages = server.job_manager.get_job_messages(
        job_id=default_run.id,
        actor=default_user,
        limit=2,
    )
    assert len(messages) == 2
    assert messages[0].id == message_ids[0]
    assert messages[1].id == message_ids[1]

    # Test pagination with cursor
    first_page = server.job_manager.get_job_messages(
        job_id=default_run.id,
        actor=default_user,
        limit=2,
        ascending=True,  # [M0, M1]
    )
    assert len(first_page) == 2
    assert first_page[0].id == message_ids[0]
    assert first_page[1].id == message_ids[1]
    assert first_page[0].created_at <= first_page[1].created_at

    last_page = server.job_manager.get_job_messages(
        job_id=default_run.id,
        actor=default_user,
        limit=2,
        ascending=False,  # [M4, M3]
    )
    assert len(last_page) == 2
    assert last_page[0].id == message_ids[4]
    assert last_page[1].id == message_ids[3]
    assert last_page[0].created_at >= last_page[1].created_at

    first_page_ids = set(msg.id for msg in first_page)
    last_page_ids = set(msg.id for msg in last_page)
    assert first_page_ids.isdisjoint(last_page_ids)

    # Test middle page using both before and after
    middle_page = server.job_manager.get_job_messages(
        job_id=default_run.id,
        actor=default_user,
        before=last_page[-1].id,  # M3
        after=first_page[0].id,  # M0
        ascending=True,  # [M1, M2]
    )
    assert len(middle_page) == 2  # Should include message between first and last pages
    assert middle_page[0].id == message_ids[1]
    assert middle_page[1].id == message_ids[2]
    head_tail_msgs = first_page_ids.union(last_page_ids)
    assert middle_page[1].id not in head_tail_msgs
    assert middle_page[0].id in first_page_ids

    # Test descending order for middle page
    middle_page = server.job_manager.get_job_messages(
        job_id=default_run.id,
        actor=default_user,
        before=last_page[-1].id,  # M3
        after=first_page[0].id,  # M0
        ascending=False,  # [M2, M1]
    )
    assert len(middle_page) == 2  # Should include message between first and last pages
    assert middle_page[0].id == message_ids[2]
    assert middle_page[1].id == message_ids[1]

    # Test getting earliest messages
    msg_3 = last_page[-1].id
    earliest_msgs = server.job_manager.get_job_messages(
        job_id=default_run.id,
        actor=default_user,
        ascending=False,
        before=msg_3,  # Get messages after M3 in descending order
    )
    assert len(earliest_msgs) == 3  # Should get M2, M1, M0
    assert all(m.id not in last_page_ids for m in earliest_msgs)
    assert earliest_msgs[0].created_at > earliest_msgs[1].created_at > earliest_msgs[2].created_at

    # Test getting earliest messages with ascending order
    earliest_msgs_ascending = server.job_manager.get_job_messages(
        job_id=default_run.id,
        actor=default_user,
        ascending=True,
        before=msg_3,  # Get messages before M3 in ascending order
    )
    assert len(earliest_msgs_ascending) == 3  # Should get M0, M1, M2
    assert all(m.id not in last_page_ids for m in earliest_msgs_ascending)
    assert earliest_msgs_ascending[0].created_at < earliest_msgs_ascending[1].created_at < earliest_msgs_ascending[2].created_at


def test_job_messages_ordering(server: SyncServer, default_run, default_user, sarah_agent):
    """Test that messages are ordered by created_at."""
    # Create messages with different timestamps
    base_time = datetime.now(timezone.utc)
    message_times = [
        base_time - timedelta(minutes=2),
        base_time - timedelta(minutes=1),
        base_time,
    ]

    for i, created_at in enumerate(message_times):
        message = PydanticMessage(
            role=MessageRole.user,
            content=[TextContent(text="Test message")],
            agent_id=sarah_agent.id,
            created_at=created_at,
        )
        msg = server.message_manager.create_message(message, actor=default_user)

        # Add message to job
        server.job_manager.add_message_to_job(
            job_id=default_run.id,
            message_id=msg.id,
            actor=default_user,
        )

    # Verify messages are returned in chronological order
    returned_messages = server.job_manager.get_job_messages(
        job_id=default_run.id,
        actor=default_user,
    )

    assert len(returned_messages) == 3
    assert returned_messages[0].created_at < returned_messages[1].created_at
    assert returned_messages[1].created_at < returned_messages[2].created_at

    # Verify messages are returned in descending order
    returned_messages = server.job_manager.get_job_messages(
        job_id=default_run.id,
        actor=default_user,
        ascending=False,
    )

    assert len(returned_messages) == 3
    assert returned_messages[0].created_at > returned_messages[1].created_at
    assert returned_messages[1].created_at > returned_messages[2].created_at


def test_job_messages_empty(server: SyncServer, default_run, default_user):
    """Test getting messages for a job with no messages."""
    messages = server.job_manager.get_job_messages(
        job_id=default_run.id,
        actor=default_user,
    )
    assert len(messages) == 0


def test_job_messages_add_duplicate(server: SyncServer, default_run, hello_world_message_fixture, default_user):
    """Test adding the same message to a job twice."""
    # Add message to job first time
    server.job_manager.add_message_to_job(
        job_id=default_run.id,
        message_id=hello_world_message_fixture.id,
        actor=default_user,
    )

    # Attempt to add same message again
    with pytest.raises(IntegrityError):
        server.job_manager.add_message_to_job(
            job_id=default_run.id,
            message_id=hello_world_message_fixture.id,
            actor=default_user,
        )


def test_job_messages_filter(server: SyncServer, default_run, default_user, sarah_agent):
    """Test getting messages associated with a job."""
    # Create test messages with different roles and tool calls
    messages = [
        PydanticMessage(
            role=MessageRole.user,
            content=[TextContent(text="Hello")],
            agent_id=sarah_agent.id,
        ),
        PydanticMessage(
            role=MessageRole.assistant,
            content=[TextContent(text="Hi there!")],
            agent_id=sarah_agent.id,
        ),
        PydanticMessage(
            role=MessageRole.assistant,
            content=[TextContent(text="Let me help you with that")],
            agent_id=sarah_agent.id,
            tool_calls=[
                OpenAIToolCall(
                    id="call_1",
                    type="function",
                    function=OpenAIFunction(
                        name="test_tool",
                        arguments='{"arg1": "value1"}',
                    ),
                )
            ],
        ),
    ]

    # Add messages to job
    for msg in messages:
        created_msg = server.message_manager.create_message(msg, actor=default_user)
        server.job_manager.add_message_to_job(default_run.id, created_msg.id, actor=default_user)

    # Test getting all messages
    all_messages = server.job_manager.get_job_messages(job_id=default_run.id, actor=default_user)
    assert len(all_messages) == 3

    # Test filtering by role
    user_messages = server.job_manager.get_job_messages(job_id=default_run.id, actor=default_user, role=MessageRole.user)
    assert len(user_messages) == 1
    assert user_messages[0].role == MessageRole.user

    # Test limit
    limited_messages = server.job_manager.get_job_messages(job_id=default_run.id, actor=default_user, limit=2)
    assert len(limited_messages) == 2


def test_get_run_messages(server: SyncServer, default_user: PydanticUser, sarah_agent):
    """Test getting messages for a run with request config."""
    # Create a run with custom request config
    run = server.job_manager.create_job(
        pydantic_job=PydanticRun(
            user_id=default_user.id,
            status=JobStatus.created,
            request_config=LettaRequestConfig(
                use_assistant_message=False, assistant_message_tool_name="custom_tool", assistant_message_tool_kwarg="custom_arg"
            ),
        ),
        actor=default_user,
    )

    # Add some messages
    messages = [
        PydanticMessage(
            agent_id=sarah_agent.id,
            role=MessageRole.tool if i % 2 == 0 else MessageRole.assistant,
            content=[TextContent(text=f"Test message {i}" if i % 2 == 1 else '{"status": "OK"}')],
            tool_calls=(
                [{"type": "function", "id": f"call_{i//2}", "function": {"name": "custom_tool", "arguments": '{"custom_arg": "test"}'}}]
                if i % 2 == 1
                else None
            ),
            tool_call_id=f"call_{i//2}" if i % 2 == 0 else None,
        )
        for i in range(4)
    ]

    for msg in messages:
        created_msg = server.message_manager.create_message(msg, actor=default_user)
        server.job_manager.add_message_to_job(job_id=run.id, message_id=created_msg.id, actor=default_user)

    # Get messages and verify they're converted correctly
    result = server.job_manager.get_run_messages(run_id=run.id, actor=default_user)

    # Verify correct number of messages. Assistant messages should be parsed
    assert len(result) == 6

    # Verify assistant messages are parsed according to request config
    tool_call_messages = [msg for msg in result if msg.message_type == "tool_call_message"]
    reasoning_messages = [msg for msg in result if msg.message_type == "reasoning_message"]
    assert len(tool_call_messages) == 2
    assert len(reasoning_messages) == 2
    for msg in tool_call_messages:
        assert msg.tool_call is not None
        assert msg.tool_call.name == "custom_tool"


def test_get_run_messages_with_assistant_message(server: SyncServer, default_user: PydanticUser, sarah_agent):
    """Test getting messages for a run with request config."""
    # Create a run with custom request config
    run = server.job_manager.create_job(
        pydantic_job=PydanticRun(
            user_id=default_user.id,
            status=JobStatus.created,
            request_config=LettaRequestConfig(
                use_assistant_message=True, assistant_message_tool_name="custom_tool", assistant_message_tool_kwarg="custom_arg"
            ),
        ),
        actor=default_user,
    )

    # Add some messages
    messages = [
        PydanticMessage(
            agent_id=sarah_agent.id,
            role=MessageRole.tool if i % 2 == 0 else MessageRole.assistant,
            content=[TextContent(text=f"Test message {i}" if i % 2 == 1 else '{"status": "OK"}')],
            tool_calls=(
                [{"type": "function", "id": f"call_{i//2}", "function": {"name": "custom_tool", "arguments": '{"custom_arg": "test"}'}}]
                if i % 2 == 1
                else None
            ),
            tool_call_id=f"call_{i//2}" if i % 2 == 0 else None,
        )
        for i in range(4)
    ]

    for msg in messages:
        created_msg = server.message_manager.create_message(msg, actor=default_user)
        server.job_manager.add_message_to_job(job_id=run.id, message_id=created_msg.id, actor=default_user)

    # Get messages and verify they're converted correctly
    result = server.job_manager.get_run_messages(run_id=run.id, actor=default_user)

    # Verify correct number of messages. Assistant messages should be parsed
    assert len(result) == 4

    # Verify assistant messages are parsed according to request config
    assistant_messages = [msg for msg in result if msg.message_type == "assistant_message"]
    reasoning_messages = [msg for msg in result if msg.message_type == "reasoning_message"]
    assert len(assistant_messages) == 2
    assert len(reasoning_messages) == 2
    for msg in assistant_messages:
        assert msg.content == "test"
    for msg in reasoning_messages:
        assert "Test message" in msg.reasoning


# ======================================================================================================================
# JobManager Tests - Usage Statistics
# ======================================================================================================================


@pytest.mark.asyncio
async def test_job_usage_stats_add_and_get(server: SyncServer, sarah_agent, default_job, default_user, event_loop):
    """Test adding and retrieving job usage statistics."""
    job_manager = server.job_manager
    step_manager = server.step_manager

    # Add usage statistics
    await step_manager.log_step_async(
        agent_id=sarah_agent.id,
        provider_name="openai",
        provider_category="base",
        model="gpt-4o-mini",
        model_endpoint="https://api.openai.com/v1",
        context_window_limit=8192,
        job_id=default_job.id,
        usage=UsageStatistics(
            completion_tokens=100,
            prompt_tokens=50,
            total_tokens=150,
        ),
        actor=default_user,
        project_id=sarah_agent.project_id,
    )

    # Get usage statistics
    usage_stats = job_manager.get_job_usage(job_id=default_job.id, actor=default_user)

    # Verify the statistics
    assert usage_stats.completion_tokens == 100
    assert usage_stats.prompt_tokens == 50
    assert usage_stats.total_tokens == 150

    # get steps
    steps = job_manager.get_job_steps(job_id=default_job.id, actor=default_user)
    assert len(steps) == 1


def test_job_usage_stats_get_no_stats(server: SyncServer, default_job, default_user):
    """Test getting usage statistics for a job with no stats."""
    job_manager = server.job_manager

    # Get usage statistics for a job with no stats
    usage_stats = job_manager.get_job_usage(job_id=default_job.id, actor=default_user)

    # Verify default values
    assert usage_stats.completion_tokens == 0
    assert usage_stats.prompt_tokens == 0
    assert usage_stats.total_tokens == 0

    # get steps
    steps = job_manager.get_job_steps(job_id=default_job.id, actor=default_user)
    assert len(steps) == 0


@pytest.mark.asyncio
async def test_job_usage_stats_add_multiple(server: SyncServer, sarah_agent, default_job, default_user, event_loop):
    """Test adding multiple usage statistics entries for a job."""
    job_manager = server.job_manager
    step_manager = server.step_manager

    # Add first usage statistics entry
    await step_manager.log_step_async(
        agent_id=sarah_agent.id,
        provider_name="openai",
        provider_category="base",
        model="gpt-4o-mini",
        model_endpoint="https://api.openai.com/v1",
        context_window_limit=8192,
        job_id=default_job.id,
        usage=UsageStatistics(
            completion_tokens=100,
            prompt_tokens=50,
            total_tokens=150,
        ),
        actor=default_user,
        project_id=sarah_agent.project_id,
    )

    # Add second usage statistics entry
    await step_manager.log_step_async(
        agent_id=sarah_agent.id,
        provider_name="openai",
        provider_category="base",
        model="gpt-4o-mini",
        model_endpoint="https://api.openai.com/v1",
        context_window_limit=8192,
        job_id=default_job.id,
        usage=UsageStatistics(
            completion_tokens=200,
            prompt_tokens=100,
            total_tokens=300,
        ),
        actor=default_user,
        project_id=sarah_agent.project_id,
    )

    # Get usage statistics (should return the latest entry)
    usage_stats = job_manager.get_job_usage(job_id=default_job.id, actor=default_user)

    # Verify we get the most recent statistics
    assert usage_stats.completion_tokens == 300
    assert usage_stats.prompt_tokens == 150
    assert usage_stats.total_tokens == 450
    assert usage_stats.step_count == 2

    # get steps
    steps = job_manager.get_job_steps(job_id=default_job.id, actor=default_user)
    assert len(steps) == 2

    # get agent steps
    steps = await step_manager.list_steps_async(agent_id=sarah_agent.id, actor=default_user)
    assert len(steps) == 2

    # add step feedback
    step_manager = server.step_manager

    # Add feedback to first step
    await step_manager.add_feedback_async(step_id=steps[0].id, feedback=FeedbackType.POSITIVE, actor=default_user)

    # Test has_feedback filtering
    steps_with_feedback = await step_manager.list_steps_async(agent_id=sarah_agent.id, has_feedback=True, actor=default_user)
    assert len(steps_with_feedback) == 1

    steps_without_feedback = await step_manager.list_steps_async(agent_id=sarah_agent.id, actor=default_user)
    assert len(steps_without_feedback) == 2


def test_job_usage_stats_get_nonexistent_job(server: SyncServer, default_user):
    """Test getting usage statistics for a nonexistent job."""
    job_manager = server.job_manager

    with pytest.raises(NoResultFound):
        job_manager.get_job_usage(job_id="nonexistent_job", actor=default_user)


def test_list_tags(server: SyncServer, default_user, default_organization):
    """Test listing tags functionality."""
    # Create multiple agents with different tags
    agents = []
    tags = ["alpha", "beta", "gamma", "delta", "epsilon"]

    # Create agents with different combinations of tags
    for i in range(3):
        agent = server.agent_manager.create_agent(
            actor=default_user,
            agent_create=CreateAgent(
                name="tag_agent_" + str(i),
                memory_blocks=[],
                llm_config=LLMConfig.default_config("gpt-4o-mini"),
                embedding_config=EmbeddingConfig.default_config(provider="openai"),
                tags=tags[i : i + 3],  # Each agent gets 3 consecutive tags
                include_base_tools=False,
            ),
        )
        agents.append(agent)

    # Test basic listing - should return all unique tags in alphabetical order
    all_tags = server.agent_manager.list_tags(actor=default_user)
    assert all_tags == sorted(tags[:5])  # All tags should be present and sorted

    # Test pagination with limit
    limited_tags = server.agent_manager.list_tags(actor=default_user, limit=2)
    assert limited_tags == tags[:2]  # Should return first 2 tags

    # Test pagination with cursor
    cursor_tags = server.agent_manager.list_tags(actor=default_user, after="beta")
    assert cursor_tags == ["delta", "epsilon", "gamma"]  # Tags after "beta"

    # Test text search
    search_tags = server.agent_manager.list_tags(actor=default_user, query_text="ta")
    assert search_tags == ["beta", "delta"]  # Only tags containing "ta"

    # Test with non-matching search
    no_match_tags = server.agent_manager.list_tags(actor=default_user, query_text="xyz")
    assert no_match_tags == []  # Should return empty list

    # Test with different organization
    other_org = server.organization_manager.create_organization(pydantic_org=PydanticOrganization(name="Other Org"))
    other_user = server.user_manager.create_user(PydanticUser(name="Other User", organization_id=other_org.id))

    # Other org's tags should be empty
    other_org_tags = server.agent_manager.list_tags(actor=other_user)
    assert other_org_tags == []

    # Cleanup
    for agent in agents:
        server.agent_manager.delete_agent(agent.id, actor=default_user)


# ======================================================================================================================
# LLMBatchManager Tests
# ======================================================================================================================


@pytest.mark.asyncio
async def test_create_and_get_batch_request(server, default_user, dummy_beta_message_batch, letta_batch_job, event_loop):
    batch = await server.batch_manager.create_llm_batch_job_async(
        llm_provider=ProviderType.anthropic,
        status=JobStatus.created,
        create_batch_response=dummy_beta_message_batch,
        actor=default_user,
        letta_batch_job_id=letta_batch_job.id,
    )
    assert batch.id.startswith("batch_req-")
    assert batch.create_batch_response == dummy_beta_message_batch
    fetched = await server.batch_manager.get_llm_batch_job_by_id_async(batch.id, actor=default_user)
    assert fetched.id == batch.id


@pytest.mark.asyncio
async def test_update_batch_status(server, default_user, dummy_beta_message_batch, letta_batch_job, event_loop):
    batch = await server.batch_manager.create_llm_batch_job_async(
        llm_provider=ProviderType.anthropic,
        status=JobStatus.created,
        create_batch_response=dummy_beta_message_batch,
        actor=default_user,
        letta_batch_job_id=letta_batch_job.id,
    )
    before = datetime.now(timezone.utc)

    await server.batch_manager.update_llm_batch_status_async(
        llm_batch_id=batch.id,
        status=JobStatus.completed,
        latest_polling_response=dummy_beta_message_batch,
        actor=default_user,
    )

    updated = await server.batch_manager.get_llm_batch_job_by_id_async(batch.id, actor=default_user)
    assert updated.status == JobStatus.completed
    assert updated.latest_polling_response == dummy_beta_message_batch

    # Handle timezone comparison: if last_polled_at is naive, assume it's UTC
    last_polled_at = updated.last_polled_at
    if last_polled_at.tzinfo is None:
        last_polled_at = last_polled_at.replace(tzinfo=timezone.utc)
    assert last_polled_at >= before


@pytest.mark.asyncio
async def test_create_and_get_batch_item(
    server, default_user, sarah_agent, dummy_beta_message_batch, dummy_llm_config, dummy_step_state, letta_batch_job, event_loop
):
    batch = await server.batch_manager.create_llm_batch_job_async(
        llm_provider=ProviderType.anthropic,
        status=JobStatus.created,
        create_batch_response=dummy_beta_message_batch,
        actor=default_user,
        letta_batch_job_id=letta_batch_job.id,
    )

    item = await server.batch_manager.create_llm_batch_item_async(
        llm_batch_id=batch.id,
        agent_id=sarah_agent.id,
        llm_config=dummy_llm_config,
        step_state=dummy_step_state,
        actor=default_user,
    )

    assert item.llm_batch_id == batch.id
    assert item.agent_id == sarah_agent.id
    assert item.step_state == dummy_step_state

    fetched = await server.batch_manager.get_llm_batch_item_by_id_async(item.id, actor=default_user)
    assert fetched.id == item.id


@pytest.mark.asyncio
async def test_update_batch_item(
    server,
    default_user,
    sarah_agent,
    dummy_beta_message_batch,
    dummy_llm_config,
    dummy_step_state,
    dummy_successful_response,
    letta_batch_job,
    event_loop,
):
    batch = await server.batch_manager.create_llm_batch_job_async(
        llm_provider=ProviderType.anthropic,
        status=JobStatus.created,
        create_batch_response=dummy_beta_message_batch,
        actor=default_user,
        letta_batch_job_id=letta_batch_job.id,
    )

    item = await server.batch_manager.create_llm_batch_item_async(
        llm_batch_id=batch.id,
        agent_id=sarah_agent.id,
        llm_config=dummy_llm_config,
        step_state=dummy_step_state,
        actor=default_user,
    )

    updated_step_state = AgentStepState(step_number=2, tool_rules_solver=dummy_step_state.tool_rules_solver)

    await server.batch_manager.update_llm_batch_item_async(
        item_id=item.id,
        request_status=JobStatus.completed,
        step_status=AgentStepStatus.resumed,
        llm_request_response=dummy_successful_response,
        step_state=updated_step_state,
        actor=default_user,
    )

    updated = await server.batch_manager.get_llm_batch_item_by_id_async(item.id, actor=default_user)
    assert updated.request_status == JobStatus.completed
    assert updated.batch_request_result == dummy_successful_response


@pytest.mark.asyncio
async def test_delete_batch_item(
    server, default_user, sarah_agent, dummy_beta_message_batch, dummy_llm_config, dummy_step_state, letta_batch_job, event_loop
):
    batch = await server.batch_manager.create_llm_batch_job_async(
        llm_provider=ProviderType.anthropic,
        status=JobStatus.created,
        create_batch_response=dummy_beta_message_batch,
        actor=default_user,
        letta_batch_job_id=letta_batch_job.id,
    )

    item = await server.batch_manager.create_llm_batch_item_async(
        llm_batch_id=batch.id,
        agent_id=sarah_agent.id,
        llm_config=dummy_llm_config,
        step_state=dummy_step_state,
        actor=default_user,
    )

    await server.batch_manager.delete_llm_batch_item_async(item_id=item.id, actor=default_user)

    with pytest.raises(NoResultFound):
        await server.batch_manager.get_llm_batch_item_by_id_async(item.id, actor=default_user)


@pytest.mark.asyncio
async def test_list_running_batches(server, default_user, dummy_beta_message_batch, letta_batch_job, event_loop):
    # Create recent running batches
    num_running = 3

    for _ in range(num_running):
        await server.batch_manager.create_llm_batch_job_async(
            llm_provider=ProviderType.anthropic,
            status=JobStatus.running,
            create_batch_response=dummy_beta_message_batch,
            actor=default_user,
            letta_batch_job_id=letta_batch_job.id,
        )

    # Should return at least one running batch (no time filter)
    running_batches = await server.batch_manager.list_running_llm_batches_async(actor=default_user)
    assert len(running_batches) == num_running
    assert all(batch.status == JobStatus.running for batch in running_batches)

    # Should return the same when filtering by recent 1 week
    recent_batches = await server.batch_manager.list_running_llm_batches_async(actor=default_user, weeks=1)
    assert len(recent_batches) == num_running
    assert all(batch.status == JobStatus.running for batch in recent_batches)

    # Handle timezone comparison: if created_at is naive, assume it's UTC
    cutoff_time = datetime.now(timezone.utc) - timedelta(weeks=1)
    assert all(
        (batch.created_at.replace(tzinfo=timezone.utc) if batch.created_at.tzinfo is None else batch.created_at) >= cutoff_time
        for batch in recent_batches
    )

    # Filter by size
    recent_batches = await server.batch_manager.list_running_llm_batches_async(actor=default_user, weeks=1, batch_size=2)
    assert len(recent_batches) == 2
    assert all(batch.status == JobStatus.running for batch in recent_batches)
    # Handle timezone comparison: if created_at is naive, assume it's UTC
    cutoff_time = datetime.now(timezone.utc) - timedelta(weeks=1)
    assert all(
        (batch.created_at.replace(tzinfo=timezone.utc) if batch.created_at.tzinfo is None else batch.created_at) >= cutoff_time
        for batch in recent_batches
    )

    # Should return nothing if filtering by a very small timeframe (e.g., 0 weeks)
    future_batches = await server.batch_manager.list_running_llm_batches_async(actor=default_user, weeks=0)
    assert len(future_batches) == 0


@pytest.mark.asyncio
async def test_bulk_update_batch_statuses(server, default_user, dummy_beta_message_batch, letta_batch_job, event_loop):
    batch = await server.batch_manager.create_llm_batch_job_async(
        llm_provider=ProviderType.anthropic,
        status=JobStatus.created,
        create_batch_response=dummy_beta_message_batch,
        actor=default_user,
        letta_batch_job_id=letta_batch_job.id,
    )

    await server.batch_manager.bulk_update_llm_batch_statuses_async([(batch.id, JobStatus.completed, dummy_beta_message_batch)])

    updated = await server.batch_manager.get_llm_batch_job_by_id_async(batch.id, actor=default_user)
    assert updated.status == JobStatus.completed
    assert updated.latest_polling_response == dummy_beta_message_batch


@pytest.mark.asyncio
async def test_bulk_update_batch_items_results_by_agent(
    server,
    default_user,
    sarah_agent,
    dummy_beta_message_batch,
    dummy_llm_config,
    dummy_step_state,
    dummy_successful_response,
    letta_batch_job,
    event_loop,
):
    batch = await server.batch_manager.create_llm_batch_job_async(
        llm_provider=ProviderType.anthropic,
        create_batch_response=dummy_beta_message_batch,
        actor=default_user,
        letta_batch_job_id=letta_batch_job.id,
    )
    item = await server.batch_manager.create_llm_batch_item_async(
        llm_batch_id=batch.id,
        agent_id=sarah_agent.id,
        llm_config=dummy_llm_config,
        step_state=dummy_step_state,
        actor=default_user,
    )

    await server.batch_manager.bulk_update_batch_llm_items_results_by_agent_async(
        [ItemUpdateInfo(batch.id, sarah_agent.id, JobStatus.completed, dummy_successful_response)]
    )

    updated = await server.batch_manager.get_llm_batch_item_by_id_async(item.id, actor=default_user)
    assert updated.request_status == JobStatus.completed
    assert updated.batch_request_result == dummy_successful_response


@pytest.mark.asyncio
async def test_bulk_update_batch_items_step_status_by_agent(
    server, default_user, sarah_agent, dummy_beta_message_batch, dummy_llm_config, dummy_step_state, letta_batch_job, event_loop
):
    batch = await server.batch_manager.create_llm_batch_job_async(
        llm_provider=ProviderType.anthropic,
        create_batch_response=dummy_beta_message_batch,
        actor=default_user,
        letta_batch_job_id=letta_batch_job.id,
    )
    item = await server.batch_manager.create_llm_batch_item_async(
        llm_batch_id=batch.id,
        agent_id=sarah_agent.id,
        llm_config=dummy_llm_config,
        step_state=dummy_step_state,
        actor=default_user,
    )

    await server.batch_manager.bulk_update_llm_batch_items_step_status_by_agent_async(
        [StepStatusUpdateInfo(batch.id, sarah_agent.id, AgentStepStatus.resumed)]
    )

    updated = await server.batch_manager.get_llm_batch_item_by_id_async(item.id, actor=default_user)
    assert updated.step_status == AgentStepStatus.resumed


@pytest.mark.asyncio
async def test_list_batch_items_limit_and_filter(
    server, default_user, sarah_agent, dummy_beta_message_batch, dummy_llm_config, dummy_step_state, letta_batch_job, event_loop
):
    batch = await server.batch_manager.create_llm_batch_job_async(
        llm_provider=ProviderType.anthropic,
        create_batch_response=dummy_beta_message_batch,
        actor=default_user,
        letta_batch_job_id=letta_batch_job.id,
    )

    for _ in range(3):
        await server.batch_manager.create_llm_batch_item_async(
            llm_batch_id=batch.id,
            agent_id=sarah_agent.id,
            llm_config=dummy_llm_config,
            step_state=dummy_step_state,
            actor=default_user,
        )

    all_items = await server.batch_manager.list_llm_batch_items_async(llm_batch_id=batch.id, actor=default_user)
    limited_items = await server.batch_manager.list_llm_batch_items_async(llm_batch_id=batch.id, limit=2, actor=default_user)

    assert len(all_items) >= 3
    assert len(limited_items) == 2


@pytest.mark.asyncio
async def test_list_batch_items_pagination(
    server, default_user, sarah_agent, dummy_beta_message_batch, dummy_llm_config, dummy_step_state, letta_batch_job, event_loop
):
    # Create a batch job.
    batch = await server.batch_manager.create_llm_batch_job_async(
        llm_provider=ProviderType.anthropic,
        create_batch_response=dummy_beta_message_batch,
        actor=default_user,
        letta_batch_job_id=letta_batch_job.id,
    )

    # Create 10 batch items.
    created_items = []
    for i in range(10):
        item = await server.batch_manager.create_llm_batch_item_async(
            llm_batch_id=batch.id,
            agent_id=sarah_agent.id,
            llm_config=dummy_llm_config,
            step_state=dummy_step_state,
            actor=default_user,
        )
        created_items.append(item)

    # Retrieve all items (without pagination).
    all_items = await server.batch_manager.list_llm_batch_items_async(llm_batch_id=batch.id, actor=default_user)
    assert len(all_items) >= 10, f"Expected at least 10 items, got {len(all_items)}"

    # Verify the items are ordered ascending by id (based on our implementation).
    sorted_ids = [item.id for item in sorted(all_items, key=lambda i: i.id)]
    retrieved_ids = [item.id for item in all_items]
    assert retrieved_ids == sorted_ids, "Batch items are not ordered in ascending order by id"

    # Choose a cursor: the id of the 5th item.
    cursor = all_items[4].id

    # Retrieve items after the cursor.
    paged_items = await server.batch_manager.list_llm_batch_items_async(llm_batch_id=batch.id, actor=default_user, after=cursor)

    # All returned items should have an id greater than the cursor.
    for item in paged_items:
        assert item.id > cursor, f"Item id {item.id} is not greater than the cursor {cursor}"

    # Count expected remaining items.
    # Find the index of the cursor in our sorted list.
    cursor_index = sorted_ids.index(cursor)
    expected_remaining = len(sorted_ids) - cursor_index - 1
    assert len(paged_items) == expected_remaining, f"Expected {expected_remaining} items after cursor, got {len(paged_items)}"

    # Test pagination with a limit.
    limit = 3
    limited_page = await server.batch_manager.list_llm_batch_items_async(
        llm_batch_id=batch.id, actor=default_user, after=cursor, limit=limit
    )
    # If more than 'limit' items remain, we should only get exactly 'limit' items.
    assert len(limited_page) == min(
        limit, expected_remaining
    ), f"Expected {min(limit, expected_remaining)} items with limit {limit}, got {len(limited_page)}"

    # Optional: Test with a cursor beyond the last item returns an empty list.
    last_cursor = sorted_ids[-1]
    empty_page = await server.batch_manager.list_llm_batch_items_async(llm_batch_id=batch.id, actor=default_user, after=last_cursor)
    assert empty_page == [], "Expected an empty list when cursor is after the last item"


@pytest.mark.asyncio
async def test_bulk_update_batch_items_request_status_by_agent(
    server, default_user, sarah_agent, dummy_beta_message_batch, dummy_llm_config, dummy_step_state, letta_batch_job, event_loop
):
    # Create a batch job
    batch = await server.batch_manager.create_llm_batch_job_async(
        llm_provider=ProviderType.anthropic,
        create_batch_response=dummy_beta_message_batch,
        actor=default_user,
        letta_batch_job_id=letta_batch_job.id,
    )

    # Create a batch item
    item = await server.batch_manager.create_llm_batch_item_async(
        llm_batch_id=batch.id,
        agent_id=sarah_agent.id,
        llm_config=dummy_llm_config,
        step_state=dummy_step_state,
        actor=default_user,
    )

    # Update the request status using the bulk update method
    await server.batch_manager.bulk_update_llm_batch_items_request_status_by_agent_async(
        [RequestStatusUpdateInfo(batch.id, sarah_agent.id, JobStatus.expired)]
    )

    # Verify the update was applied
    updated = await server.batch_manager.get_llm_batch_item_by_id_async(item.id, actor=default_user)
    assert updated.request_status == JobStatus.expired


@pytest.mark.asyncio
async def test_bulk_update_nonexistent_items_should_error(
    server,
    default_user,
    dummy_beta_message_batch,
    dummy_successful_response,
    letta_batch_job,
    event_loop,
):
    # Create a batch job
    batch = await server.batch_manager.create_llm_batch_job_async(
        llm_provider=ProviderType.anthropic,
        create_batch_response=dummy_beta_message_batch,
        actor=default_user,
        letta_batch_job_id=letta_batch_job.id,
    )

    nonexistent_pairs = [(batch.id, "nonexistent-agent-id")]
    nonexistent_updates = [{"request_status": JobStatus.expired}]
    expected_err_msg = (
        f"Cannot bulk-update batch items: no records for the following "
        f"(llm_batch_id, agent_id) pairs: {{('{batch.id}', 'nonexistent-agent-id')}}"
    )

    with pytest.raises(ValueError, match=re.escape(expected_err_msg)):
        await server.batch_manager.bulk_update_llm_batch_items_async(nonexistent_pairs, nonexistent_updates)

    with pytest.raises(ValueError, match=re.escape(expected_err_msg)):
        await server.batch_manager.bulk_update_batch_llm_items_results_by_agent_async(
            [ItemUpdateInfo(batch.id, "nonexistent-agent-id", JobStatus.expired, dummy_successful_response)]
        )

    with pytest.raises(ValueError, match=re.escape(expected_err_msg)):
        await server.batch_manager.bulk_update_llm_batch_items_step_status_by_agent_async(
            [StepStatusUpdateInfo(batch.id, "nonexistent-agent-id", AgentStepStatus.resumed)]
        )

    with pytest.raises(ValueError, match=re.escape(expected_err_msg)):
        await server.batch_manager.bulk_update_llm_batch_items_request_status_by_agent_async(
            [RequestStatusUpdateInfo(batch.id, "nonexistent-agent-id", JobStatus.expired)]
        )


@pytest.mark.asyncio
async def test_bulk_update_nonexistent_items(
    server, default_user, dummy_beta_message_batch, dummy_successful_response, letta_batch_job, event_loop
):
    # Create a batch job
    batch = await server.batch_manager.create_llm_batch_job_async(
        llm_provider=ProviderType.anthropic,
        create_batch_response=dummy_beta_message_batch,
        actor=default_user,
        letta_batch_job_id=letta_batch_job.id,
    )

    # Attempt to update non-existent items should not raise errors

    # Test with the direct bulk_update_llm_batch_items method
    nonexistent_pairs = [(batch.id, "nonexistent-agent-id")]
    nonexistent_updates = [{"request_status": JobStatus.expired}]

    # This should not raise an error, just silently skip non-existent items
    await server.batch_manager.bulk_update_llm_batch_items_async(nonexistent_pairs, nonexistent_updates, strict=False)

    # Test with higher-level methods
    # Results by agent
    await server.batch_manager.bulk_update_batch_llm_items_results_by_agent_async(
        [ItemUpdateInfo(batch.id, "nonexistent-agent-id", JobStatus.expired, dummy_successful_response)], strict=False
    )

    # Step status by agent
    await server.batch_manager.bulk_update_llm_batch_items_step_status_by_agent_async(
        [StepStatusUpdateInfo(batch.id, "nonexistent-agent-id", AgentStepStatus.resumed)], strict=False
    )

    # Request status by agent
    await server.batch_manager.bulk_update_llm_batch_items_request_status_by_agent_async(
        [RequestStatusUpdateInfo(batch.id, "nonexistent-agent-id", JobStatus.expired)], strict=False
    )


@pytest.mark.asyncio
async def test_create_batch_items_bulk(
    server, default_user, sarah_agent, dummy_beta_message_batch, dummy_llm_config, dummy_step_state, letta_batch_job, event_loop
):
    # Create a batch job
    llm_batch_job = await server.batch_manager.create_llm_batch_job_async(
        llm_provider=ProviderType.anthropic,
        create_batch_response=dummy_beta_message_batch,
        actor=default_user,
        letta_batch_job_id=letta_batch_job.id,
    )

    # Prepare data for multiple batch items
    batch_items = []
    agent_ids = [sarah_agent.id, sarah_agent.id, sarah_agent.id]  # Using the same agent for simplicity

    for agent_id in agent_ids:
        batch_item = LLMBatchItem(
            llm_batch_id=llm_batch_job.id,
            agent_id=agent_id,
            llm_config=dummy_llm_config,
            request_status=JobStatus.created,
            step_status=AgentStepStatus.paused,
            step_state=dummy_step_state,
        )
        batch_items.append(batch_item)

    # Call the bulk create function
    created_items = await server.batch_manager.create_llm_batch_items_bulk_async(batch_items, actor=default_user)

    # Verify the correct number of items were created
    assert len(created_items) == len(agent_ids)

    # Verify each item has expected properties
    for item in created_items:
        assert item.id.startswith("batch_item-")
        assert item.llm_batch_id == llm_batch_job.id
        assert item.agent_id in agent_ids
        assert item.llm_config == dummy_llm_config
        assert item.request_status == JobStatus.created
        assert item.step_status == AgentStepStatus.paused
        assert item.step_state == dummy_step_state

    # Verify items can be retrieved from the database
    all_items = await server.batch_manager.list_llm_batch_items_async(llm_batch_id=llm_batch_job.id, actor=default_user)
    assert len(all_items) >= len(agent_ids)

    # Verify the IDs of created items match what's in the database
    created_ids = [item.id for item in created_items]
    for item_id in created_ids:
        fetched = await server.batch_manager.get_llm_batch_item_by_id_async(item_id, actor=default_user)
        assert fetched.id in created_ids


@pytest.mark.asyncio
async def test_count_batch_items(
    server, default_user, sarah_agent, dummy_beta_message_batch, dummy_llm_config, dummy_step_state, letta_batch_job, event_loop
):
    # Create a batch job first.
    batch = await server.batch_manager.create_llm_batch_job_async(
        llm_provider=ProviderType.anthropic,
        status=JobStatus.created,
        create_batch_response=dummy_beta_message_batch,
        actor=default_user,
        letta_batch_job_id=letta_batch_job.id,
    )

    # Create a specific number of batch items for this batch.
    num_items = 5
    for _ in range(num_items):
        await server.batch_manager.create_llm_batch_item_async(
            llm_batch_id=batch.id,
            agent_id=sarah_agent.id,
            llm_config=dummy_llm_config,
            step_state=dummy_step_state,
            actor=default_user,
        )

    # Use the count_llm_batch_items method to count the items.
    count = await server.batch_manager.count_llm_batch_items_async(llm_batch_id=batch.id)

    # Assert that the count matches the expected number.
    assert count == num_items, f"Expected {num_items} items, got {count}"


# ======================================================================================================================
# MCPManager Tests
# ======================================================================================================================


@pytest.mark.asyncio
async def test_create_mcp_server(server, default_user, event_loop):
    from letta.schemas.mcp import MCPServer, MCPServerType, SSEServerConfig, StdioServerConfig
    from letta.settings import tool_settings

    if tool_settings.mcp_read_from_config:
        return

    # Test with a valid StdioServerConfig
    server_config = StdioServerConfig(
        server_name="test_server", type=MCPServerType.STDIO, command="echo 'test'", args=["arg1", "arg2"], env={"ENV1": "value1"}
    )
    mcp_server = MCPServer(server_name="test_server", server_type=MCPServerType.STDIO, stdio_config=server_config)
    created_server = await server.mcp_manager.create_or_update_mcp_server(mcp_server, actor=default_user)
    print(created_server)
    assert created_server.server_name == server_config.server_name
    assert created_server.server_type == server_config.type

    # Test with a valid SSEServerConfig
    mcp_server_name = "devin"
    server_url = "https://mcp.deepwiki.com/sse"
    sse_mcp_config = SSEServerConfig(server_name=mcp_server_name, server_url=server_url)
    mcp_sse_server = MCPServer(server_name=mcp_server_name, server_type=MCPServerType.SSE, server_url=server_url)
    created_server = await server.mcp_manager.create_or_update_mcp_server(mcp_sse_server, actor=default_user)
    print(created_server)
    assert created_server.server_name == mcp_server_name
    assert created_server.server_type == MCPServerType.SSE

    # list mcp servers
    servers = await server.mcp_manager.list_mcp_servers(actor=default_user)
    print(servers)
    assert len(servers) > 0, "No MCP servers found"

    # list tools from sse server
    tools = await server.mcp_manager.list_mcp_server_tools(created_server.server_name, actor=default_user)
    print(tools)

    # call a tool from the sse server
    tool_name = "ask_question"
    tool_args = {"repoName": "letta-ai/letta", "question": "What is the primary programming language of this repository?"}
    result = await server.mcp_manager.execute_mcp_server_tool(
        created_server.server_name, tool_name=tool_name, tool_args=tool_args, actor=default_user
    )
    print(result)

    # add a tool
    tool = await server.mcp_manager.add_tool_from_mcp_server(created_server.server_name, tool_name, actor=default_user)
    print(tool)
    assert tool.name == tool_name
    assert f"mcp:{created_server.server_name}" in tool.tags, f"Expected tag {f'mcp:{created_server.server_name}'}, got {tool.tags}"
    print("TAGS", tool.tags)


# ======================================================================================================================
# FileAgent Tests
# ======================================================================================================================


@pytest.mark.asyncio
async def test_attach_creates_association(server, default_user, sarah_agent, default_file):
    assoc, closed_files = await server.file_agent_manager.attach_file(
        agent_id=sarah_agent.id,
        file_id=default_file.id,
        file_name=default_file.file_name,
        source_id=default_file.source_id,
        actor=default_user,
        visible_content="hello",
    )

    assert assoc.agent_id == sarah_agent.id
    assert assoc.file_id == default_file.id
    assert assoc.is_open is True
    assert assoc.visible_content == "hello"

    sarah_agent = await server.agent_manager.get_agent_by_id_async(agent_id=sarah_agent.id, actor=default_user)
    file_blocks = sarah_agent.memory.file_blocks
    assert len(file_blocks) == 1
    assert file_blocks[0].value == assoc.visible_content
    assert file_blocks[0].label == default_file.file_name


@pytest.mark.asyncio
async def test_attach_is_idempotent(server, default_user, sarah_agent, default_file):
    a1, closed_files = await server.file_agent_manager.attach_file(
        agent_id=sarah_agent.id,
        file_id=default_file.id,
        file_name=default_file.file_name,
        source_id=default_file.source_id,
        actor=default_user,
        visible_content="first",
    )

    # second attach with different params
    a2, closed_files = await server.file_agent_manager.attach_file(
        agent_id=sarah_agent.id,
        file_id=default_file.id,
        file_name=default_file.file_name,
        source_id=default_file.source_id,
        actor=default_user,
        is_open=False,
        visible_content="second",
    )

    assert a1.id == a2.id
    assert a2.is_open is False
    assert a2.visible_content == "second"

    sarah_agent = await server.agent_manager.get_agent_by_id_async(agent_id=sarah_agent.id, actor=default_user)
    file_blocks = sarah_agent.memory.file_blocks
    assert len(file_blocks) == 1
    assert file_blocks[0].value == ""  # not open
    assert file_blocks[0].label == default_file.file_name


@pytest.mark.asyncio
async def test_update_file_agent(server, file_attachment, default_user):
    updated = await server.file_agent_manager.update_file_agent_by_id(
        agent_id=file_attachment.agent_id,
        file_id=file_attachment.file_id,
        actor=default_user,
        is_open=False,
        visible_content="updated",
    )
    assert updated.is_open is False
    assert updated.visible_content == "updated"


@pytest.mark.asyncio
async def test_update_file_agent_by_file_name(server, file_attachment, default_user):
    updated = await server.file_agent_manager.update_file_agent_by_name(
        agent_id=file_attachment.agent_id,
        file_name=file_attachment.file_name,
        actor=default_user,
        is_open=False,
        visible_content="updated",
    )
    assert updated.is_open is False
    assert updated.visible_content == "updated"


@pytest.mark.asyncio
async def test_mark_access(server, file_attachment, default_user):
    old_ts = file_attachment.last_accessed_at
    if USING_SQLITE:
        time.sleep(CREATE_DELAY_SQLITE)
    else:
        await asyncio.sleep(0.01)

    await server.file_agent_manager.mark_access(
        agent_id=file_attachment.agent_id,
        file_id=file_attachment.file_id,
        actor=default_user,
    )
    refreshed = await server.file_agent_manager.get_file_agent_by_id(
        agent_id=file_attachment.agent_id,
        file_id=file_attachment.file_id,
        actor=default_user,
    )
    assert refreshed.last_accessed_at > old_ts


@pytest.mark.asyncio
async def test_list_files_and_agents(
    server,
    default_user,
    sarah_agent,
    charles_agent,
    default_file,
    another_file,
):
    # default_file ↔ charles  (open)
    await server.file_agent_manager.attach_file(
        agent_id=charles_agent.id,
        file_id=default_file.id,
        file_name=default_file.file_name,
        source_id=default_file.source_id,
        actor=default_user,
    )
    # default_file ↔ sarah    (open)
    await server.file_agent_manager.attach_file(
        agent_id=sarah_agent.id,
        file_id=default_file.id,
        file_name=default_file.file_name,
        source_id=default_file.source_id,
        actor=default_user,
    )
    # another_file ↔ sarah    (closed)
    await server.file_agent_manager.attach_file(
        agent_id=sarah_agent.id,
        file_id=another_file.id,
        file_name=another_file.file_name,
        source_id=another_file.source_id,
        actor=default_user,
        is_open=False,
    )

    files_for_sarah = await server.file_agent_manager.list_files_for_agent(sarah_agent.id, actor=default_user)
    assert {f.file_id for f in files_for_sarah} == {default_file.id, another_file.id}

    open_only = await server.file_agent_manager.list_files_for_agent(sarah_agent.id, actor=default_user, is_open_only=True)
    assert {f.file_id for f in open_only} == {default_file.id}

    agents_for_default = await server.file_agent_manager.list_agents_for_file(default_file.id, actor=default_user)
    assert {a.agent_id for a in agents_for_default} == {sarah_agent.id, charles_agent.id}

    sarah_agent = await server.agent_manager.get_agent_by_id_async(agent_id=sarah_agent.id, actor=default_user)
    file_blocks = sarah_agent.memory.file_blocks
    assert len(file_blocks) == 2
    charles_agent = await server.agent_manager.get_agent_by_id_async(agent_id=charles_agent.id, actor=default_user)
    file_blocks = charles_agent.memory.file_blocks
    assert len(file_blocks) == 1
    assert file_blocks[0].value == ""
    assert file_blocks[0].label == default_file.file_name


@pytest.mark.asyncio
async def test_detach_file(server, file_attachment, default_user):
    await server.file_agent_manager.detach_file(
        agent_id=file_attachment.agent_id,
        file_id=file_attachment.file_id,
        actor=default_user,
    )
    res = await server.file_agent_manager.get_file_agent_by_id(
        agent_id=file_attachment.agent_id,
        file_id=file_attachment.file_id,
        actor=default_user,
    )
    assert res is None


@pytest.mark.asyncio
async def test_org_scoping(
    server,
    default_user,
    other_user_different_org,
    sarah_agent,
    default_file,
):
    # attach as default_user
    await server.file_agent_manager.attach_file(
        agent_id=sarah_agent.id,
        file_id=default_file.id,
        file_name=default_file.file_name,
        source_id=default_file.source_id,
        actor=default_user,
    )

    # other org should see nothing
    files = await server.file_agent_manager.list_files_for_agent(sarah_agent.id, actor=other_user_different_org)
    assert files == []


# ======================================================================================================================
# LRU File Management Tests
# ======================================================================================================================


@pytest.mark.asyncio
async def test_mark_access_bulk(server, default_user, sarah_agent, default_source):
    """Test that mark_access_bulk updates last_accessed_at for multiple files."""
    import time

    # Create multiple files and attach them
    files = []
    for i in range(3):
        file_metadata = PydanticFileMetadata(
            file_name=f"test_file_{i}.txt",
            organization_id=default_user.organization_id,
            source_id=default_source.id,
        )
        file = await server.file_manager.create_file(file_metadata=file_metadata, actor=default_user, text=f"test content {i}")
        files.append(file)

    # Attach all files (they'll be open by default)
    attached_files = []
    for file in files:
        file_agent, closed_files = await server.file_agent_manager.attach_file(
            agent_id=sarah_agent.id,
            file_id=file.id,
            file_name=file.file_name,
            source_id=file.source_id,
            actor=default_user,
            visible_content=f"content for {file.file_name}",
        )
        attached_files.append(file_agent)

    # Get initial timestamps
    initial_times = {}
    for file_agent in attached_files:
        fa = await server.file_agent_manager.get_file_agent_by_id(agent_id=sarah_agent.id, file_id=file_agent.file_id, actor=default_user)
        initial_times[fa.file_name] = fa.last_accessed_at

    # Wait a moment to ensure timestamp difference
    time.sleep(1.1)

    # Use mark_access_bulk on subset of files
    file_names_to_mark = [files[0].file_name, files[2].file_name]
    await server.file_agent_manager.mark_access_bulk(agent_id=sarah_agent.id, file_names=file_names_to_mark, actor=default_user)

    # Check that only marked files have updated timestamps
    for i, file in enumerate(files):
        fa = await server.file_agent_manager.get_file_agent_by_id(agent_id=sarah_agent.id, file_id=file.id, actor=default_user)

        if file.file_name in file_names_to_mark:
            assert fa.last_accessed_at > initial_times[file.file_name], f"File {file.file_name} should have updated timestamp"
        else:
            assert fa.last_accessed_at == initial_times[file.file_name], f"File {file.file_name} should not have updated timestamp"


@pytest.mark.asyncio
async def test_lru_eviction_on_attach(server, default_user, sarah_agent, default_source):
    """Test that attaching files beyond MAX_FILES_OPEN triggers LRU eviction."""
    import time

    from letta.constants import MAX_FILES_OPEN

    # Create more files than the limit
    files = []
    for i in range(MAX_FILES_OPEN + 2):  # 7 files for MAX_FILES_OPEN=5
        file_metadata = PydanticFileMetadata(
            file_name=f"lru_test_file_{i}.txt",
            organization_id=default_user.organization_id,
            source_id=default_source.id,
        )
        file = await server.file_manager.create_file(file_metadata=file_metadata, actor=default_user, text=f"test content {i}")
        files.append(file)

    # Attach files one by one with small delays to ensure different timestamps
    attached_files = []
    all_closed_files = []

    for i, file in enumerate(files):
        if i > 0:
            time.sleep(0.1)  # Small delay to ensure different timestamps

        file_agent, closed_files = await server.file_agent_manager.attach_file(
            agent_id=sarah_agent.id,
            file_id=file.id,
            file_name=file.file_name,
            source_id=file.source_id,
            actor=default_user,
            visible_content=f"content for {file.file_name}",
        )
        attached_files.append(file_agent)
        all_closed_files.extend(closed_files)

        # Check that we never exceed MAX_FILES_OPEN
        open_files = await server.file_agent_manager.list_files_for_agent(sarah_agent.id, actor=default_user, is_open_only=True)
        assert len(open_files) <= MAX_FILES_OPEN, f"Should never exceed {MAX_FILES_OPEN} open files"

    # Should have closed exactly 2 files (7 - 5 = 2)
    assert len(all_closed_files) == 2, f"Should have closed 2 files, but closed: {all_closed_files}"

    # Check that the oldest files were closed (first 2 files attached)
    expected_closed = [files[0].file_name, files[1].file_name]
    assert set(all_closed_files) == set(expected_closed), f"Wrong files closed. Expected {expected_closed}, got {all_closed_files}"

    # Check that exactly MAX_FILES_OPEN files are open
    open_files = await server.file_agent_manager.list_files_for_agent(sarah_agent.id, actor=default_user, is_open_only=True)
    assert len(open_files) == MAX_FILES_OPEN

    # Check that the most recently attached files are still open
    open_file_names = {f.file_name for f in open_files}
    expected_open = {files[i].file_name for i in range(2, MAX_FILES_OPEN + 2)}  # files 2-6
    assert open_file_names == expected_open


@pytest.mark.asyncio
async def test_lru_eviction_on_open_file(server, default_user, sarah_agent, default_source):
    """Test that opening a file beyond MAX_FILES_OPEN triggers LRU eviction."""
    import time

    from letta.constants import MAX_FILES_OPEN

    # Create files equal to the limit
    files = []
    for i in range(MAX_FILES_OPEN + 1):  # 6 files for MAX_FILES_OPEN=5
        file_metadata = PydanticFileMetadata(
            file_name=f"open_test_file_{i}.txt",
            organization_id=default_user.organization_id,
            source_id=default_source.id,
        )
        file = await server.file_manager.create_file(file_metadata=file_metadata, actor=default_user, text=f"test content {i}")
        files.append(file)

    # Attach first MAX_FILES_OPEN files
    for i in range(MAX_FILES_OPEN):
        time.sleep(0.1)  # Small delay for different timestamps
        await server.file_agent_manager.attach_file(
            agent_id=sarah_agent.id,
            file_id=files[i].id,
            file_name=files[i].file_name,
            source_id=files[i].source_id,
            actor=default_user,
            visible_content=f"content for {files[i].file_name}",
        )

    # Attach the last file as closed
    await server.file_agent_manager.attach_file(
        agent_id=sarah_agent.id,
        file_id=files[-1].id,
        file_name=files[-1].file_name,
        source_id=files[-1].source_id,
        actor=default_user,
        is_open=False,
        visible_content=f"content for {files[-1].file_name}",
    )

    # All files should be attached but only MAX_FILES_OPEN should be open
    all_files = await server.file_agent_manager.list_files_for_agent(sarah_agent.id, actor=default_user)
    open_files = await server.file_agent_manager.list_files_for_agent(sarah_agent.id, actor=default_user, is_open_only=True)
    assert len(all_files) == MAX_FILES_OPEN + 1
    assert len(open_files) == MAX_FILES_OPEN

    # Wait a moment
    time.sleep(0.1)

    # Now "open" the last file using the efficient method
    closed_files, was_already_open = await server.file_agent_manager.enforce_max_open_files_and_open(
        agent_id=sarah_agent.id,
        file_id=files[-1].id,
        file_name=files[-1].file_name,
        source_id=files[-1].source_id,
        actor=default_user,
        visible_content="updated content",
    )

    # Should have closed 1 file (the oldest one)
    assert len(closed_files) == 1, f"Should have closed 1 file, got: {closed_files}"
    assert closed_files[0] == files[0].file_name, f"Should have closed oldest file {files[0].file_name}"

    # Check that exactly MAX_FILES_OPEN files are still open
    open_files = await server.file_agent_manager.list_files_for_agent(sarah_agent.id, actor=default_user, is_open_only=True)
    assert len(open_files) == MAX_FILES_OPEN

    # Check that the newly opened file is open and the oldest is closed
    last_file_agent = await server.file_agent_manager.get_file_agent_by_id(
        agent_id=sarah_agent.id, file_id=files[-1].id, actor=default_user
    )
    first_file_agent = await server.file_agent_manager.get_file_agent_by_id(
        agent_id=sarah_agent.id, file_id=files[0].id, actor=default_user
    )

    assert last_file_agent.is_open is True, "Last file should be open"
    assert first_file_agent.is_open is False, "First file should be closed"


@pytest.mark.asyncio
async def test_lru_no_eviction_when_reopening_same_file(server, default_user, sarah_agent, default_source):
    """Test that reopening an already open file doesn't trigger unnecessary eviction."""
    import time

    from letta.constants import MAX_FILES_OPEN

    # Create files equal to the limit
    files = []
    for i in range(MAX_FILES_OPEN):
        file_metadata = PydanticFileMetadata(
            file_name=f"reopen_test_file_{i}.txt",
            organization_id=default_user.organization_id,
            source_id=default_source.id,
        )
        file = await server.file_manager.create_file(file_metadata=file_metadata, actor=default_user, text=f"test content {i}")
        files.append(file)

    # Attach all files (they'll be open)
    for i, file in enumerate(files):
        time.sleep(0.1)  # Small delay for different timestamps
        await server.file_agent_manager.attach_file(
            agent_id=sarah_agent.id,
            file_id=file.id,
            file_name=file.file_name,
            source_id=file.source_id,
            actor=default_user,
            visible_content=f"content for {file.file_name}",
        )

    # All files should be open
    open_files = await server.file_agent_manager.list_files_for_agent(sarah_agent.id, actor=default_user, is_open_only=True)
    assert len(open_files) == MAX_FILES_OPEN
    initial_open_names = {f.file_name for f in open_files}

    # Wait a moment
    time.sleep(0.1)

    # "Reopen" the last file (which is already open)
    closed_files, was_already_open = await server.file_agent_manager.enforce_max_open_files_and_open(
        agent_id=sarah_agent.id,
        file_id=files[-1].id,
        file_name=files[-1].file_name,
        source_id=files[-1].source_id,
        actor=default_user,
        visible_content="updated content",
    )

    # Should not have closed any files since we're within the limit
    assert len(closed_files) == 0, f"Should not have closed any files when reopening, got: {closed_files}"
    assert was_already_open is True, "File should have been detected as already open"

    # All the same files should still be open
    open_files = await server.file_agent_manager.list_files_for_agent(sarah_agent.id, actor=default_user, is_open_only=True)
    assert len(open_files) == MAX_FILES_OPEN
    final_open_names = {f.file_name for f in open_files}
    assert initial_open_names == final_open_names, "Same files should remain open"


@pytest.mark.asyncio
async def test_last_accessed_at_updates_correctly(server, default_user, sarah_agent, default_source):
    """Test that last_accessed_at is updated in the correct scenarios."""
    import time

    # Create and attach a file
    file_metadata = PydanticFileMetadata(
        file_name="timestamp_test.txt",
        organization_id=default_user.organization_id,
        source_id=default_source.id,
    )
    file = await server.file_manager.create_file(file_metadata=file_metadata, actor=default_user, text="test content")

    file_agent, closed_files = await server.file_agent_manager.attach_file(
        agent_id=sarah_agent.id,
        file_id=file.id,
        file_name=file.file_name,
        source_id=file.source_id,
        actor=default_user,
        visible_content="initial content",
    )

    initial_time = file_agent.last_accessed_at
    time.sleep(1.1)

    # Test update_file_agent_by_id updates timestamp
    updated_agent = await server.file_agent_manager.update_file_agent_by_id(
        agent_id=sarah_agent.id, file_id=file.id, actor=default_user, visible_content="updated content"
    )
    assert updated_agent.last_accessed_at > initial_time, "update_file_agent_by_id should update timestamp"

    time.sleep(1.1)
    prev_time = updated_agent.last_accessed_at

    # Test update_file_agent_by_name updates timestamp
    updated_agent2 = await server.file_agent_manager.update_file_agent_by_name(
        agent_id=sarah_agent.id, file_name=file.file_name, actor=default_user, is_open=False
    )
    assert updated_agent2.last_accessed_at > prev_time, "update_file_agent_by_name should update timestamp"

    time.sleep(1.1)
    prev_time = updated_agent2.last_accessed_at

    # Test mark_access updates timestamp
    await server.file_agent_manager.mark_access(agent_id=sarah_agent.id, file_id=file.id, actor=default_user)

    final_agent = await server.file_agent_manager.get_file_agent_by_id(agent_id=sarah_agent.id, file_id=file.id, actor=default_user)
    assert final_agent.last_accessed_at > prev_time, "mark_access should update timestamp"


@pytest.mark.asyncio
async def test_attach_files_bulk_basic(server, default_user, sarah_agent, default_source):
    """Test basic functionality of attach_files_bulk method."""
    # Create multiple files
    files = []
    for i in range(3):
        file_metadata = PydanticFileMetadata(
            file_name=f"bulk_test_{i}.txt",
            organization_id=default_user.organization_id,
            source_id=default_source.id,
        )
        file = await server.file_manager.create_file(file_metadata=file_metadata, actor=default_user, text=f"content {i}")
        files.append(file)

    # Create visible content map
    visible_content_map = {f"bulk_test_{i}.txt": f"visible content {i}" for i in range(3)}

    # Bulk attach files
    closed_files = await server.file_agent_manager.attach_files_bulk(
        agent_id=sarah_agent.id,
        files_metadata=files,
        visible_content_map=visible_content_map,
        actor=default_user,
    )

    # Should not close any files since we're under the limit
    assert closed_files == []

    # Verify all files are attached and open
    attached_files = await server.file_agent_manager.list_files_for_agent(sarah_agent.id, actor=default_user, is_open_only=True)
    assert len(attached_files) == 3

    attached_file_names = {f.file_name for f in attached_files}
    expected_names = {f"bulk_test_{i}.txt" for i in range(3)}
    assert attached_file_names == expected_names

    # Verify visible content is set correctly
    for i, attached_file in enumerate(attached_files):
        if attached_file.file_name == f"bulk_test_{i}.txt":
            assert attached_file.visible_content == f"visible content {i}"


@pytest.mark.asyncio
async def test_attach_files_bulk_deduplication(server, default_user, sarah_agent, default_source):
    """Test that attach_files_bulk properly deduplicates files with same names."""
    # Create files with same name (different IDs)
    file_metadata_1 = PydanticFileMetadata(
        file_name="duplicate_test.txt",
        organization_id=default_user.organization_id,
        source_id=default_source.id,
    )
    file1 = await server.file_manager.create_file(file_metadata=file_metadata_1, actor=default_user, text="content 1")

    file_metadata_2 = PydanticFileMetadata(
        file_name="duplicate_test.txt",
        organization_id=default_user.organization_id,
        source_id=default_source.id,
    )
    file2 = await server.file_manager.create_file(file_metadata=file_metadata_2, actor=default_user, text="content 2")

    # Try to attach both files (same name, different IDs)
    files_to_attach = [file1, file2]
    visible_content_map = {"duplicate_test.txt": "visible content"}

    # Bulk attach should deduplicate
    closed_files = await server.file_agent_manager.attach_files_bulk(
        agent_id=sarah_agent.id,
        files_metadata=files_to_attach,
        visible_content_map=visible_content_map,
        actor=default_user,
    )

    # Should only attach one file (deduplicated)
    attached_files = await server.file_agent_manager.list_files_for_agent(sarah_agent.id, actor=default_user)
    assert len(attached_files) == 1
    assert attached_files[0].file_name == "duplicate_test.txt"


@pytest.mark.asyncio
async def test_attach_files_bulk_lru_eviction(server, default_user, sarah_agent, default_source):
    """Test that attach_files_bulk properly handles LRU eviction without duplicates."""
    import time

    from letta.constants import MAX_FILES_OPEN

    # First, fill up to the max with individual files
    existing_files = []
    for i in range(MAX_FILES_OPEN):
        file_metadata = PydanticFileMetadata(
            file_name=f"existing_{i}.txt",
            organization_id=default_user.organization_id,
            source_id=default_source.id,
        )
        file = await server.file_manager.create_file(file_metadata=file_metadata, actor=default_user, text=f"existing {i}")
        existing_files.append(file)

        time.sleep(0.05)  # Small delay for different timestamps
        await server.file_agent_manager.attach_file(
            agent_id=sarah_agent.id,
            file_id=file.id,
            file_name=file.file_name,
            source_id=file.source_id,
            actor=default_user,
            visible_content=f"existing content {i}",
        )

    # Verify we're at the limit
    open_files = await server.file_agent_manager.list_files_for_agent(sarah_agent.id, actor=default_user, is_open_only=True)
    assert len(open_files) == MAX_FILES_OPEN

    # Now bulk attach 3 new files (should trigger LRU eviction)
    new_files = []
    for i in range(3):
        file_metadata = PydanticFileMetadata(
            file_name=f"new_bulk_{i}.txt",
            organization_id=default_user.organization_id,
            source_id=default_source.id,
        )
        file = await server.file_manager.create_file(file_metadata=file_metadata, actor=default_user, text=f"new content {i}")
        new_files.append(file)

    visible_content_map = {f"new_bulk_{i}.txt": f"new visible {i}" for i in range(3)}

    # Bulk attach should evict oldest files
    closed_files = await server.file_agent_manager.attach_files_bulk(
        agent_id=sarah_agent.id,
        files_metadata=new_files,
        visible_content_map=visible_content_map,
        actor=default_user,
    )

    # Should have closed exactly 3 files (oldest ones)
    assert len(closed_files) == 3

    # CRITICAL: Verify no duplicates in closed_files list
    assert len(closed_files) == len(set(closed_files)), f"Duplicate file names in closed_files: {closed_files}"

    # Verify expected files were closed (oldest 3)
    expected_closed = {f"existing_{i}.txt" for i in range(3)}
    actual_closed = set(closed_files)
    assert actual_closed == expected_closed

    # Verify we still have exactly MAX_FILES_OPEN files open
    open_files_after = await server.file_agent_manager.list_files_for_agent(sarah_agent.id, actor=default_user, is_open_only=True)
    assert len(open_files_after) == MAX_FILES_OPEN

    # Verify the new files are open
    open_file_names = {f.file_name for f in open_files_after}
    for i in range(3):
        assert f"new_bulk_{i}.txt" in open_file_names


@pytest.mark.asyncio
async def test_attach_files_bulk_mixed_existing_new(server, default_user, sarah_agent, default_source):
    """Test bulk attach with mix of existing and new files."""
    # Create and attach one file individually first
    existing_file_metadata = PydanticFileMetadata(
        file_name="existing_file.txt",
        organization_id=default_user.organization_id,
        source_id=default_source.id,
    )
    existing_file = await server.file_manager.create_file(file_metadata=existing_file_metadata, actor=default_user, text="existing")

    await server.file_agent_manager.attach_file(
        agent_id=sarah_agent.id,
        file_id=existing_file.id,
        file_name=existing_file.file_name,
        source_id=existing_file.source_id,
        actor=default_user,
        visible_content="old content",
        is_open=False,  # Start as closed
    )

    # Create new files
    new_files = []
    for i in range(2):
        file_metadata = PydanticFileMetadata(
            file_name=f"new_file_{i}.txt",
            organization_id=default_user.organization_id,
            source_id=default_source.id,
        )
        file = await server.file_manager.create_file(file_metadata=file_metadata, actor=default_user, text=f"new {i}")
        new_files.append(file)

    # Bulk attach: existing file + new files
    files_to_attach = [existing_file] + new_files
    visible_content_map = {
        "existing_file.txt": "updated content",
        "new_file_0.txt": "new content 0",
        "new_file_1.txt": "new content 1",
    }

    closed_files = await server.file_agent_manager.attach_files_bulk(
        agent_id=sarah_agent.id,
        files_metadata=files_to_attach,
        visible_content_map=visible_content_map,
        actor=default_user,
    )

    # Should not close any files
    assert closed_files == []

    # Verify all files are now open
    open_files = await server.file_agent_manager.list_files_for_agent(sarah_agent.id, actor=default_user, is_open_only=True)
    assert len(open_files) == 3

    # Verify existing file was updated
    existing_file_agent = await server.file_agent_manager.get_file_agent_by_file_name(
        agent_id=sarah_agent.id, file_name="existing_file.txt", actor=default_user
    )
    assert existing_file_agent.is_open is True
    assert existing_file_agent.visible_content == "updated content"


@pytest.mark.asyncio
async def test_attach_files_bulk_empty_list(server, default_user, sarah_agent):
    """Test attach_files_bulk with empty file list."""
    closed_files = await server.file_agent_manager.attach_files_bulk(
        agent_id=sarah_agent.id,
        files_metadata=[],
        visible_content_map={},
        actor=default_user,
    )

    assert closed_files == []

    # Verify no files are attached
    attached_files = await server.file_agent_manager.list_files_for_agent(sarah_agent.id, actor=default_user)
    assert len(attached_files) == 0


@pytest.mark.asyncio
async def test_attach_files_bulk_oversized_bulk(server, default_user, sarah_agent, default_source):
    """Test bulk attach when trying to attach more files than MAX_FILES_OPEN allows."""
    from letta.constants import MAX_FILES_OPEN

    # Create more files than the limit allows
    oversized_files = []
    for i in range(MAX_FILES_OPEN + 3):  # 3 more than limit
        file_metadata = PydanticFileMetadata(
            file_name=f"oversized_{i}.txt",
            organization_id=default_user.organization_id,
            source_id=default_source.id,
        )
        file = await server.file_manager.create_file(file_metadata=file_metadata, actor=default_user, text=f"oversized {i}")
        oversized_files.append(file)

    visible_content_map = {f"oversized_{i}.txt": f"oversized visible {i}" for i in range(MAX_FILES_OPEN + 3)}

    # Bulk attach all files (more than limit)
    closed_files = await server.file_agent_manager.attach_files_bulk(
        agent_id=sarah_agent.id,
        files_metadata=oversized_files,
        visible_content_map=visible_content_map,
        actor=default_user,
    )

    # Should have closed exactly 3 files (the excess)
    assert len(closed_files) == 3

    # CRITICAL: Verify no duplicates in closed_files list
    assert len(closed_files) == len(set(closed_files)), f"Duplicate file names in closed_files: {closed_files}"

    # Should have exactly MAX_FILES_OPEN files open
    open_files_after = await server.file_agent_manager.list_files_for_agent(sarah_agent.id, actor=default_user, is_open_only=True)
    assert len(open_files_after) == MAX_FILES_OPEN

    # All files should be attached (some open, some closed)
    all_files_after = await server.file_agent_manager.list_files_for_agent(sarah_agent.id, actor=default_user)
    assert len(all_files_after) == MAX_FILES_OPEN + 3


# ======================================================================================================================
# Race Condition Tests - Blocks
# ======================================================================================================================
<<<<<<< HEAD
# TODO: These fail intermittently, need to investigate
"""
FAILED tests/test_managers.py::test_high_concurrency_stress_test - AssertionError: High concurrency stress test failed with errors: [{'error': "(sqlalchemy.dialects.postgresql.asyncpg.Error) <class 'asyncpg.exceptions.DeadlockDetectedError'>: deadlock detected\nDETAIL:  Process ***04 waits for ShareLock on transaction 30***3; blocked by process 84.\nProcess 84 waits for ShareLock on transaction 30***5; blocked by process ***04.\nHINT:  See server log for query details.\n[SQL: INSERT INTO blocks_agents (agent_id, block_id, block_label) VALUES ($***::VARCHAR, $2::VARCHAR, $3::VARCHAR), ($4::VARCHAR, $5::VARCHAR, $6::VARCHAR), ($7::VARCHAR, $8::VARCHAR, $9::VARCHAR), ($***0::VARCHAR, $***::VARCHAR, $***2::VARCHAR) ON CONFLICT DO NOTHING]\n[parameters: ('agent-f69c0ffc-48ea-47f3-a6e0-e26a4***de764d', 'block-4506d355-b84a-44cd-bfdb-63a5039***07f***', 'stress_block_7', 'agent-f69c0ffc-48ea-47f3-a6e0-e26a4***de764d', 'block-cf32229c-9b43-4ed9-b65f-fc7cb***3567bf', 'stress_block_6', 'agent-f69c0ffc-48ea-47f3-a6e0-e26a4***de764d', 'block-02a***8***e7-44d6-402***-85a0-2c3dc20d9fae', 'stress_block_8', 'agent-f69c0ffc-48ea-47f3-a6e0-e26a4***de764d', 'block-4cba5***c***-42b8-4afa-aa59-97022c29f7a2', 'stress_block_0')]\n(Background on this error at: https://sqlalche.me/e/20/dbapi)", 'task_id': 4}]
"""
#
# @pytest.mark.asyncio
# async def test_concurrent_block_updates_race_condition(
#     server: SyncServer, comprehensive_test_agent_fixture, default_user: PydanticUser, event_loop
# ):
#     """Test that concurrent block updates don't cause race conditions."""
#     agent, _ = comprehensive_test_agent_fixture
#
#     # Create multiple blocks to use in concurrent updates
#     blocks = []
#     for i in range(5):
#         block = await server.block_manager.create_or_update_block_async(
#             PydanticBlock(label=f"test_block_{i}", value=f"Test block content {i}", limit=1000), actor=default_user
#         )
#         blocks.append(block)
#
#     # Test concurrent updates with different block combinations
#     async def update_agent_blocks(block_subset):
#         """Update agent with a specific subset of blocks."""
#         update_request = UpdateAgent(block_ids=[b.id for b in block_subset])
#         try:
#             return await server.agent_manager.update_agent_async(agent.id, update_request, actor=default_user)
#         except Exception as e:
#             # Capture any errors that occur during concurrent updates
#             return {"error": str(e)}
#
#     # Run concurrent updates with different block combinations
#     tasks = [
#         update_agent_blocks(blocks[:2]),  # blocks 0, 1
#         update_agent_blocks(blocks[1:3]),  # blocks 1, 2
#         update_agent_blocks(blocks[2:4]),  # blocks 2, 3
#         update_agent_blocks(blocks[3:5]),  # blocks 3, 4
#         update_agent_blocks(blocks[:1]),  # block 0 only
#     ]
#
#     results = await asyncio.gather(*tasks, return_exceptions=True)
#
#     # Verify no exceptions occurred
#     errors = [r for r in results if isinstance(r, Exception) or (isinstance(r, dict) and "error" in r)]
#     assert len(errors) == 0, f"Concurrent updates failed with errors: {errors}"
#
#     # Verify all results are valid agent states
#     valid_results = [r for r in results if not isinstance(r, Exception) and not (isinstance(r, dict) and "error" in r)]
#     assert len(valid_results) == 5, "All concurrent updates should succeed"
#
#     # Verify final state is consistent
#     final_agent = await server.agent_manager.get_agent_by_id_async(agent.id, actor=default_user)
#     assert final_agent is not None
#     assert len(final_agent.memory.blocks) > 0
#
#     # Clean up
#     for block in blocks:
#         await server.block_manager.delete_block_async(block.id, actor=default_user)
#
#
# @pytest.mark.asyncio
# async def test_concurrent_same_block_updates_race_condition(
#     server: SyncServer, comprehensive_test_agent_fixture, default_user: PydanticUser, event_loop
# ):
#     """Test that multiple concurrent updates to the same block configuration don't cause issues."""
#     agent, _ = comprehensive_test_agent_fixture
#
#     # Create a single block configuration to use in all updates
#     block = await server.block_manager.create_or_update_block_async(
#         PydanticBlock(label="shared_block", value="Shared block content", limit=1000), actor=default_user
#     )
#
#     # Test multiple concurrent updates with the same block configuration
#     async def update_agent_with_same_blocks():
#         """Update agent with the same block configuration."""
#         update_request = UpdateAgent(block_ids=[block.id])
#         try:
#             return await server.agent_manager.update_agent_async(agent.id, update_request, actor=default_user)
#         except Exception as e:
#             return {"error": str(e)}
#
#     # Run 10 concurrent identical updates
#     tasks = [update_agent_with_same_blocks() for _ in range(10)]
#     results = await asyncio.gather(*tasks, return_exceptions=True)
#
#     # Verify no exceptions occurred
#     errors = [r for r in results if isinstance(r, Exception) or (isinstance(r, dict) and "error" in r)]
#     assert len(errors) == 0, f"Concurrent identical updates failed with errors: {errors}"
#
#     # Verify final state is consistent
#     final_agent = await server.agent_manager.get_agent_by_id_async(agent.id, actor=default_user)
#     assert len(final_agent.memory.blocks) == 1
#     assert final_agent.memory.blocks[0].id == block.id
#
#     # Clean up
#     await server.block_manager.delete_block_async(block.id, actor=default_user)
#
#
# @pytest.mark.asyncio
# async def test_concurrent_empty_block_updates_race_condition(
#     server: SyncServer, comprehensive_test_agent_fixture, default_user: PydanticUser, event_loop
# ):
#     """Test concurrent updates that remove all blocks."""
#     agent, _ = comprehensive_test_agent_fixture
#
#     # Test concurrent updates that clear all blocks
#     async def clear_agent_blocks():
#         """Update agent to have no blocks."""
#         update_request = UpdateAgent(block_ids=[])
#         try:
#             return await server.agent_manager.update_agent_async(agent.id, update_request, actor=default_user)
#         except Exception as e:
#             return {"error": str(e)}
#
#     # Run concurrent clear operations
#     tasks = [clear_agent_blocks() for _ in range(5)]
#     results = await asyncio.gather(*tasks, return_exceptions=True)
#
#     # Verify no exceptions occurred
#     errors = [r for r in results if isinstance(r, Exception) or (isinstance(r, dict) and "error" in r)]
#     assert len(errors) == 0, f"Concurrent clear operations failed with errors: {errors}"
#
#     # Verify final state is consistent (no blocks)
#     final_agent = await server.agent_manager.get_agent_by_id_async(agent.id, actor=default_user)
#     assert len(final_agent.memory.blocks) == 0
#
#
# @pytest.mark.asyncio
# async def test_concurrent_mixed_block_operations_race_condition(
#     server: SyncServer, comprehensive_test_agent_fixture, default_user: PydanticUser, event_loop
# ):
#     """Test mixed concurrent operations: some adding blocks, some removing."""
#     agent, _ = comprehensive_test_agent_fixture
#
#     # Create test blocks
#     blocks = []
#     for i in range(3):
#         block = await server.block_manager.create_or_update_block_async(
#             PydanticBlock(label=f"mixed_block_{i}", value=f"Mixed block content {i}", limit=1000), actor=default_user
#         )
#         blocks.append(block)
#
#     # Mix of operations: add blocks, remove blocks, clear all
#     async def mixed_operation(operation_type):
#         """Perform different types of block operations."""
#         if operation_type == "add_all":
#             update_request = UpdateAgent(block_ids=[b.id for b in blocks])
#         elif operation_type == "add_subset":
#             update_request = UpdateAgent(block_ids=[blocks[0].id])
#         elif operation_type == "clear":
#             update_request = UpdateAgent(block_ids=[])
#         else:
#             update_request = UpdateAgent(block_ids=[blocks[1].id, blocks[2].id])
#
#         try:
#             return await server.agent_manager.update_agent_async(agent.id, update_request, actor=default_user)
#         except Exception as e:
#             return {"error": str(e)}
#
#     # Run mixed concurrent operations
#     tasks = [
#         mixed_operation("add_all"),
#         mixed_operation("add_subset"),
#         mixed_operation("clear"),
#         mixed_operation("add_two"),
#         mixed_operation("add_all"),
#     ]
#
#     results = await asyncio.gather(*tasks, return_exceptions=True)
#
#     # Verify no exceptions occurred
#     errors = [r for r in results if isinstance(r, Exception) or (isinstance(r, dict) and "error" in r)]
#     assert len(errors) == 0, f"Mixed concurrent operations failed with errors: {errors}"
#
#     # Verify final state is consistent (any valid state is acceptable)
#     final_agent = await server.agent_manager.get_agent_by_id_async(agent.id, actor=default_user)
#     assert final_agent is not None
#
#     # Clean up
#     for block in blocks:
#         await server.block_manager.delete_block_async(block.id, actor=default_user)
#
#
# @pytest.mark.asyncio
# async def test_high_concurrency_stress_test(server: SyncServer, comprehensive_test_agent_fixture, default_user: PydanticUser, event_loop):
#     """Stress test with high concurrency to catch race conditions."""
#     agent, _ = comprehensive_test_agent_fixture
#
#     # Create many blocks for stress testing
#     blocks = []
#     for i in range(10):
#         block = await server.block_manager.create_or_update_block_async(
#             PydanticBlock(label=f"stress_block_{i}", value=f"Stress test content {i}", limit=1000), actor=default_user
#         )
#         blocks.append(block)
#
#     # Create many concurrent update tasks
#     async def stress_update(task_id):
#         """Perform a random block update operation."""
#         import random
#
#         # Random subset of blocks
#         num_blocks = random.randint(0, len(blocks))
#         selected_blocks = random.sample(blocks, num_blocks)
#
#         update_request = UpdateAgent(block_ids=[b.id for b in selected_blocks])
#
#         try:
#             return await server.agent_manager.update_agent_async(agent.id, update_request, actor=default_user)
#         except Exception as e:
#             return {"error": str(e), "task_id": task_id}
#
#     # Run 20 concurrent stress updates
#     tasks = [stress_update(i) for i in range(20)]
#     results = await asyncio.gather(*tasks, return_exceptions=True)
#
#     # Verify no exceptions occurred
#     errors = [r for r in results if isinstance(r, Exception) or (isinstance(r, dict) and "error" in r)]
#     assert len(errors) == 0, f"High concurrency stress test failed with errors: {errors}"
#
#     # Verify final state is consistent
#     final_agent = await server.agent_manager.get_agent_by_id_async(agent.id, actor=default_user)
#     assert final_agent is not None
#
#     # Clean up
#     for block in blocks:
#         await server.block_manager.delete_block_async(block.id, actor=default_user)
=======


@pytest.mark.asyncio
async def test_concurrent_block_updates_race_condition(
    server: SyncServer, comprehensive_test_agent_fixture, default_user: PydanticUser, event_loop
):
    """Test that concurrent block updates don't cause race conditions."""
    agent, _ = comprehensive_test_agent_fixture

    # Create multiple blocks to use in concurrent updates
    blocks = []
    for i in range(5):
        block = await server.block_manager.create_or_update_block_async(
            PydanticBlock(label=f"test_block_{i}", value=f"Test block content {i}", limit=1000), actor=default_user
        )
        blocks.append(block)

    # Test concurrent updates with different block combinations
    async def update_agent_blocks(block_subset):
        """Update agent with a specific subset of blocks."""
        update_request = UpdateAgent(block_ids=[b.id for b in block_subset])
        try:
            return await server.agent_manager.update_agent_async(agent.id, update_request, actor=default_user)
        except Exception as e:
            # Capture any errors that occur during concurrent updates
            return {"error": str(e)}

    # Run concurrent updates with different block combinations
    tasks = [
        update_agent_blocks(blocks[:2]),  # blocks 0, 1
        update_agent_blocks(blocks[1:3]),  # blocks 1, 2
        update_agent_blocks(blocks[2:4]),  # blocks 2, 3
        update_agent_blocks(blocks[3:5]),  # blocks 3, 4
        update_agent_blocks(blocks[:1]),  # block 0 only
    ]

    results = await asyncio.gather(*tasks, return_exceptions=True)

    # Verify no exceptions occurred
    errors = [r for r in results if isinstance(r, Exception) or (isinstance(r, dict) and "error" in r)]
    assert len(errors) == 0, f"Concurrent updates failed with errors: {errors}"

    # Verify all results are valid agent states
    valid_results = [r for r in results if not isinstance(r, Exception) and not (isinstance(r, dict) and "error" in r)]
    assert len(valid_results) == 5, "All concurrent updates should succeed"

    # Verify final state is consistent
    final_agent = await server.agent_manager.get_agent_by_id_async(agent.id, actor=default_user)
    assert final_agent is not None
    assert len(final_agent.memory.blocks) > 0

    # Clean up
    for block in blocks:
        await server.block_manager.delete_block_async(block.id, actor=default_user)


@pytest.mark.asyncio
async def test_concurrent_same_block_updates_race_condition(
    server: SyncServer, comprehensive_test_agent_fixture, default_user: PydanticUser, event_loop
):
    """Test that multiple concurrent updates to the same block configuration don't cause issues."""
    agent, _ = comprehensive_test_agent_fixture

    # Create a single block configuration to use in all updates
    block = await server.block_manager.create_or_update_block_async(
        PydanticBlock(label="shared_block", value="Shared block content", limit=1000), actor=default_user
    )

    # Test multiple concurrent updates with the same block configuration
    async def update_agent_with_same_blocks():
        """Update agent with the same block configuration."""
        update_request = UpdateAgent(block_ids=[block.id])
        try:
            return await server.agent_manager.update_agent_async(agent.id, update_request, actor=default_user)
        except Exception as e:
            return {"error": str(e)}

    # Run 10 concurrent identical updates
    tasks = [update_agent_with_same_blocks() for _ in range(10)]
    results = await asyncio.gather(*tasks, return_exceptions=True)

    # Verify no exceptions occurred
    errors = [r for r in results if isinstance(r, Exception) or (isinstance(r, dict) and "error" in r)]
    assert len(errors) == 0, f"Concurrent identical updates failed with errors: {errors}"

    # Verify final state is consistent
    final_agent = await server.agent_manager.get_agent_by_id_async(agent.id, actor=default_user)
    assert len(final_agent.memory.blocks) == 1
    assert final_agent.memory.blocks[0].id == block.id

    # Clean up
    await server.block_manager.delete_block_async(block.id, actor=default_user)


@pytest.mark.asyncio
async def test_concurrent_empty_block_updates_race_condition(
    server: SyncServer, comprehensive_test_agent_fixture, default_user: PydanticUser, event_loop
):
    """Test concurrent updates that remove all blocks."""
    agent, _ = comprehensive_test_agent_fixture

    # Test concurrent updates that clear all blocks
    async def clear_agent_blocks():
        """Update agent to have no blocks."""
        update_request = UpdateAgent(block_ids=[])
        try:
            return await server.agent_manager.update_agent_async(agent.id, update_request, actor=default_user)
        except Exception as e:
            return {"error": str(e)}

    # Run concurrent clear operations
    tasks = [clear_agent_blocks() for _ in range(5)]
    results = await asyncio.gather(*tasks, return_exceptions=True)

    # Verify no exceptions occurred
    errors = [r for r in results if isinstance(r, Exception) or (isinstance(r, dict) and "error" in r)]
    assert len(errors) == 0, f"Concurrent clear operations failed with errors: {errors}"

    # Verify final state is consistent (no blocks)
    final_agent = await server.agent_manager.get_agent_by_id_async(agent.id, actor=default_user)
    assert len(final_agent.memory.blocks) == 0


@pytest.mark.asyncio
async def test_concurrent_mixed_block_operations_race_condition(
    server: SyncServer, comprehensive_test_agent_fixture, default_user: PydanticUser, event_loop
):
    """Test mixed concurrent operations: some adding blocks, some removing."""
    agent, _ = comprehensive_test_agent_fixture

    # Create test blocks
    blocks = []
    for i in range(3):
        block = await server.block_manager.create_or_update_block_async(
            PydanticBlock(label=f"mixed_block_{i}", value=f"Mixed block content {i}", limit=1000), actor=default_user
        )
        blocks.append(block)

    # Mix of operations: add blocks, remove blocks, clear all
    async def mixed_operation(operation_type):
        """Perform different types of block operations."""
        if operation_type == "add_all":
            update_request = UpdateAgent(block_ids=[b.id for b in blocks])
        elif operation_type == "add_subset":
            update_request = UpdateAgent(block_ids=[blocks[0].id])
        elif operation_type == "clear":
            update_request = UpdateAgent(block_ids=[])
        else:
            update_request = UpdateAgent(block_ids=[blocks[1].id, blocks[2].id])

        try:
            return await server.agent_manager.update_agent_async(agent.id, update_request, actor=default_user)
        except Exception as e:
            return {"error": str(e)}

    # Run mixed concurrent operations
    tasks = [
        mixed_operation("add_all"),
        mixed_operation("add_subset"),
        mixed_operation("clear"),
        mixed_operation("add_two"),
        mixed_operation("add_all"),
    ]

    results = await asyncio.gather(*tasks, return_exceptions=True)

    # Verify no exceptions occurred
    errors = [r for r in results if isinstance(r, Exception) or (isinstance(r, dict) and "error" in r)]
    assert len(errors) == 0, f"Mixed concurrent operations failed with errors: {errors}"

    # Verify final state is consistent (any valid state is acceptable)
    final_agent = await server.agent_manager.get_agent_by_id_async(agent.id, actor=default_user)
    assert final_agent is not None

    # Clean up
    for block in blocks:
        await server.block_manager.delete_block_async(block.id, actor=default_user)


@pytest.mark.asyncio
async def test_high_concurrency_stress_test(server: SyncServer, comprehensive_test_agent_fixture, default_user: PydanticUser, event_loop):
    """Stress test with high concurrency to catch race conditions."""
    agent, _ = comprehensive_test_agent_fixture

    # Create many blocks for stress testing
    blocks = []
    for i in range(10):
        block = await server.block_manager.create_or_update_block_async(
            PydanticBlock(label=f"stress_block_{i}", value=f"Stress test content {i}", limit=1000), actor=default_user
        )
        blocks.append(block)

    # Create many concurrent update tasks
    async def stress_update(task_id):
        """Perform a random block update operation."""
        import random

        # Random subset of blocks
        num_blocks = random.randint(0, len(blocks))
        selected_blocks = random.sample(blocks, num_blocks)

        update_request = UpdateAgent(block_ids=[b.id for b in selected_blocks])

        try:
            return await server.agent_manager.update_agent_async(agent.id, update_request, actor=default_user)
        except Exception as e:
            return {"error": str(e), "task_id": task_id}

    # Run 20 concurrent stress updates
    tasks = [stress_update(i) for i in range(20)]
    results = await asyncio.gather(*tasks, return_exceptions=True)

    # Verify no exceptions occurred
    errors = [r for r in results if isinstance(r, Exception) or (isinstance(r, dict) and "error" in r)]
    assert len(errors) == 0, f"High concurrency stress test failed with errors: {errors}"

    # Verify final state is consistent
    final_agent = await server.agent_manager.get_agent_by_id_async(agent.id, actor=default_user)
    assert final_agent is not None

    # Clean up
    for block in blocks:
        await server.block_manager.delete_block_async(block.id, actor=default_user)
>>>>>>> 8fe15bee
<|MERGE_RESOLUTION|>--- conflicted
+++ resolved
@@ -8100,7 +8100,6 @@
 # ======================================================================================================================
 # Race Condition Tests - Blocks
 # ======================================================================================================================
-<<<<<<< HEAD
 # TODO: These fail intermittently, need to investigate
 """
 FAILED tests/test_managers.py::test_high_concurrency_stress_test - AssertionError: High concurrency stress test failed with errors: [{'error': "(sqlalchemy.dialects.postgresql.asyncpg.Error) <class 'asyncpg.exceptions.DeadlockDetectedError'>: deadlock detected\nDETAIL:  Process ***04 waits for ShareLock on transaction 30***3; blocked by process 84.\nProcess 84 waits for ShareLock on transaction 30***5; blocked by process ***04.\nHINT:  See server log for query details.\n[SQL: INSERT INTO blocks_agents (agent_id, block_id, block_label) VALUES ($***::VARCHAR, $2::VARCHAR, $3::VARCHAR), ($4::VARCHAR, $5::VARCHAR, $6::VARCHAR), ($7::VARCHAR, $8::VARCHAR, $9::VARCHAR), ($***0::VARCHAR, $***::VARCHAR, $***2::VARCHAR) ON CONFLICT DO NOTHING]\n[parameters: ('agent-f69c0ffc-48ea-47f3-a6e0-e26a4***de764d', 'block-4506d355-b84a-44cd-bfdb-63a5039***07f***', 'stress_block_7', 'agent-f69c0ffc-48ea-47f3-a6e0-e26a4***de764d', 'block-cf32229c-9b43-4ed9-b65f-fc7cb***3567bf', 'stress_block_6', 'agent-f69c0ffc-48ea-47f3-a6e0-e26a4***de764d', 'block-02a***8***e7-44d6-402***-85a0-2c3dc20d9fae', 'stress_block_8', 'agent-f69c0ffc-48ea-47f3-a6e0-e26a4***de764d', 'block-4cba5***c***-42b8-4afa-aa59-97022c29f7a2', 'stress_block_0')]\n(Background on this error at: https://sqlalche.me/e/20/dbapi)", 'task_id': 4}]
@@ -8326,229 +8325,4 @@
 #
 #     # Clean up
 #     for block in blocks:
-#         await server.block_manager.delete_block_async(block.id, actor=default_user)
-=======
-
-
-@pytest.mark.asyncio
-async def test_concurrent_block_updates_race_condition(
-    server: SyncServer, comprehensive_test_agent_fixture, default_user: PydanticUser, event_loop
-):
-    """Test that concurrent block updates don't cause race conditions."""
-    agent, _ = comprehensive_test_agent_fixture
-
-    # Create multiple blocks to use in concurrent updates
-    blocks = []
-    for i in range(5):
-        block = await server.block_manager.create_or_update_block_async(
-            PydanticBlock(label=f"test_block_{i}", value=f"Test block content {i}", limit=1000), actor=default_user
-        )
-        blocks.append(block)
-
-    # Test concurrent updates with different block combinations
-    async def update_agent_blocks(block_subset):
-        """Update agent with a specific subset of blocks."""
-        update_request = UpdateAgent(block_ids=[b.id for b in block_subset])
-        try:
-            return await server.agent_manager.update_agent_async(agent.id, update_request, actor=default_user)
-        except Exception as e:
-            # Capture any errors that occur during concurrent updates
-            return {"error": str(e)}
-
-    # Run concurrent updates with different block combinations
-    tasks = [
-        update_agent_blocks(blocks[:2]),  # blocks 0, 1
-        update_agent_blocks(blocks[1:3]),  # blocks 1, 2
-        update_agent_blocks(blocks[2:4]),  # blocks 2, 3
-        update_agent_blocks(blocks[3:5]),  # blocks 3, 4
-        update_agent_blocks(blocks[:1]),  # block 0 only
-    ]
-
-    results = await asyncio.gather(*tasks, return_exceptions=True)
-
-    # Verify no exceptions occurred
-    errors = [r for r in results if isinstance(r, Exception) or (isinstance(r, dict) and "error" in r)]
-    assert len(errors) == 0, f"Concurrent updates failed with errors: {errors}"
-
-    # Verify all results are valid agent states
-    valid_results = [r for r in results if not isinstance(r, Exception) and not (isinstance(r, dict) and "error" in r)]
-    assert len(valid_results) == 5, "All concurrent updates should succeed"
-
-    # Verify final state is consistent
-    final_agent = await server.agent_manager.get_agent_by_id_async(agent.id, actor=default_user)
-    assert final_agent is not None
-    assert len(final_agent.memory.blocks) > 0
-
-    # Clean up
-    for block in blocks:
-        await server.block_manager.delete_block_async(block.id, actor=default_user)
-
-
-@pytest.mark.asyncio
-async def test_concurrent_same_block_updates_race_condition(
-    server: SyncServer, comprehensive_test_agent_fixture, default_user: PydanticUser, event_loop
-):
-    """Test that multiple concurrent updates to the same block configuration don't cause issues."""
-    agent, _ = comprehensive_test_agent_fixture
-
-    # Create a single block configuration to use in all updates
-    block = await server.block_manager.create_or_update_block_async(
-        PydanticBlock(label="shared_block", value="Shared block content", limit=1000), actor=default_user
-    )
-
-    # Test multiple concurrent updates with the same block configuration
-    async def update_agent_with_same_blocks():
-        """Update agent with the same block configuration."""
-        update_request = UpdateAgent(block_ids=[block.id])
-        try:
-            return await server.agent_manager.update_agent_async(agent.id, update_request, actor=default_user)
-        except Exception as e:
-            return {"error": str(e)}
-
-    # Run 10 concurrent identical updates
-    tasks = [update_agent_with_same_blocks() for _ in range(10)]
-    results = await asyncio.gather(*tasks, return_exceptions=True)
-
-    # Verify no exceptions occurred
-    errors = [r for r in results if isinstance(r, Exception) or (isinstance(r, dict) and "error" in r)]
-    assert len(errors) == 0, f"Concurrent identical updates failed with errors: {errors}"
-
-    # Verify final state is consistent
-    final_agent = await server.agent_manager.get_agent_by_id_async(agent.id, actor=default_user)
-    assert len(final_agent.memory.blocks) == 1
-    assert final_agent.memory.blocks[0].id == block.id
-
-    # Clean up
-    await server.block_manager.delete_block_async(block.id, actor=default_user)
-
-
-@pytest.mark.asyncio
-async def test_concurrent_empty_block_updates_race_condition(
-    server: SyncServer, comprehensive_test_agent_fixture, default_user: PydanticUser, event_loop
-):
-    """Test concurrent updates that remove all blocks."""
-    agent, _ = comprehensive_test_agent_fixture
-
-    # Test concurrent updates that clear all blocks
-    async def clear_agent_blocks():
-        """Update agent to have no blocks."""
-        update_request = UpdateAgent(block_ids=[])
-        try:
-            return await server.agent_manager.update_agent_async(agent.id, update_request, actor=default_user)
-        except Exception as e:
-            return {"error": str(e)}
-
-    # Run concurrent clear operations
-    tasks = [clear_agent_blocks() for _ in range(5)]
-    results = await asyncio.gather(*tasks, return_exceptions=True)
-
-    # Verify no exceptions occurred
-    errors = [r for r in results if isinstance(r, Exception) or (isinstance(r, dict) and "error" in r)]
-    assert len(errors) == 0, f"Concurrent clear operations failed with errors: {errors}"
-
-    # Verify final state is consistent (no blocks)
-    final_agent = await server.agent_manager.get_agent_by_id_async(agent.id, actor=default_user)
-    assert len(final_agent.memory.blocks) == 0
-
-
-@pytest.mark.asyncio
-async def test_concurrent_mixed_block_operations_race_condition(
-    server: SyncServer, comprehensive_test_agent_fixture, default_user: PydanticUser, event_loop
-):
-    """Test mixed concurrent operations: some adding blocks, some removing."""
-    agent, _ = comprehensive_test_agent_fixture
-
-    # Create test blocks
-    blocks = []
-    for i in range(3):
-        block = await server.block_manager.create_or_update_block_async(
-            PydanticBlock(label=f"mixed_block_{i}", value=f"Mixed block content {i}", limit=1000), actor=default_user
-        )
-        blocks.append(block)
-
-    # Mix of operations: add blocks, remove blocks, clear all
-    async def mixed_operation(operation_type):
-        """Perform different types of block operations."""
-        if operation_type == "add_all":
-            update_request = UpdateAgent(block_ids=[b.id for b in blocks])
-        elif operation_type == "add_subset":
-            update_request = UpdateAgent(block_ids=[blocks[0].id])
-        elif operation_type == "clear":
-            update_request = UpdateAgent(block_ids=[])
-        else:
-            update_request = UpdateAgent(block_ids=[blocks[1].id, blocks[2].id])
-
-        try:
-            return await server.agent_manager.update_agent_async(agent.id, update_request, actor=default_user)
-        except Exception as e:
-            return {"error": str(e)}
-
-    # Run mixed concurrent operations
-    tasks = [
-        mixed_operation("add_all"),
-        mixed_operation("add_subset"),
-        mixed_operation("clear"),
-        mixed_operation("add_two"),
-        mixed_operation("add_all"),
-    ]
-
-    results = await asyncio.gather(*tasks, return_exceptions=True)
-
-    # Verify no exceptions occurred
-    errors = [r for r in results if isinstance(r, Exception) or (isinstance(r, dict) and "error" in r)]
-    assert len(errors) == 0, f"Mixed concurrent operations failed with errors: {errors}"
-
-    # Verify final state is consistent (any valid state is acceptable)
-    final_agent = await server.agent_manager.get_agent_by_id_async(agent.id, actor=default_user)
-    assert final_agent is not None
-
-    # Clean up
-    for block in blocks:
-        await server.block_manager.delete_block_async(block.id, actor=default_user)
-
-
-@pytest.mark.asyncio
-async def test_high_concurrency_stress_test(server: SyncServer, comprehensive_test_agent_fixture, default_user: PydanticUser, event_loop):
-    """Stress test with high concurrency to catch race conditions."""
-    agent, _ = comprehensive_test_agent_fixture
-
-    # Create many blocks for stress testing
-    blocks = []
-    for i in range(10):
-        block = await server.block_manager.create_or_update_block_async(
-            PydanticBlock(label=f"stress_block_{i}", value=f"Stress test content {i}", limit=1000), actor=default_user
-        )
-        blocks.append(block)
-
-    # Create many concurrent update tasks
-    async def stress_update(task_id):
-        """Perform a random block update operation."""
-        import random
-
-        # Random subset of blocks
-        num_blocks = random.randint(0, len(blocks))
-        selected_blocks = random.sample(blocks, num_blocks)
-
-        update_request = UpdateAgent(block_ids=[b.id for b in selected_blocks])
-
-        try:
-            return await server.agent_manager.update_agent_async(agent.id, update_request, actor=default_user)
-        except Exception as e:
-            return {"error": str(e), "task_id": task_id}
-
-    # Run 20 concurrent stress updates
-    tasks = [stress_update(i) for i in range(20)]
-    results = await asyncio.gather(*tasks, return_exceptions=True)
-
-    # Verify no exceptions occurred
-    errors = [r for r in results if isinstance(r, Exception) or (isinstance(r, dict) and "error" in r)]
-    assert len(errors) == 0, f"High concurrency stress test failed with errors: {errors}"
-
-    # Verify final state is consistent
-    final_agent = await server.agent_manager.get_agent_by_id_async(agent.id, actor=default_user)
-    assert final_agent is not None
-
-    # Clean up
-    for block in blocks:
-        await server.block_manager.delete_block_async(block.id, actor=default_user)
->>>>>>> 8fe15bee
+#         await server.block_manager.delete_block_async(block.id, actor=default_user)