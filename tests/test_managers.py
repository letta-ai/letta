from datetime import datetime, timedelta

import pytest
from sqlalchemy import delete

import letta.utils as utils
from letta.functions.functions import derive_openai_json_schema, parse_source_code
from letta.metadata import AgentModel
from letta.orm import (
    Block,
    BlocksAgents,
    FileMetadata,
    Message,
    Organization,
    SandboxConfig,
    SandboxEnvironmentVariable,
    Source,
    Tool,
    ToolsAgents,
    User,
)
from letta.orm.agents_tags import AgentsTags
from letta.orm.errors import (
    ForeignKeyConstraintViolationError,
    UniqueConstraintViolationError,
)
from letta.schemas.agent import CreateAgent
from letta.schemas.block import Block as PydanticBlock
from letta.schemas.block import BlockUpdate, CreateBlock
from letta.schemas.embedding_config import EmbeddingConfig
from letta.schemas.file import FileMetadata as PydanticFileMetadata
from letta.schemas.llm_config import LLMConfig
from letta.schemas.message import Message as PydanticMessage
from letta.schemas.organization import Organization as PydanticOrganization
from letta.schemas.sandbox_config import (
    E2BSandboxConfig,
    LocalSandboxConfig,
    SandboxConfigCreate,
    SandboxConfigUpdate,
    SandboxEnvironmentVariableCreate,
    SandboxEnvironmentVariableUpdate,
    SandboxType,
)
from letta.schemas.source import Source as PydanticSource
from letta.schemas.source import SourceUpdate
from letta.schemas.tool import Tool as PydanticTool
from letta.schemas.tool import ToolCreate, ToolUpdate
from letta.services.block_manager import BlockManager
from letta.services.organization_manager import OrganizationManager
from letta.services.tool_manager import ToolManager
from letta.settings import tool_settings

utils.DEBUG = True
from letta.config import LettaConfig
from letta.schemas.user import User as PydanticUser
from letta.schemas.user import UserUpdate
from letta.server.server import SyncServer

DEFAULT_EMBEDDING_CONFIG = EmbeddingConfig(
    embedding_endpoint_type="hugging-face",
    embedding_endpoint="https://embeddings.memgpt.ai",
    embedding_model="letta-free",
    embedding_dim=1024,
    embedding_chunk_size=300,
    azure_endpoint=None,
    azure_version=None,
    azure_deployment=None,
)


@pytest.fixture(autouse=True)
def clear_tables(server: SyncServer):
    """Fixture to clear the organization table before each test."""
    with server.organization_manager.session_maker() as session:
<<<<<<< HEAD
        session.execute(delete(Message))
=======
        session.execute(delete(Job))
        session.execute(delete(ToolsAgents))  # Clear ToolsAgents first
>>>>>>> a01f1fd5
        session.execute(delete(BlocksAgents))
        session.execute(delete(AgentsTags))
        session.execute(delete(SandboxEnvironmentVariable))
        session.execute(delete(SandboxConfig))
        session.execute(delete(Block))
        session.execute(delete(FileMetadata))
        session.execute(delete(Source))
        session.execute(delete(Tool))  # Clear all records from the Tool table
        session.execute(delete(AgentModel))
        session.execute(delete(User))  # Clear all records from the user table
        session.execute(delete(Organization))  # Clear all records from the organization table
        session.commit()  # Commit the deletion


@pytest.fixture
def default_organization(server: SyncServer):
    """Fixture to create and return the default organization."""
    org = server.organization_manager.create_default_organization()
    yield org


@pytest.fixture
def default_user(server: SyncServer, default_organization):
    """Fixture to create and return the default user within the default organization."""
    user = server.user_manager.create_default_user(org_id=default_organization.id)
    yield user


@pytest.fixture
def other_user(server: SyncServer, default_organization):
    """Fixture to create and return the default user within the default organization."""
    user = server.user_manager.create_user(PydanticUser(name="other", organization_id=default_organization.id))
    yield user


@pytest.fixture
def default_source(server: SyncServer, default_user):
    source_pydantic = PydanticSource(
        name="Test Source",
        description="This is a test source.",
        metadata_={"type": "test"},
        embedding_config=DEFAULT_EMBEDDING_CONFIG,
    )
    source = server.source_manager.create_source(source=source_pydantic, actor=default_user)
    yield source


@pytest.fixture
def sarah_agent(server: SyncServer, default_user, default_organization):
    """Fixture to create and return a sample agent within the default organization."""
    agent_state = server.create_agent(
        request=CreateAgent(
            name="sarah_agent",
            # memory_blocks=[CreateBlock(label="human", value="Charles"), CreateBlock(label="persona", value="I am a helpful assistant")],
            memory_blocks=[],
            llm_config=LLMConfig.default_config("gpt-4"),
            embedding_config=EmbeddingConfig.default_config(provider="openai"),
        ),
        actor=default_user,
    )
    yield agent_state


@pytest.fixture
def charles_agent(server: SyncServer, default_user, default_organization):
    """Fixture to create and return a sample agent within the default organization."""
    agent_state = server.create_agent(
        request=CreateAgent(
            name="charles_agent",
            memory_blocks=[CreateBlock(label="human", value="Charles"), CreateBlock(label="persona", value="I am a helpful assistant")],
            llm_config=LLMConfig.default_config("gpt-4"),
            embedding_config=EmbeddingConfig.default_config(provider="openai"),
        ),
        actor=default_user,
    )
    yield agent_state


@pytest.fixture
def print_tool(server: SyncServer, default_user, default_organization):
    """Fixture to create a tool with default settings and clean up after the test."""

    def print_tool(message: str):
        """
        Args:
            message (str): The message to print.

        Returns:
            str: The message that was printed.
        """
        print(message)
        return message

    # Set up tool details
    source_code = parse_source_code(print_tool)
    source_type = "python"
    description = "test_description"
    tags = ["test"]

    tool = PydanticTool(description=description, tags=tags, source_code=source_code, source_type=source_type)
    derived_json_schema = derive_openai_json_schema(source_code=tool.source_code, name=tool.name)

    derived_name = derived_json_schema["name"]
    tool.json_schema = derived_json_schema
    tool.name = derived_name

    tool = server.tool_manager.create_tool(tool, actor=default_user)

    # Yield the created tool
    yield tool


@pytest.fixture
def hello_world_message_fixture(server: SyncServer, default_user, sarah_agent):
    """Fixture to create a tool with default settings and clean up after the test."""
    # Set up message
    message = PydanticMessage(
        organization_id=default_user.organization_id,
        agent_id=sarah_agent.id,
        role="user",
        text="Hello, world!",
    )

    msg = server.message_manager.create_message(message, actor=default_user)
    yield msg


@pytest.fixture
def sandbox_config_fixture(server: SyncServer, default_user):
    sandbox_config_create = SandboxConfigCreate(
        config=E2BSandboxConfig(),
    )
    created_config = server.sandbox_config_manager.create_or_update_sandbox_config(sandbox_config_create, actor=default_user)
    yield created_config


@pytest.fixture
def sandbox_env_var_fixture(server: SyncServer, sandbox_config_fixture, default_user):
    env_var_create = SandboxEnvironmentVariableCreate(
        key="SAMPLE_VAR",
        value="sample_value",
        description="A sample environment variable for testing.",
    )
    created_env_var = server.sandbox_config_manager.create_sandbox_env_var(
        env_var_create, sandbox_config_id=sandbox_config_fixture.id, actor=default_user
    )
    yield created_env_var


@pytest.fixture
def default_block(server: SyncServer, default_user):
    """Fixture to create and return a default block."""
    block_manager = BlockManager()
    block_data = PydanticBlock(
        label="default_label",
        value="Default Block Content",
        description="A default test block",
        limit=1000,
        metadata_={"type": "test"},
    )
    block = block_manager.create_or_update_block(block_data, actor=default_user)
    yield block


@pytest.fixture
def other_block(server: SyncServer, default_user):
    """Fixture to create and return another block."""
    block_manager = BlockManager()
    block_data = PydanticBlock(
        label="other_label",
        value="Other Block Content",
        description="Another test block",
        limit=500,
        metadata_={"type": "test"},
    )
    block = block_manager.create_or_update_block(block_data, actor=default_user)
    yield block


@pytest.fixture
def other_tool(server: SyncServer, default_user, default_organization):
    def print_other_tool(message: str):
        """
        Args:
            message (str): The message to print.

        Returns:
            str: The message that was printed.
        """
        print(message)
        return message

    # Set up tool details
    source_code = parse_source_code(print_other_tool)
    source_type = "python"
    description = "other_tool_description"
    tags = ["test"]

    tool = PydanticTool(description=description, tags=tags, source_code=source_code, source_type=source_type)
    derived_json_schema = derive_openai_json_schema(source_code=tool.source_code, name=tool.name)

    derived_name = derived_json_schema["name"]
    tool.json_schema = derived_json_schema
    tool.name = derived_name

    tool = server.tool_manager.create_tool(tool, actor=default_user)

    # Yield the created tool
    yield tool

@pytest.fixture(scope="module")
def server():
    config = LettaConfig.load()

    config.save()

    server = SyncServer(init_with_default_org_and_user=False)
    return server


# ======================================================================================================================
# Organization Manager Tests
# ======================================================================================================================
def test_list_organizations(server: SyncServer):
    # Create a new org and confirm that it is created correctly
    org_name = "test"
    org = server.organization_manager.create_organization(pydantic_org=PydanticOrganization(name=org_name))

    orgs = server.organization_manager.list_organizations()
    assert len(orgs) == 1
    assert orgs[0].name == org_name

    # Delete it after
    server.organization_manager.delete_organization_by_id(org.id)
    assert len(server.organization_manager.list_organizations()) == 0


def test_create_default_organization(server: SyncServer):
    server.organization_manager.create_default_organization()
    retrieved = server.organization_manager.get_default_organization()
    assert retrieved.name == server.organization_manager.DEFAULT_ORG_NAME


def test_update_organization_name(server: SyncServer):
    org_name_a = "a"
    org_name_b = "b"
    org = server.organization_manager.create_organization(pydantic_org=PydanticOrganization(name=org_name_a))
    assert org.name == org_name_a
    org = server.organization_manager.update_organization_name_using_id(org_id=org.id, name=org_name_b)
    assert org.name == org_name_b


def test_list_organizations_pagination(server: SyncServer):
    server.organization_manager.create_organization(pydantic_org=PydanticOrganization(name="a"))
    server.organization_manager.create_organization(pydantic_org=PydanticOrganization(name="b"))

    orgs_x = server.organization_manager.list_organizations(limit=1)
    assert len(orgs_x) == 1

    orgs_y = server.organization_manager.list_organizations(cursor=orgs_x[0].id, limit=1)
    assert len(orgs_y) == 1
    assert orgs_y[0].name != orgs_x[0].name

    orgs = server.organization_manager.list_organizations(cursor=orgs_y[0].id, limit=1)
    assert len(orgs) == 0


# ======================================================================================================================
# User Manager Tests
# ======================================================================================================================
def test_list_users(server: SyncServer):
    # Create default organization
    org = server.organization_manager.create_default_organization()

    user_name = "user"
    user = server.user_manager.create_user(PydanticUser(name=user_name, organization_id=org.id))

    users = server.user_manager.list_users()
    assert len(users) == 1
    assert users[0].name == user_name

    # Delete it after
    server.user_manager.delete_user_by_id(user.id)
    assert len(server.user_manager.list_users()) == 0


def test_create_default_user(server: SyncServer):
    org = server.organization_manager.create_default_organization()
    server.user_manager.create_default_user(org_id=org.id)
    retrieved = server.user_manager.get_default_user()
    assert retrieved.name == server.user_manager.DEFAULT_USER_NAME


def test_update_user(server: SyncServer):
    # Create default organization
    default_org = server.organization_manager.create_default_organization()
    test_org = server.organization_manager.create_organization(PydanticOrganization(name="test_org"))

    user_name_a = "a"
    user_name_b = "b"

    # Assert it's been created
    user = server.user_manager.create_user(PydanticUser(name=user_name_a, organization_id=default_org.id))
    assert user.name == user_name_a

    # Adjust name
    user = server.user_manager.update_user(UserUpdate(id=user.id, name=user_name_b))
    assert user.name == user_name_b
    assert user.organization_id == OrganizationManager.DEFAULT_ORG_ID

    # Adjust org id
    user = server.user_manager.update_user(UserUpdate(id=user.id, organization_id=test_org.id))
    assert user.name == user_name_b
    assert user.organization_id == test_org.id


# ======================================================================================================================
# ToolManager Tests
# ======================================================================================================================
def test_create_tool(server: SyncServer, print_tool, default_user, default_organization):
    # Assertions to ensure the created tool matches the expected values
    assert print_tool.created_by_id == default_user.id
    assert print_tool.organization_id == default_organization.id


def test_create_tool_duplicate_name(server: SyncServer, print_tool, default_user, default_organization):
    data = print_tool.model_dump(exclude=["id"])
    tool = PydanticTool(**data)

    with pytest.raises(UniqueConstraintViolationError):
        server.tool_manager.create_tool(tool, actor=default_user)


def test_get_tool_by_id(server: SyncServer, print_tool, default_user):
    # Fetch the tool by ID using the manager method
    fetched_tool = server.tool_manager.get_tool_by_id(print_tool.id, actor=default_user)

    # Assertions to check if the fetched tool matches the created tool
    assert fetched_tool.id == print_tool.id
    assert fetched_tool.name == print_tool.name
    assert fetched_tool.description == print_tool.description
    assert fetched_tool.tags == print_tool.tags
    assert fetched_tool.source_code == print_tool.source_code
    assert fetched_tool.source_type == print_tool.source_type


def test_get_tool_with_actor(server: SyncServer, print_tool, default_user):
    # Fetch the print_tool by name and organization ID
    fetched_tool = server.tool_manager.get_tool_by_name(print_tool.name, actor=default_user)

    # Assertions to check if the fetched tool matches the created tool
    assert fetched_tool.id == print_tool.id
    assert fetched_tool.name == print_tool.name
    assert fetched_tool.created_by_id == default_user.id
    assert fetched_tool.description == print_tool.description
    assert fetched_tool.tags == print_tool.tags
    assert fetched_tool.source_code == print_tool.source_code
    assert fetched_tool.source_type == print_tool.source_type


def test_list_tools(server: SyncServer, print_tool, default_user):
    # List tools (should include the one created by the fixture)
    tools = server.tool_manager.list_tools(actor=default_user)

    # Assertions to check that the created tool is listed
    assert len(tools) == 1
    assert any(t.id == print_tool.id for t in tools)


def test_update_tool_by_id(server: SyncServer, print_tool, default_user):
    updated_description = "updated_description"

    # Create a ToolUpdate object to modify the print_tool's description
    tool_update = ToolUpdate(description=updated_description)

    # Update the tool using the manager method
    server.tool_manager.update_tool_by_id(print_tool.id, tool_update, actor=default_user)

    # Fetch the updated tool to verify the changes
    updated_tool = server.tool_manager.get_tool_by_id(print_tool.id, actor=default_user)

    # Assertions to check if the update was successful
    assert updated_tool.description == updated_description


def test_update_tool_source_code_refreshes_schema_and_name(server: SyncServer, print_tool, default_user):
    def counter_tool(counter: int):
        """
        Args:
            counter (int): The counter to count to.

        Returns:
            bool: If it successfully counted to the counter.
        """
        for c in range(counter):
            print(c)

        return True

    # Test begins
    og_json_schema = print_tool.json_schema

    source_code = parse_source_code(counter_tool)

    # Create a ToolUpdate object to modify the tool's source_code
    tool_update = ToolUpdate(source_code=source_code)

    # Update the tool using the manager method
    server.tool_manager.update_tool_by_id(print_tool.id, tool_update, actor=default_user)

    # Fetch the updated tool to verify the changes
    updated_tool = server.tool_manager.get_tool_by_id(print_tool.id, actor=default_user)

    # Assertions to check if the update was successful, and json_schema is updated as well
    assert updated_tool.source_code == source_code
    assert updated_tool.json_schema != og_json_schema

    new_schema = derive_openai_json_schema(source_code=updated_tool.source_code)
    assert updated_tool.json_schema == new_schema


def test_update_tool_source_code_refreshes_schema_only(server: SyncServer, print_tool, default_user):
    def counter_tool(counter: int):
        """
        Args:
            counter (int): The counter to count to.

        Returns:
            bool: If it successfully counted to the counter.
        """
        for c in range(counter):
            print(c)

        return True

    # Test begins
    og_json_schema = print_tool.json_schema

    source_code = parse_source_code(counter_tool)
    name = "counter_tool"

    # Create a ToolUpdate object to modify the tool's source_code
    tool_update = ToolUpdate(name=name, source_code=source_code)

    # Update the tool using the manager method
    server.tool_manager.update_tool_by_id(print_tool.id, tool_update, actor=default_user)

    # Fetch the updated tool to verify the changes
    updated_tool = server.tool_manager.get_tool_by_id(print_tool.id, actor=default_user)

    # Assertions to check if the update was successful, and json_schema is updated as well
    assert updated_tool.source_code == source_code
    assert updated_tool.json_schema != og_json_schema

    new_schema = derive_openai_json_schema(source_code=updated_tool.source_code, name=updated_tool.name)
    assert updated_tool.json_schema == new_schema
    assert updated_tool.name == name


def test_update_tool_multi_user(server: SyncServer, print_tool, default_user, other_user):
    updated_description = "updated_description"

    # Create a ToolUpdate object to modify the print_tool's description
    tool_update = ToolUpdate(description=updated_description)

    # Update the print_tool using the manager method, but WITH THE OTHER USER'S ID!
    server.tool_manager.update_tool_by_id(print_tool.id, tool_update, actor=other_user)

    # Check that the created_by and last_updated_by fields are correct
    # Fetch the updated print_tool to verify the changes
    updated_tool = server.tool_manager.get_tool_by_id(print_tool.id, actor=default_user)

    assert updated_tool.last_updated_by_id == other_user.id
    assert updated_tool.created_by_id == default_user.id


def test_delete_tool_by_id(server: SyncServer, print_tool, default_user):
    # Delete the print_tool using the manager method
    server.tool_manager.delete_tool_by_id(print_tool.id, actor=default_user)

    tools = server.tool_manager.list_tools(actor=default_user)
    assert len(tools) == 0


# ======================================================================================================================
# Message Manager Tests
# ======================================================================================================================


def test_message_create(server: SyncServer, hello_world_message_fixture, default_user):
    """Test creating a message using hello_world_message_fixture fixture"""
    assert hello_world_message_fixture.id is not None
    assert hello_world_message_fixture.text == "Hello, world!"
    assert hello_world_message_fixture.role == "user"

    # Verify we can retrieve it
    retrieved = server.message_manager.get_message_by_id(
        hello_world_message_fixture.id,
        actor=default_user,
    )
    assert retrieved is not None
    assert retrieved.id == hello_world_message_fixture.id
    assert retrieved.text == hello_world_message_fixture.text
    assert retrieved.role == hello_world_message_fixture.role


def test_message_get_by_id(server: SyncServer, hello_world_message_fixture, default_user):
    """Test retrieving a message by ID"""
    retrieved = server.message_manager.get_message_by_id(hello_world_message_fixture.id, actor=default_user)
    assert retrieved is not None
    assert retrieved.id == hello_world_message_fixture.id
    assert retrieved.text == hello_world_message_fixture.text


def test_message_update(server: SyncServer, hello_world_message_fixture, default_user):
    """Test updating a message"""
    new_text = "Updated text"
    hello_world_message_fixture.text = new_text
    updated = server.message_manager.update_message_by_id(hello_world_message_fixture.id, hello_world_message_fixture, actor=default_user)
    assert updated is not None
    assert updated.text == new_text
    retrieved = server.message_manager.get_message_by_id(hello_world_message_fixture.id, actor=default_user)
    assert retrieved.text == new_text


def test_message_delete(server: SyncServer, hello_world_message_fixture, default_user):
    """Test deleting a message"""
    server.message_manager.delete_message_by_id(hello_world_message_fixture.id, actor=default_user)
    retrieved = server.message_manager.get_message_by_id(hello_world_message_fixture.id, actor=default_user)
    assert retrieved is None


def test_message_size(server: SyncServer, hello_world_message_fixture, default_user):
    """Test counting messages with filters"""
    base_message = hello_world_message_fixture

    # Create additional test messages
    messages = [
        PydanticMessage(
            organization_id=default_user.organization_id, agent_id=base_message.agent_id, role=base_message.role, text=f"Test message {i}"
        )
        for i in range(4)
    ]
    server.message_manager.create_many_messages(messages, actor=default_user)

    # Test total count
    total = server.message_manager.size(actor=default_user)
    assert total == 6  # login message + base message + 4 test messages
    # TODO: change login message to be a system not user message

    # Test count with agent filter
    agent_count = server.message_manager.size(actor=default_user, filters={"agent_id": base_message.agent_id})
    assert agent_count == 6

    # Test count with user filter
    user_count = server.message_manager.size(actor=default_user, filters={"organization_id": base_message.organization_id})
    assert user_count == 6

    # Test count with role filter
    role_count = server.message_manager.size(actor=default_user, filters={"role": base_message.role})
    assert role_count == 6

    # Test count with non-existent filter
    empty_count = server.message_manager.size(actor=default_user, filters={"agent_id": "non-existent"})
    assert empty_count == 0


def create_test_messages(server: SyncServer, base_message: PydanticMessage, default_user) -> list[PydanticMessage]:
    """Helper function to create test messages for all tests"""
    messages = [
        PydanticMessage(
            organization_id=default_user.organization_id, agent_id=base_message.agent_id, role=base_message.role, text=f"Test message {i}"
        )
        for i in range(4)
    ]
    server.message_manager.create_many_messages(messages, actor=default_user)
    return messages


def test_message_listing_basic(server: SyncServer, hello_world_message_fixture, default_user, sarah_agent):
    """Test basic message listing with limit"""
    create_test_messages(server, hello_world_message_fixture, default_user)

    results = server.message_manager.list_user_messages_for_agent(agent_id=sarah_agent.id, limit=3, actor=default_user)
    assert len(results) == 3


def test_message_listing_cursor(server: SyncServer, hello_world_message_fixture, default_user, sarah_agent):
    """Test cursor-based pagination functionality"""
    create_test_messages(server, hello_world_message_fixture, default_user)

    # Make sure there are 5 messages
    assert server.message_manager.size(actor=default_user) == 6

    # Get first page
    first_page = server.message_manager.list_user_messages_for_agent(agent_id=sarah_agent.id, actor=default_user, limit=3)
    assert len(first_page) == 3

    last_id_on_first_page = first_page[-1].id

    # Get second page
    second_page = server.message_manager.list_user_messages_for_agent(
        agent_id=sarah_agent.id, actor=default_user, cursor=last_id_on_first_page, limit=3
    )
    assert len(second_page) == 3  # Should have 2 remaining messages
    assert all(r1.id != r2.id for r1 in first_page for r2 in second_page)


def test_message_listing_filtering(server: SyncServer, hello_world_message_fixture, default_user, sarah_agent):
    """Test filtering messages by agent ID"""
    create_test_messages(server, hello_world_message_fixture, default_user)

    agent_results = server.message_manager.list_user_messages_for_agent(agent_id=sarah_agent.id, actor=default_user, limit=10)
    assert len(agent_results) == 6  # login message + base message + 4 test messages
    assert all(msg.agent_id == hello_world_message_fixture.agent_id for msg in agent_results)


def test_message_listing_text_search(server: SyncServer, hello_world_message_fixture, default_user, sarah_agent):
    """Test searching messages by text content"""
    create_test_messages(server, hello_world_message_fixture, default_user)

    search_results = server.message_manager.list_user_messages_for_agent(
        agent_id=sarah_agent.id, actor=default_user, query_text="Test message", limit=10
    )
    assert len(search_results) == 4
    assert all("Test message" in msg.text for msg in search_results)

    # Test no results
    search_results = server.message_manager.list_user_messages_for_agent(
        agent_id=sarah_agent.id, actor=default_user, query_text="Letta", limit=10
    )
    assert len(search_results) == 0


def test_message_listing_date_range_filtering(server: SyncServer, hello_world_message_fixture, default_user, sarah_agent):
    """Test filtering messages by date range"""
    create_test_messages(server, hello_world_message_fixture, default_user)
    now = datetime.utcnow()

    date_results = server.message_manager.list_user_messages_for_agent(
        agent_id=sarah_agent.id, actor=default_user, start_date=now - timedelta(minutes=1), end_date=now + timedelta(minutes=1), limit=10
    )
    assert len(date_results) > 0


# ======================================================================================================================
# Block Manager Tests
# ======================================================================================================================


def test_create_block(server: SyncServer, default_user):
    block_manager = BlockManager()
    block_create = PydanticBlock(
        label="human",
        is_template=True,
        value="Sample content",
        template_name="sample_template",
        description="A test block",
        limit=1000,
        metadata_={"example": "data"},
    )

    block = block_manager.create_or_update_block(block_create, actor=default_user)

    # Assertions to ensure the created block matches the expected values
    assert block.label == block_create.label
    assert block.is_template == block_create.is_template
    assert block.value == block_create.value
    assert block.template_name == block_create.template_name
    assert block.description == block_create.description
    assert block.limit == block_create.limit
    assert block.metadata_ == block_create.metadata_
    assert block.organization_id == default_user.organization_id


def test_get_blocks(server, default_user):
    block_manager = BlockManager()

    # Create blocks to retrieve later
    block_manager.create_or_update_block(PydanticBlock(label="human", value="Block 1"), actor=default_user)
    block_manager.create_or_update_block(PydanticBlock(label="persona", value="Block 2"), actor=default_user)

    # Retrieve blocks by different filters
    all_blocks = block_manager.get_blocks(actor=default_user)
    assert len(all_blocks) == 2

    human_blocks = block_manager.get_blocks(actor=default_user, label="human")
    assert len(human_blocks) == 1
    assert human_blocks[0].label == "human"

    persona_blocks = block_manager.get_blocks(actor=default_user, label="persona")
    assert len(persona_blocks) == 1
    assert persona_blocks[0].label == "persona"


def test_update_block(server: SyncServer, default_user):
    block_manager = BlockManager()
    block = block_manager.create_or_update_block(PydanticBlock(label="persona", value="Original Content"), actor=default_user)

    # Update block's content
    update_data = BlockUpdate(value="Updated Content", description="Updated description")
    block_manager.update_block(block_id=block.id, block_update=update_data, actor=default_user)

    # Retrieve the updated block
    updated_block = block_manager.get_blocks(actor=default_user, id=block.id)[0]

    # Assertions to verify the update
    assert updated_block.value == "Updated Content"
    assert updated_block.description == "Updated description"


def test_update_block_limit(server: SyncServer, default_user):

    block_manager = BlockManager()
    block = block_manager.create_or_update_block(PydanticBlock(label="persona", value="Original Content"), actor=default_user)

    limit = len("Updated Content") * 2000
    update_data = BlockUpdate(value="Updated Content" * 2000, description="Updated description", limit=limit)

    # Check that a large block fails
    try:
        block_manager.update_block(block_id=block.id, block_update=update_data, actor=default_user)
        assert False
    except Exception:
        pass

    block_manager.update_block(block_id=block.id, block_update=update_data, actor=default_user)
    # Retrieve the updated block
    updated_block = block_manager.get_blocks(actor=default_user, id=block.id)[0]
    # Assertions to verify the update
    assert updated_block.value == "Updated Content" * 2000
    assert updated_block.description == "Updated description"


def test_delete_block(server: SyncServer, default_user):
    block_manager = BlockManager()

    # Create and delete a block
    block = block_manager.create_or_update_block(PydanticBlock(label="human", value="Sample content"), actor=default_user)
    block_manager.delete_block(block_id=block.id, actor=default_user)

    # Verify that the block was deleted
    blocks = block_manager.get_blocks(actor=default_user)
    assert len(blocks) == 0


# ======================================================================================================================
# Source Manager Tests - Sources
# ======================================================================================================================


def test_create_source(server: SyncServer, default_user):
    """Test creating a new source."""
    source_pydantic = PydanticSource(
        name="Test Source",
        description="This is a test source.",
        metadata_={"type": "test"},
        embedding_config=DEFAULT_EMBEDDING_CONFIG,
    )
    source = server.source_manager.create_source(source=source_pydantic, actor=default_user)

    # Assertions to check the created source
    assert source.name == source_pydantic.name
    assert source.description == source_pydantic.description
    assert source.metadata_ == source_pydantic.metadata_
    assert source.organization_id == default_user.organization_id


def test_create_sources_with_same_name_does_not_error(server: SyncServer, default_user):
    """Test creating a new source."""
    name = "Test Source"
    source_pydantic = PydanticSource(
        name=name,
        description="This is a test source.",
        metadata_={"type": "medical"},
        embedding_config=DEFAULT_EMBEDDING_CONFIG,
    )
    source = server.source_manager.create_source(source=source_pydantic, actor=default_user)
    source_pydantic = PydanticSource(
        name=name,
        description="This is a different test source.",
        metadata_={"type": "legal"},
        embedding_config=DEFAULT_EMBEDDING_CONFIG,
    )
    same_source = server.source_manager.create_source(source=source_pydantic, actor=default_user)

    assert source.name == same_source.name
    assert source.id != same_source.id


def test_update_source(server: SyncServer, default_user):
    """Test updating an existing source."""
    source_pydantic = PydanticSource(name="Original Source", description="Original description", embedding_config=DEFAULT_EMBEDDING_CONFIG)
    source = server.source_manager.create_source(source=source_pydantic, actor=default_user)

    # Update the source
    update_data = SourceUpdate(name="Updated Source", description="Updated description", metadata_={"type": "updated"})
    updated_source = server.source_manager.update_source(source_id=source.id, source_update=update_data, actor=default_user)

    # Assertions to verify update
    assert updated_source.name == update_data.name
    assert updated_source.description == update_data.description
    assert updated_source.metadata_ == update_data.metadata_


def test_delete_source(server: SyncServer, default_user):
    """Test deleting a source."""
    source_pydantic = PydanticSource(
        name="To Delete", description="This source will be deleted.", embedding_config=DEFAULT_EMBEDDING_CONFIG
    )
    source = server.source_manager.create_source(source=source_pydantic, actor=default_user)

    # Delete the source
    deleted_source = server.source_manager.delete_source(source_id=source.id, actor=default_user)

    # Assertions to verify deletion
    assert deleted_source.id == source.id

    # Verify that the source no longer appears in list_sources
    sources = server.source_manager.list_sources(actor=default_user)
    assert len(sources) == 0


def test_list_sources(server: SyncServer, default_user):
    """Test listing sources with pagination."""
    # Create multiple sources
    server.source_manager.create_source(PydanticSource(name="Source 1", embedding_config=DEFAULT_EMBEDDING_CONFIG), actor=default_user)
    server.source_manager.create_source(PydanticSource(name="Source 2", embedding_config=DEFAULT_EMBEDDING_CONFIG), actor=default_user)

    # List sources without pagination
    sources = server.source_manager.list_sources(actor=default_user)
    assert len(sources) == 2

    # List sources with pagination
    paginated_sources = server.source_manager.list_sources(actor=default_user, limit=1)
    assert len(paginated_sources) == 1

    # Ensure cursor-based pagination works
    next_page = server.source_manager.list_sources(actor=default_user, cursor=paginated_sources[-1].id, limit=1)
    assert len(next_page) == 1
    assert next_page[0].name != paginated_sources[0].name


def test_get_source_by_id(server: SyncServer, default_user):
    """Test retrieving a source by ID."""
    source_pydantic = PydanticSource(
        name="Retrieve by ID", description="Test source for ID retrieval", embedding_config=DEFAULT_EMBEDDING_CONFIG
    )
    source = server.source_manager.create_source(source=source_pydantic, actor=default_user)

    # Retrieve the source by ID
    retrieved_source = server.source_manager.get_source_by_id(source_id=source.id, actor=default_user)

    # Assertions to verify the retrieved source matches the created one
    assert retrieved_source.id == source.id
    assert retrieved_source.name == source.name
    assert retrieved_source.description == source.description


def test_get_source_by_name(server: SyncServer, default_user):
    """Test retrieving a source by name."""
    source_pydantic = PydanticSource(
        name="Unique Source", description="Test source for name retrieval", embedding_config=DEFAULT_EMBEDDING_CONFIG
    )
    source = server.source_manager.create_source(source=source_pydantic, actor=default_user)

    # Retrieve the source by name
    retrieved_source = server.source_manager.get_source_by_name(source_name=source.name, actor=default_user)

    # Assertions to verify the retrieved source matches the created one
    assert retrieved_source.name == source.name
    assert retrieved_source.description == source.description


def test_update_source_no_changes(server: SyncServer, default_user):
    """Test update_source with no actual changes to verify logging and response."""
    source_pydantic = PydanticSource(name="No Change Source", description="No changes", embedding_config=DEFAULT_EMBEDDING_CONFIG)
    source = server.source_manager.create_source(source=source_pydantic, actor=default_user)

    # Attempt to update the source with identical data
    update_data = SourceUpdate(name="No Change Source", description="No changes")
    updated_source = server.source_manager.update_source(source_id=source.id, source_update=update_data, actor=default_user)

    # Assertions to ensure the update returned the source but made no modifications
    assert updated_source.id == source.id
    assert updated_source.name == source.name
    assert updated_source.description == source.description


# ======================================================================================================================
# Source Manager Tests - Files
# ======================================================================================================================
def test_get_file_by_id(server: SyncServer, default_user, default_source):
    """Test retrieving a file by ID."""
    file_metadata = PydanticFileMetadata(
        file_name="Retrieve File",
        file_path="/path/to/retrieve_file.txt",
        file_type="text/plain",
        file_size=2048,
        source_id=default_source.id,
    )
    created_file = server.source_manager.create_file(file_metadata=file_metadata, actor=default_user)

    # Retrieve the file by ID
    retrieved_file = server.source_manager.get_file_by_id(file_id=created_file.id, actor=default_user)

    # Assertions to verify the retrieved file matches the created one
    assert retrieved_file.id == created_file.id
    assert retrieved_file.file_name == created_file.file_name
    assert retrieved_file.file_path == created_file.file_path
    assert retrieved_file.file_type == created_file.file_type


def test_list_files(server: SyncServer, default_user, default_source):
    """Test listing files with pagination."""
    # Create multiple files
    server.source_manager.create_file(
        PydanticFileMetadata(file_name="File 1", file_path="/path/to/file1.txt", file_type="text/plain", source_id=default_source.id),
        actor=default_user,
    )
    server.source_manager.create_file(
        PydanticFileMetadata(file_name="File 2", file_path="/path/to/file2.txt", file_type="text/plain", source_id=default_source.id),
        actor=default_user,
    )

    # List files without pagination
    files = server.source_manager.list_files(source_id=default_source.id, actor=default_user)
    assert len(files) == 2

    # List files with pagination
    paginated_files = server.source_manager.list_files(source_id=default_source.id, actor=default_user, limit=1)
    assert len(paginated_files) == 1

    # Ensure cursor-based pagination works
    next_page = server.source_manager.list_files(source_id=default_source.id, actor=default_user, cursor=paginated_files[-1].id, limit=1)
    assert len(next_page) == 1
    assert next_page[0].file_name != paginated_files[0].file_name


def test_delete_file(server: SyncServer, default_user, default_source):
    """Test deleting a file."""
    file_metadata = PydanticFileMetadata(
        file_name="Delete File", file_path="/path/to/delete_file.txt", file_type="text/plain", source_id=default_source.id
    )
    created_file = server.source_manager.create_file(file_metadata=file_metadata, actor=default_user)

    # Delete the file
    deleted_file = server.source_manager.delete_file(file_id=created_file.id, actor=default_user)

    # Assertions to verify deletion
    assert deleted_file.id == created_file.id

    # Verify that the file no longer appears in list_files
    files = server.source_manager.list_files(source_id=default_source.id, actor=default_user)
    assert len(files) == 0


# ======================================================================================================================
# AgentsTagsManager Tests
# ======================================================================================================================


def test_add_tag_to_agent(server: SyncServer, sarah_agent, default_user):
    # Add a tag to the agent
    tag_name = "test_tag"
    tag_association = server.agents_tags_manager.add_tag_to_agent(agent_id=sarah_agent.id, tag=tag_name, actor=default_user)

    # Assert that the tag association was created correctly
    assert tag_association.agent_id == sarah_agent.id
    assert tag_association.tag == tag_name


def test_add_duplicate_tag_to_agent(server: SyncServer, sarah_agent, default_user):
    # Add the same tag twice to the agent
    tag_name = "test_tag"
    first_tag = server.agents_tags_manager.add_tag_to_agent(agent_id=sarah_agent.id, tag=tag_name, actor=default_user)
    duplicate_tag = server.agents_tags_manager.add_tag_to_agent(agent_id=sarah_agent.id, tag=tag_name, actor=default_user)

    # Assert that the second addition returns the existing tag without creating a duplicate
    assert first_tag.agent_id == duplicate_tag.agent_id
    assert first_tag.tag == duplicate_tag.tag

    # Get all the tags belonging to the agent
    tags = server.agents_tags_manager.get_tags_for_agent(agent_id=sarah_agent.id, actor=default_user)
    assert len(tags) == 1
    assert tags[0] == first_tag.tag


def test_delete_tag_from_agent(server: SyncServer, sarah_agent, default_user):
    # Add a tag, then delete it
    tag_name = "test_tag"
    server.agents_tags_manager.add_tag_to_agent(agent_id=sarah_agent.id, tag=tag_name, actor=default_user)
    server.agents_tags_manager.delete_tag_from_agent(agent_id=sarah_agent.id, tag=tag_name, actor=default_user)

    # Assert the tag was deleted
    agent_tags = server.agents_tags_manager.get_agents_by_tag(tag=tag_name, actor=default_user)
    assert sarah_agent.id not in agent_tags


def test_delete_nonexistent_tag_from_agent(server: SyncServer, sarah_agent, default_user):
    # Attempt to delete a tag that doesn't exist
    tag_name = "nonexistent_tag"
    with pytest.raises(ValueError, match=f"Tag '{tag_name}' not found for agent '{sarah_agent.id}'"):
        server.agents_tags_manager.delete_tag_from_agent(agent_id=sarah_agent.id, tag=tag_name, actor=default_user)


def test_delete_tag_from_nonexistent_agent(server: SyncServer, default_user):
    # Attempt to delete a tag that doesn't exist
    tag_name = "nonexistent_tag"
    agent_id = "abc"
    with pytest.raises(ValueError, match=f"Tag '{tag_name}' not found for agent '{agent_id}'"):
        server.agents_tags_manager.delete_tag_from_agent(agent_id=agent_id, tag=tag_name, actor=default_user)


def test_get_agents_by_tag(server: SyncServer, sarah_agent, charles_agent, default_user, default_organization):
    # Add a shared tag to multiple agents
    tag_name = "shared_tag"

    # Add the same tag to both agents
    server.agents_tags_manager.add_tag_to_agent(agent_id=sarah_agent.id, tag=tag_name, actor=default_user)
    server.agents_tags_manager.add_tag_to_agent(agent_id=charles_agent.id, tag=tag_name, actor=default_user)

    # Retrieve agents by tag
    agent_ids = server.agents_tags_manager.get_agents_by_tag(tag=tag_name, actor=default_user)

    # Assert that both agents are returned for the tag
    assert sarah_agent.id in agent_ids
    assert charles_agent.id in agent_ids
    assert len(agent_ids) == 2

    # Delete tags from only sarah agent
    server.agents_tags_manager.delete_all_tags_from_agent(agent_id=sarah_agent.id, actor=default_user)
    agent_ids = server.agents_tags_manager.get_agents_by_tag(tag=tag_name, actor=default_user)
    # Assert that both agents are returned for the tag
    assert sarah_agent.id not in agent_ids
    assert charles_agent.id in agent_ids
    assert len(agent_ids) == 1


# ======================================================================================================================
# SandboxConfigManager Tests - Sandbox Configs
# ======================================================================================================================
def test_create_or_update_sandbox_config(server: SyncServer, default_user):
    sandbox_config_create = SandboxConfigCreate(
        config=E2BSandboxConfig(),
    )
    created_config = server.sandbox_config_manager.create_or_update_sandbox_config(sandbox_config_create, actor=default_user)

    # Assertions
    assert created_config.type == SandboxType.E2B
    assert created_config.get_e2b_config() == sandbox_config_create.config
    assert created_config.organization_id == default_user.organization_id


def test_default_e2b_settings_sandbox_config(server: SyncServer, default_user):
    created_config = server.sandbox_config_manager.get_or_create_default_sandbox_config(sandbox_type=SandboxType.E2B, actor=default_user)
    e2b_config = created_config.get_e2b_config()

    # Assertions
    assert e2b_config.timeout == 5 * 60
    assert e2b_config.template == tool_settings.e2b_sandbox_template_id


def test_update_existing_sandbox_config(server: SyncServer, sandbox_config_fixture, default_user):
    update_data = SandboxConfigUpdate(config=E2BSandboxConfig(template="template_2", timeout=120))
    updated_config = server.sandbox_config_manager.update_sandbox_config(sandbox_config_fixture.id, update_data, actor=default_user)

    # Assertions
    assert updated_config.config["template"] == "template_2"
    assert updated_config.config["timeout"] == 120


def test_delete_sandbox_config(server: SyncServer, sandbox_config_fixture, default_user):
    deleted_config = server.sandbox_config_manager.delete_sandbox_config(sandbox_config_fixture.id, actor=default_user)

    # Assertions to verify deletion
    assert deleted_config.id == sandbox_config_fixture.id

    # Verify it no longer exists
    config_list = server.sandbox_config_manager.list_sandbox_configs(actor=default_user)
    assert sandbox_config_fixture.id not in [config.id for config in config_list]


def test_get_sandbox_config_by_type(server: SyncServer, sandbox_config_fixture, default_user):
    retrieved_config = server.sandbox_config_manager.get_sandbox_config_by_type(sandbox_config_fixture.type, actor=default_user)

    # Assertions to verify correct retrieval
    assert retrieved_config.id == sandbox_config_fixture.id
    assert retrieved_config.type == sandbox_config_fixture.type


def test_list_sandbox_configs(server: SyncServer, default_user):
    # Creating multiple sandbox configs
    config_a = SandboxConfigCreate(
        config=E2BSandboxConfig(),
    )
    config_b = SandboxConfigCreate(
        config=LocalSandboxConfig(sandbox_dir=""),
    )
    server.sandbox_config_manager.create_or_update_sandbox_config(config_a, actor=default_user)
    server.sandbox_config_manager.create_or_update_sandbox_config(config_b, actor=default_user)

    # List configs without pagination
    configs = server.sandbox_config_manager.list_sandbox_configs(actor=default_user)
    assert len(configs) >= 2

    # List configs with pagination
    paginated_configs = server.sandbox_config_manager.list_sandbox_configs(actor=default_user, limit=1)
    assert len(paginated_configs) == 1

    next_page = server.sandbox_config_manager.list_sandbox_configs(actor=default_user, cursor=paginated_configs[-1].id, limit=1)
    assert len(next_page) == 1
    assert next_page[0].id != paginated_configs[0].id


# ======================================================================================================================
# SandboxConfigManager Tests - Environment Variables
# ======================================================================================================================
def test_create_sandbox_env_var(server: SyncServer, sandbox_config_fixture, default_user):
    env_var_create = SandboxEnvironmentVariableCreate(key="TEST_VAR", value="test_value", description="A test environment variable.")
    created_env_var = server.sandbox_config_manager.create_sandbox_env_var(
        env_var_create, sandbox_config_id=sandbox_config_fixture.id, actor=default_user
    )

    # Assertions
    assert created_env_var.key == env_var_create.key
    assert created_env_var.value == env_var_create.value
    assert created_env_var.organization_id == default_user.organization_id


def test_update_sandbox_env_var(server: SyncServer, sandbox_env_var_fixture, default_user):
    update_data = SandboxEnvironmentVariableUpdate(value="updated_value")
    updated_env_var = server.sandbox_config_manager.update_sandbox_env_var(sandbox_env_var_fixture.id, update_data, actor=default_user)

    # Assertions
    assert updated_env_var.value == "updated_value"
    assert updated_env_var.id == sandbox_env_var_fixture.id


def test_delete_sandbox_env_var(server: SyncServer, sandbox_config_fixture, sandbox_env_var_fixture, default_user):
    deleted_env_var = server.sandbox_config_manager.delete_sandbox_env_var(sandbox_env_var_fixture.id, actor=default_user)

    # Assertions to verify deletion
    assert deleted_env_var.id == sandbox_env_var_fixture.id

    # Verify it no longer exists
    env_vars = server.sandbox_config_manager.list_sandbox_env_vars(sandbox_config_id=sandbox_config_fixture.id, actor=default_user)
    assert sandbox_env_var_fixture.id not in [env_var.id for env_var in env_vars]


def test_list_sandbox_env_vars(server: SyncServer, sandbox_config_fixture, default_user):
    # Creating multiple environment variables
    env_var_create_a = SandboxEnvironmentVariableCreate(key="VAR1", value="value1")
    env_var_create_b = SandboxEnvironmentVariableCreate(key="VAR2", value="value2")
    server.sandbox_config_manager.create_sandbox_env_var(env_var_create_a, sandbox_config_id=sandbox_config_fixture.id, actor=default_user)
    server.sandbox_config_manager.create_sandbox_env_var(env_var_create_b, sandbox_config_id=sandbox_config_fixture.id, actor=default_user)

    # List env vars without pagination
    env_vars = server.sandbox_config_manager.list_sandbox_env_vars(sandbox_config_id=sandbox_config_fixture.id, actor=default_user)
    assert len(env_vars) >= 2

    # List env vars with pagination
    paginated_env_vars = server.sandbox_config_manager.list_sandbox_env_vars(
        sandbox_config_id=sandbox_config_fixture.id, actor=default_user, limit=1
    )
    assert len(paginated_env_vars) == 1

    next_page = server.sandbox_config_manager.list_sandbox_env_vars(
        sandbox_config_id=sandbox_config_fixture.id, actor=default_user, cursor=paginated_env_vars[-1].id, limit=1
    )
    assert len(next_page) == 1
    assert next_page[0].id != paginated_env_vars[0].id


def test_get_sandbox_env_var_by_key(server: SyncServer, sandbox_env_var_fixture, default_user):
    retrieved_env_var = server.sandbox_config_manager.get_sandbox_env_var_by_key_and_sandbox_config_id(
        sandbox_env_var_fixture.key, sandbox_env_var_fixture.sandbox_config_id, actor=default_user
    )

    # Assertions to verify correct retrieval
    assert retrieved_env_var.id == sandbox_env_var_fixture.id
    assert retrieved_env_var.key == sandbox_env_var_fixture.key


# ======================================================================================================================
# BlocksAgentsManager Tests
# ======================================================================================================================
def test_add_block_to_agent(server, sarah_agent, default_user, default_block):
    block_association = server.blocks_agents_manager.add_block_to_agent(
        agent_id=sarah_agent.id, block_id=default_block.id, block_label=default_block.label
    )

    assert block_association.agent_id == sarah_agent.id
    assert block_association.block_id == default_block.id
    assert block_association.block_label == default_block.label


def test_change_label_on_block_reflects_in_block_agents_table(server, sarah_agent, default_user, default_block):
    # Add the block
    block_association = server.blocks_agents_manager.add_block_to_agent(
        agent_id=sarah_agent.id, block_id=default_block.id, block_label=default_block.label
    )
    assert block_association.block_label == default_block.label

    # Change the block label
    new_label = "banana"
    block = server.block_manager.update_block(block_id=default_block.id, block_update=BlockUpdate(label=new_label), actor=default_user)
    assert block.label == new_label

    # Get the association
    labels = server.blocks_agents_manager.list_block_labels_for_agent(agent_id=sarah_agent.id)
    assert new_label in labels
    assert default_block.label not in labels


def test_add_block_to_agent_nonexistent_block(server, sarah_agent, default_user):
    with pytest.raises(ForeignKeyConstraintViolationError):
        server.blocks_agents_manager.add_block_to_agent(
            agent_id=sarah_agent.id, block_id="nonexistent_block", block_label="nonexistent_label"
        )


def test_add_block_to_agent_duplicate_label(server, sarah_agent, default_user, default_block, other_block):
    server.blocks_agents_manager.add_block_to_agent(agent_id=sarah_agent.id, block_id=default_block.id, block_label=default_block.label)

    with pytest.warns(UserWarning, match=f"Block label '{default_block.label}' already exists for agent '{sarah_agent.id}'"):
        server.blocks_agents_manager.add_block_to_agent(agent_id=sarah_agent.id, block_id=other_block.id, block_label=default_block.label)


def test_remove_block_with_label_from_agent(server, sarah_agent, default_user, default_block):
    server.blocks_agents_manager.add_block_to_agent(agent_id=sarah_agent.id, block_id=default_block.id, block_label=default_block.label)

    removed_block = server.blocks_agents_manager.remove_block_with_label_from_agent(
        agent_id=sarah_agent.id, block_label=default_block.label
    )

    assert removed_block.block_label == default_block.label
    assert removed_block.block_id == default_block.id
    assert removed_block.agent_id == sarah_agent.id

    with pytest.raises(ValueError, match=f"Block label '{default_block.label}' not found for agent '{sarah_agent.id}'"):
        server.blocks_agents_manager.remove_block_with_label_from_agent(agent_id=sarah_agent.id, block_label=default_block.label)


def test_update_block_id_for_agent(server, sarah_agent, default_user, default_block, other_block):
    server.blocks_agents_manager.add_block_to_agent(agent_id=sarah_agent.id, block_id=default_block.id, block_label=default_block.label)

    updated_block = server.blocks_agents_manager.update_block_id_for_agent(
        agent_id=sarah_agent.id, block_label=default_block.label, new_block_id=other_block.id
    )

    assert updated_block.block_id == other_block.id
    assert updated_block.block_label == default_block.label
    assert updated_block.agent_id == sarah_agent.id


def test_list_block_ids_for_agent(server, sarah_agent, default_user, default_block, other_block):
    server.blocks_agents_manager.add_block_to_agent(agent_id=sarah_agent.id, block_id=default_block.id, block_label=default_block.label)
    server.blocks_agents_manager.add_block_to_agent(agent_id=sarah_agent.id, block_id=other_block.id, block_label=other_block.label)

    retrieved_block_ids = server.blocks_agents_manager.list_block_ids_for_agent(agent_id=sarah_agent.id)

    assert set(retrieved_block_ids) == {default_block.id, other_block.id}


def test_list_agent_ids_with_block(server, sarah_agent, charles_agent, default_user, default_block):
    server.blocks_agents_manager.add_block_to_agent(agent_id=sarah_agent.id, block_id=default_block.id, block_label=default_block.label)
    server.blocks_agents_manager.add_block_to_agent(agent_id=charles_agent.id, block_id=default_block.id, block_label=default_block.label)

    agent_ids = server.blocks_agents_manager.list_agent_ids_with_block(block_id=default_block.id)

    assert sarah_agent.id in agent_ids
    assert charles_agent.id in agent_ids
    assert len(agent_ids) == 2


def test_add_block_to_agent_with_deleted_block(server, sarah_agent, default_user, default_block):
    block_manager = BlockManager()
    block_manager.delete_block(block_id=default_block.id, actor=default_user)

    with pytest.raises(ForeignKeyConstraintViolationError):
<<<<<<< HEAD
        server.blocks_agents_manager.add_block_to_agent(agent_id=sarah_agent.id, block_id=default_block.id, block_label=default_block.label)
=======
        server.blocks_agents_manager.add_block_to_agent(agent_id=sarah_agent.id, block_id=default_block.id, block_label=default_block.label)


# ======================================================================================================================
# ToolsAgentsManager Tests
# ======================================================================================================================
def test_add_tool_to_agent(server, sarah_agent, default_user, print_tool):
    tool_association = server.tools_agents_manager.add_tool_to_agent(
        agent_id=sarah_agent.id, tool_id=print_tool.id, tool_name=print_tool.name
    )

    assert tool_association.agent_id == sarah_agent.id
    assert tool_association.tool_id == print_tool.id
    assert tool_association.tool_name == print_tool.name


def test_change_name_on_tool_reflects_in_tool_agents_table(server, sarah_agent, default_user, print_tool):
    # Add the tool
    tool_association = server.tools_agents_manager.add_tool_to_agent(
        agent_id=sarah_agent.id, tool_id=print_tool.id, tool_name=print_tool.name
    )
    assert tool_association.tool_name == print_tool.name

    # Change the tool name
    new_name = "banana"
    tool = server.tool_manager.update_tool_by_id(
        tool_id=print_tool.id, tool_update=ToolUpdate(name=new_name), actor=default_user
    )
    assert tool.name == new_name

    # Get the association
    names = server.tools_agents_manager.list_tool_names_for_agent(agent_id=sarah_agent.id)
    assert new_name in names
    assert print_tool.name not in names


@pytest.mark.skipif(using_sqlite, reason="Skipped because using SQLite")
def test_add_tool_to_agent_nonexistent_tool(server, sarah_agent, default_user):
    with pytest.raises(ForeignKeyConstraintViolationError):
        server.tools_agents_manager.add_tool_to_agent(
            agent_id=sarah_agent.id, tool_id="nonexistent_tool", tool_name="nonexistent_name"
        )


def test_add_tool_to_agent_duplicate_name(server, sarah_agent, default_user, print_tool, other_tool):
    server.tools_agents_manager.add_tool_to_agent(agent_id=sarah_agent.id, tool_id=print_tool.id, tool_name=print_tool.name)

    with pytest.warns(UserWarning, match=f"Tool name '{print_tool.name}' already exists for agent '{sarah_agent.id}'"):
        server.tools_agents_manager.add_tool_to_agent(agent_id=sarah_agent.id, tool_id=other_tool.id, tool_name=print_tool.name)


def test_remove_tool_with_name_from_agent(server, sarah_agent, default_user, print_tool):
    server.tools_agents_manager.add_tool_to_agent(agent_id=sarah_agent.id, tool_id=print_tool.id, tool_name=print_tool.name)

    removed_tool = server.tools_agents_manager.remove_tool_with_name_from_agent(
        agent_id=sarah_agent.id, tool_name=print_tool.name
    )

    assert removed_tool.tool_name == print_tool.name
    assert removed_tool.tool_id == print_tool.id
    assert removed_tool.agent_id == sarah_agent.id

    with pytest.raises(ValueError, match=f"Tool name '{print_tool.name}' not found for agent '{sarah_agent.id}'"):
        server.tools_agents_manager.remove_tool_with_name_from_agent(agent_id=sarah_agent.id, tool_name=print_tool.name)


def test_list_tool_ids_for_agent(server, sarah_agent, default_user, print_tool, other_tool):
    server.tools_agents_manager.add_tool_to_agent(agent_id=sarah_agent.id, tool_id=print_tool.id, tool_name=print_tool.name)
    server.tools_agents_manager.add_tool_to_agent(agent_id=sarah_agent.id, tool_id=other_tool.id, tool_name=other_tool.name)

    retrieved_tool_ids = server.tools_agents_manager.list_tool_ids_for_agent(agent_id=sarah_agent.id)

    assert set(retrieved_tool_ids) == {print_tool.id, other_tool.id}


def test_list_agent_ids_with_tool(server, sarah_agent, charles_agent, default_user, print_tool):
    server.tools_agents_manager.add_tool_to_agent(agent_id=sarah_agent.id, tool_id=print_tool.id, tool_name=print_tool.name)
    server.tools_agents_manager.add_tool_to_agent(agent_id=charles_agent.id, tool_id=print_tool.id, tool_name=print_tool.name)

    agent_ids = server.tools_agents_manager.list_agent_ids_with_tool(tool_id=print_tool.id)

    assert sarah_agent.id in agent_ids
    assert charles_agent.id in agent_ids
    assert len(agent_ids) == 2


@pytest.mark.skipif(using_sqlite, reason="Skipped because using SQLite")
def test_add_tool_to_agent_with_deleted_tool(server, sarah_agent, default_user, print_tool):
    tool_manager = ToolManager()
    tool_manager.delete_tool_by_id(tool_id=print_tool.id, actor=default_user)

    with pytest.raises(ForeignKeyConstraintViolationError):
        server.tools_agents_manager.add_tool_to_agent(agent_id=sarah_agent.id, tool_id=print_tool.id, tool_name=print_tool.name)

def test_remove_all_agent_tools(server, sarah_agent, default_user, print_tool, other_tool):
    server.tools_agents_manager.add_tool_to_agent(agent_id=sarah_agent.id, tool_id=print_tool.id, tool_name=print_tool.name)
    server.tools_agents_manager.add_tool_to_agent(agent_id=sarah_agent.id, tool_id=other_tool.id, tool_name=other_tool.name)

    server.tools_agents_manager.remove_all_agent_tools(agent_id=sarah_agent.id)

    retrieved_tool_ids = server.tools_agents_manager.list_tool_ids_for_agent(agent_id=sarah_agent.id)

    assert not retrieved_tool_ids

# ======================================================================================================================
# JobManager Tests
# ======================================================================================================================


def test_create_job(server: SyncServer, default_user):
    """Test creating a job."""
    job_data = PydanticJob(
        status=JobStatus.created,
        metadata_={"type": "test"},
    )

    created_job = server.job_manager.create_job(job_data, actor=default_user)

    # Assertions to ensure the created job matches the expected values
    assert created_job.user_id == default_user.id
    assert created_job.status == JobStatus.created
    assert created_job.metadata_ == {"type": "test"}


def test_get_job_by_id(server: SyncServer, default_user):
    """Test fetching a job by ID."""
    # Create a job
    job_data = PydanticJob(
        status=JobStatus.created,
        metadata_={"type": "test"},
    )
    created_job = server.job_manager.create_job(job_data, actor=default_user)

    # Fetch the job by ID
    fetched_job = server.job_manager.get_job_by_id(created_job.id, actor=default_user)

    # Assertions to ensure the fetched job matches the created job
    assert fetched_job.id == created_job.id
    assert fetched_job.status == JobStatus.created
    assert fetched_job.metadata_ == {"type": "test"}


def test_list_jobs(server: SyncServer, default_user):
    """Test listing jobs."""
    # Create multiple jobs
    for i in range(3):
        job_data = PydanticJob(
            status=JobStatus.created,
            metadata_={"type": f"test-{i}"},
        )
        server.job_manager.create_job(job_data, actor=default_user)

    # List jobs
    jobs = server.job_manager.list_jobs(actor=default_user)

    # Assertions to check that the created jobs are listed
    assert len(jobs) == 3
    assert all(job.user_id == default_user.id for job in jobs)
    assert all(job.metadata_["type"].startswith("test") for job in jobs)


def test_update_job_by_id(server: SyncServer, default_user):
    """Test updating a job by its ID."""
    # Create a job
    job_data = PydanticJob(
        status=JobStatus.created,
        metadata_={"type": "test"},
    )
    created_job = server.job_manager.create_job(job_data, actor=default_user)

    # Update the job
    update_data = JobUpdate(status=JobStatus.completed, metadata_={"type": "updated"})
    updated_job = server.job_manager.update_job_by_id(created_job.id, update_data, actor=default_user)

    # Assertions to ensure the job was updated
    assert updated_job.status == JobStatus.completed
    assert updated_job.metadata_ == {"type": "updated"}
    assert updated_job.completed_at is not None


def test_delete_job_by_id(server: SyncServer, default_user):
    """Test deleting a job by its ID."""
    # Create a job
    job_data = PydanticJob(
        status=JobStatus.created,
        metadata_={"type": "test"},
    )
    created_job = server.job_manager.create_job(job_data, actor=default_user)

    # Delete the job
    server.job_manager.delete_job_by_id(created_job.id, actor=default_user)

    # List jobs to ensure the job was deleted
    jobs = server.job_manager.list_jobs(actor=default_user)
    assert len(jobs) == 0


def test_update_job_auto_complete(server: SyncServer, default_user):
    """Test that updating a job's status to 'completed' automatically sets completed_at."""
    # Create a job
    job_data = PydanticJob(
        status=JobStatus.created,
        metadata_={"type": "test"},
    )
    created_job = server.job_manager.create_job(job_data, actor=default_user)

    # Update the job's status to 'completed'
    update_data = JobUpdate(status=JobStatus.completed)
    updated_job = server.job_manager.update_job_by_id(created_job.id, update_data, actor=default_user)

    # Assertions to check that completed_at was set
    assert updated_job.status == JobStatus.completed
    assert updated_job.completed_at is not None


def test_get_job_not_found(server: SyncServer, default_user):
    """Test fetching a non-existent job."""
    non_existent_job_id = "nonexistent-id"
    with pytest.raises(NoResultFound):
        server.job_manager.get_job_by_id(non_existent_job_id, actor=default_user)


def test_delete_job_not_found(server: SyncServer, default_user):
    """Test deleting a non-existent job."""
    non_existent_job_id = "nonexistent-id"
    with pytest.raises(NoResultFound):
        server.job_manager.delete_job_by_id(non_existent_job_id, actor=default_user)


def test_list_jobs_pagination(server: SyncServer, default_user):
    """Test listing jobs with pagination."""
    # Create multiple jobs
    for i in range(10):
        job_data = PydanticJob(
            status=JobStatus.created,
            metadata_={"type": f"test-{i}"},
        )
        server.job_manager.create_job(job_data, actor=default_user)

    # List jobs with a limit
    jobs = server.job_manager.list_jobs(actor=default_user, limit=5)

    # Assertions to check pagination
    assert len(jobs) == 5
    assert all(job.user_id == default_user.id for job in jobs)


def test_list_jobs_by_status(server: SyncServer, default_user):
    """Test listing jobs filtered by status."""
    # Create multiple jobs with different statuses
    job_data_created = PydanticJob(
        status=JobStatus.created,
        metadata_={"type": "test-created"},
    )
    job_data_in_progress = PydanticJob(
        status=JobStatus.running,
        metadata_={"type": "test-running"},
    )
    job_data_completed = PydanticJob(
        status=JobStatus.completed,
        metadata_={"type": "test-completed"},
    )

    server.job_manager.create_job(job_data_created, actor=default_user)
    server.job_manager.create_job(job_data_in_progress, actor=default_user)
    server.job_manager.create_job(job_data_completed, actor=default_user)

    # List jobs filtered by status
    created_jobs = server.job_manager.list_jobs(actor=default_user, statuses=[JobStatus.created])
    in_progress_jobs = server.job_manager.list_jobs(actor=default_user, statuses=[JobStatus.running])
    completed_jobs = server.job_manager.list_jobs(actor=default_user, statuses=[JobStatus.completed])

    # Assertions
    assert len(created_jobs) == 1
    assert created_jobs[0].metadata_["type"] == job_data_created.metadata_["type"]

    assert len(in_progress_jobs) == 1
    assert in_progress_jobs[0].metadata_["type"] == job_data_in_progress.metadata_["type"]

    assert len(completed_jobs) == 1
    assert completed_jobs[0].metadata_["type"] == job_data_completed.metadata_["type"]
>>>>>>> a01f1fd5
<|MERGE_RESOLUTION|>--- conflicted
+++ resolved
@@ -10,6 +10,7 @@
     Block,
     BlocksAgents,
     FileMetadata,
+    Job,
     Message,
     Organization,
     SandboxConfig,
@@ -44,7 +45,7 @@
 from letta.schemas.source import Source as PydanticSource
 from letta.schemas.source import SourceUpdate
 from letta.schemas.tool import Tool as PydanticTool
-from letta.schemas.tool import ToolCreate, ToolUpdate
+from letta.schemas.tool import ToolUpdate
 from letta.services.block_manager import BlockManager
 from letta.services.organization_manager import OrganizationManager
 from letta.services.tool_manager import ToolManager
@@ -72,12 +73,9 @@
 def clear_tables(server: SyncServer):
     """Fixture to clear the organization table before each test."""
     with server.organization_manager.session_maker() as session:
-<<<<<<< HEAD
         session.execute(delete(Message))
-=======
         session.execute(delete(Job))
         session.execute(delete(ToolsAgents))  # Clear ToolsAgents first
->>>>>>> a01f1fd5
         session.execute(delete(BlocksAgents))
         session.execute(delete(AgentsTags))
         session.execute(delete(SandboxEnvironmentVariable))
@@ -288,6 +286,7 @@
     # Yield the created tool
     yield tool
 
+
 @pytest.fixture(scope="module")
 def server():
     config = LettaConfig.load()
@@ -1359,9 +1358,6 @@
     block_manager.delete_block(block_id=default_block.id, actor=default_user)
 
     with pytest.raises(ForeignKeyConstraintViolationError):
-<<<<<<< HEAD
-        server.blocks_agents_manager.add_block_to_agent(agent_id=sarah_agent.id, block_id=default_block.id, block_label=default_block.label)
-=======
         server.blocks_agents_manager.add_block_to_agent(agent_id=sarah_agent.id, block_id=default_block.id, block_label=default_block.label)
 
 
@@ -1387,9 +1383,7 @@
 
     # Change the tool name
     new_name = "banana"
-    tool = server.tool_manager.update_tool_by_id(
-        tool_id=print_tool.id, tool_update=ToolUpdate(name=new_name), actor=default_user
-    )
+    tool = server.tool_manager.update_tool_by_id(tool_id=print_tool.id, tool_update=ToolUpdate(name=new_name), actor=default_user)
     assert tool.name == new_name
 
     # Get the association
@@ -1401,9 +1395,7 @@
 @pytest.mark.skipif(using_sqlite, reason="Skipped because using SQLite")
 def test_add_tool_to_agent_nonexistent_tool(server, sarah_agent, default_user):
     with pytest.raises(ForeignKeyConstraintViolationError):
-        server.tools_agents_manager.add_tool_to_agent(
-            agent_id=sarah_agent.id, tool_id="nonexistent_tool", tool_name="nonexistent_name"
-        )
+        server.tools_agents_manager.add_tool_to_agent(agent_id=sarah_agent.id, tool_id="nonexistent_tool", tool_name="nonexistent_name")
 
 
 def test_add_tool_to_agent_duplicate_name(server, sarah_agent, default_user, print_tool, other_tool):
@@ -1416,9 +1408,7 @@
 def test_remove_tool_with_name_from_agent(server, sarah_agent, default_user, print_tool):
     server.tools_agents_manager.add_tool_to_agent(agent_id=sarah_agent.id, tool_id=print_tool.id, tool_name=print_tool.name)
 
-    removed_tool = server.tools_agents_manager.remove_tool_with_name_from_agent(
-        agent_id=sarah_agent.id, tool_name=print_tool.name
-    )
+    removed_tool = server.tools_agents_manager.remove_tool_with_name_from_agent(agent_id=sarah_agent.id, tool_name=print_tool.name)
 
     assert removed_tool.tool_name == print_tool.name
     assert removed_tool.tool_id == print_tool.id
@@ -1456,6 +1446,7 @@
     with pytest.raises(ForeignKeyConstraintViolationError):
         server.tools_agents_manager.add_tool_to_agent(agent_id=sarah_agent.id, tool_id=print_tool.id, tool_name=print_tool.name)
 
+
 def test_remove_all_agent_tools(server, sarah_agent, default_user, print_tool, other_tool):
     server.tools_agents_manager.add_tool_to_agent(agent_id=sarah_agent.id, tool_id=print_tool.id, tool_name=print_tool.name)
     server.tools_agents_manager.add_tool_to_agent(agent_id=sarah_agent.id, tool_id=other_tool.id, tool_name=other_tool.name)
@@ -1465,6 +1456,7 @@
     retrieved_tool_ids = server.tools_agents_manager.list_tool_ids_for_agent(agent_id=sarah_agent.id)
 
     assert not retrieved_tool_ids
+
 
 # ======================================================================================================================
 # JobManager Tests
@@ -1642,5 +1634,4 @@
     assert in_progress_jobs[0].metadata_["type"] == job_data_in_progress.metadata_["type"]
 
     assert len(completed_jobs) == 1
-    assert completed_jobs[0].metadata_["type"] == job_data_completed.metadata_["type"]
->>>>>>> a01f1fd5
+    assert completed_jobs[0].metadata_["type"] == job_data_completed.metadata_["type"]