import os
import time
from datetime import datetime, timedelta

import pytest
from sqlalchemy import delete

from letta.embeddings import embedding_model
import letta.utils as utils
from letta.functions.functions import derive_openai_json_schema, parse_source_code
<<<<<<< HEAD
=======
from letta.metadata import AgentModel
from letta.orm.sqlite_functions import verify_embedding_dimension, convert_array
>>>>>>> 9deacbd8
from letta.orm import (
    Agent,
    Block,
    BlocksAgents,
    FileMetadata,
    Job,
    Message,
    Organization,
    Passage,
    SandboxConfig,
    SandboxEnvironmentVariable,
    Source,
    Tool,
    ToolsAgents,
    User,
)
from letta.orm.agents_tags import AgentsTags
from letta.orm.errors import NoResultFound, UniqueConstraintViolationError
from letta.schemas.agent import CreateAgent, UpdateAgent
from letta.schemas.block import Block as PydanticBlock
from letta.schemas.block import BlockUpdate, CreateBlock
from letta.schemas.embedding_config import EmbeddingConfig
from letta.schemas.enums import JobStatus, MessageRole
from letta.schemas.file import FileMetadata as PydanticFileMetadata
from letta.schemas.job import Job as PydanticJob
from letta.schemas.job import JobUpdate
from letta.schemas.llm_config import LLMConfig
from letta.schemas.message import Message as PydanticMessage
from letta.schemas.message import MessageCreate, MessageUpdate
from letta.schemas.organization import Organization as PydanticOrganization
from letta.schemas.passage import Passage as PydanticPassage
from letta.schemas.sandbox_config import (
    E2BSandboxConfig,
    LocalSandboxConfig,
    SandboxConfigCreate,
    SandboxConfigUpdate,
    SandboxEnvironmentVariableCreate,
    SandboxEnvironmentVariableUpdate,
    SandboxType,
)
from letta.schemas.source import Source as PydanticSource
from letta.schemas.source import SourceUpdate
from letta.schemas.tool import Tool as PydanticTool
from letta.schemas.tool import ToolUpdate
from letta.schemas.tool_rule import InitToolRule
from letta.services.block_manager import BlockManager
from letta.services.organization_manager import OrganizationManager
<<<<<<< HEAD
=======
from letta.services.passage_manager import PassageManager
from letta.services.tool_manager import ToolManager
>>>>>>> 9deacbd8
from letta.settings import tool_settings
from tests.helpers.utils import comprehensive_agent_checks

utils.DEBUG = True
from letta.config import LettaConfig
from letta.schemas.user import User as PydanticUser
from letta.schemas.user import UserUpdate
from letta.server.server import SyncServer

DEFAULT_EMBEDDING_CONFIG = EmbeddingConfig(
    embedding_endpoint_type="hugging-face",
    embedding_endpoint="https://embeddings.memgpt.ai",
    embedding_model="letta-free",
    embedding_dim=1024,
    embedding_chunk_size=300,
    azure_endpoint=None,
    azure_version=None,
    azure_deployment=None,
)
CREATE_DELAY_SQLITE = 1
USING_SQLITE = not bool(os.getenv("LETTA_PG_URI"))


@pytest.fixture(autouse=True)
def clear_tables(server: SyncServer):
    """Fixture to clear the organization table before each test."""
    with server.organization_manager.session_maker() as session:
        session.execute(delete(Message))
        session.execute(delete(Passage))
        session.execute(delete(Job))
        session.execute(delete(ToolsAgents))  # Clear ToolsAgents first
        session.execute(delete(BlocksAgents))
        session.execute(delete(AgentsTags))
        session.execute(delete(SandboxEnvironmentVariable))
        session.execute(delete(SandboxConfig))
        session.execute(delete(Block))
        session.execute(delete(FileMetadata))
        session.execute(delete(Source))
        session.execute(delete(Tool))  # Clear all records from the Tool table
        session.execute(delete(Agent))
        session.execute(delete(User))  # Clear all records from the user table
        session.execute(delete(Organization))  # Clear all records from the organization table
        session.commit()  # Commit the deletion


@pytest.fixture
def default_organization(server: SyncServer):
    """Fixture to create and return the default organization."""
    org = server.organization_manager.create_default_organization()
    yield org


@pytest.fixture
def default_user(server: SyncServer, default_organization):
    """Fixture to create and return the default user within the default organization."""
    user = server.user_manager.create_default_user(org_id=default_organization.id)
    yield user


@pytest.fixture
def other_user(server: SyncServer, default_organization):
    """Fixture to create and return the default user within the default organization."""
    user = server.user_manager.create_user(PydanticUser(name="other", organization_id=default_organization.id))
    yield user


@pytest.fixture
def default_source(server: SyncServer, default_user):
    source_pydantic = PydanticSource(
        name="Test Source",
        description="This is a test source.",
        metadata_={"type": "test"},
        embedding_config=DEFAULT_EMBEDDING_CONFIG,
    )
    source = server.source_manager.create_source(source=source_pydantic, actor=default_user)
    yield source


@pytest.fixture
<<<<<<< HEAD
def other_source(server: SyncServer, default_user):
    source_pydantic = PydanticSource(
        name="Another Test Source",
        description="This is yet another test source.",
        metadata_={"type": "another_test"},
        embedding_config=DEFAULT_EMBEDDING_CONFIG,
=======
def default_file(server: SyncServer, default_source, default_user, default_organization):
    file = server.source_manager.create_file(
        PydanticFileMetadata(
            file_name="test_file", organization_id=default_organization.id, source_id=default_source.id),
        actor=default_user,
    )
    yield file


@pytest.fixture
def sarah_agent(server: SyncServer, default_user, default_organization):
    """Fixture to create and return a sample agent within the default organization."""
    agent_state = server.create_agent(
        request=CreateAgent(
            name="sarah_agent",
            # memory_blocks=[CreateBlock(label="human", value="Charles"), CreateBlock(label="persona", value="I am a helpful assistant")],
            memory_blocks=[],
            llm_config=LLMConfig.default_config("gpt-4"),
            embedding_config=EmbeddingConfig.default_config(provider="openai"),
        ),
        actor=default_user,
    )
    yield agent_state


@pytest.fixture
def charles_agent(server: SyncServer, default_user, default_organization):
    """Fixture to create and return a sample agent within the default organization."""
    agent_state = server.create_agent(
        request=CreateAgent(
            name="charles_agent",
            memory_blocks=[CreateBlock(label="human", value="Charles"), CreateBlock(label="persona", value="I am a helpful assistant")],
            llm_config=LLMConfig.default_config("gpt-4"),
            embedding_config=EmbeddingConfig.default_config(provider="openai"),
        ),
        actor=default_user,
>>>>>>> 9deacbd8
    )
    source = server.source_manager.create_source(source=source_pydantic, actor=default_user)
    yield source


@pytest.fixture
def print_tool(server: SyncServer, default_user, default_organization):
    """Fixture to create a tool with default settings and clean up after the test."""

    def print_tool(message: str):
        """
        Args:
            message (str): The message to print.

        Returns:
            str: The message that was printed.
        """
        print(message)
        return message

    # Set up tool details
    source_code = parse_source_code(print_tool)
    source_type = "python"
    description = "test_description"
    tags = ["test"]

    tool = PydanticTool(description=description, tags=tags, source_code=source_code, source_type=source_type)
    derived_json_schema = derive_openai_json_schema(source_code=tool.source_code, name=tool.name)

    derived_name = derived_json_schema["name"]
    tool.json_schema = derived_json_schema
    tool.name = derived_name

    tool = server.tool_manager.create_tool(tool, actor=default_user)

    # Yield the created tool
    yield tool


@pytest.fixture
def hello_world_passage_fixture(server: SyncServer, default_user, default_file, sarah_agent):
    """Fixture to create a tool with default settings and clean up after the test."""
    # Set up passage
    dummy_embedding = [0.0] * 2
    message = PydanticPassage(
        organization_id=default_user.organization_id,
        agent_id=sarah_agent.id,
        file_id=default_file.id,
        text="Hello, world!", 
        embedding=dummy_embedding, 
        embedding_config=DEFAULT_EMBEDDING_CONFIG
    )

    msg = server.passage_manager.create_passage(message, actor=default_user)
    yield msg


@pytest.fixture
def create_test_passages(server: SyncServer, default_file, default_user, sarah_agent) -> list[PydanticPassage]:
    """Helper function to create test passages for all tests"""
    dummy_embedding = [0] * 2
    passages = [
        PydanticPassage(
            organization_id=default_user.organization_id,
            agent_id=sarah_agent.id,
            file_id=default_file.id,
            text=f"Test passage {i}", 
            embedding=dummy_embedding, 
            embedding_config=DEFAULT_EMBEDDING_CONFIG
        ) for i in range(4)
    ]
    server.passage_manager.create_many_passages(passages, actor=default_user)
    return passages

@pytest.fixture
def hello_world_message_fixture(server: SyncServer, default_user, sarah_agent):
    """Fixture to create a tool with default settings and clean up after the test."""
    # Set up message
    message = PydanticMessage(
        organization_id=default_user.organization_id,
        agent_id=sarah_agent.id,
        role="user",
        text="Hello, world!",
    )

    msg = server.message_manager.create_message(message, actor=default_user)
    yield msg


@pytest.fixture
def sandbox_config_fixture(server: SyncServer, default_user):
    sandbox_config_create = SandboxConfigCreate(
        config=E2BSandboxConfig(),
    )
    created_config = server.sandbox_config_manager.create_or_update_sandbox_config(sandbox_config_create, actor=default_user)
    yield created_config


@pytest.fixture
def sandbox_env_var_fixture(server: SyncServer, sandbox_config_fixture, default_user):
    env_var_create = SandboxEnvironmentVariableCreate(
        key="SAMPLE_VAR",
        value="sample_value",
        description="A sample environment variable for testing.",
    )
    created_env_var = server.sandbox_config_manager.create_sandbox_env_var(
        env_var_create, sandbox_config_id=sandbox_config_fixture.id, actor=default_user
    )
    yield created_env_var


@pytest.fixture
def default_block(server: SyncServer, default_user):
    """Fixture to create and return a default block."""
    block_manager = BlockManager()
    block_data = PydanticBlock(
        label="default_label",
        value="Default Block Content",
        description="A default test block",
        limit=1000,
        metadata_={"type": "test"},
    )
    block = block_manager.create_or_update_block(block_data, actor=default_user)
    yield block


@pytest.fixture
def other_block(server: SyncServer, default_user):
    """Fixture to create and return another block."""
    block_manager = BlockManager()
    block_data = PydanticBlock(
        label="other_label",
        value="Other Block Content",
        description="Another test block",
        limit=500,
        metadata_={"type": "test"},
    )
    block = block_manager.create_or_update_block(block_data, actor=default_user)
    yield block


@pytest.fixture
def other_tool(server: SyncServer, default_user, default_organization):
    def print_other_tool(message: str):
        """
        Args:
            message (str): The message to print.

        Returns:
            str: The message that was printed.
        """
        print(message)
        return message

    # Set up tool details
    source_code = parse_source_code(print_other_tool)
    source_type = "python"
    description = "other_tool_description"
    tags = ["test"]

    tool = PydanticTool(description=description, tags=tags, source_code=source_code, source_type=source_type)
    derived_json_schema = derive_openai_json_schema(source_code=tool.source_code, name=tool.name)

    derived_name = derived_json_schema["name"]
    tool.json_schema = derived_json_schema
    tool.name = derived_name

    tool = server.tool_manager.create_tool(tool, actor=default_user)

    # Yield the created tool
    yield tool


@pytest.fixture
def sarah_agent(server: SyncServer, default_user, default_organization):
    """Fixture to create and return a sample agent within the default organization."""
    agent_state = server.create_agent(
        request=CreateAgent(
            name="sarah_agent",
            memory_blocks=[],
            llm_config=LLMConfig.default_config("gpt-4"),
            embedding_config=EmbeddingConfig.default_config(provider="openai"),
        ),
        actor=default_user,
    )
    yield agent_state


@pytest.fixture
def charles_agent(server: SyncServer, default_user, default_organization):
    """Fixture to create and return a sample agent within the default organization."""
    agent_state = server.create_agent(
        request=CreateAgent(
            name="charles_agent",
            memory_blocks=[CreateBlock(label="human", value="Charles"), CreateBlock(label="persona", value="I am a helpful assistant")],
            llm_config=LLMConfig.default_config("gpt-4"),
            embedding_config=EmbeddingConfig.default_config(provider="openai"),
        ),
        actor=default_user,
    )
    yield agent_state


@pytest.fixture
def comprehensive_test_agent_fixture(server: SyncServer, default_user, print_tool, default_source, default_block):
    memory_blocks = [CreateBlock(label="human", value="BananaBoy"), CreateBlock(label="persona", value="I am a helpful assistant")]
    create_agent_request = CreateAgent(
        system="test system",
        memory_blocks=memory_blocks,
        llm_config=LLMConfig.default_config("gpt-4"),
        embedding_config=EmbeddingConfig.default_config(provider="openai"),
        block_ids=[default_block.id],
        tool_ids=[print_tool.id],
        source_ids=[default_source.id],
        tags=["a", "b"],
        description="test_description",
        metadata_={"test_key": "test_value"},
        tool_rules=[InitToolRule(tool_name=print_tool.name)],
        initial_message_sequence=[MessageCreate(role=MessageRole.user, text="hello world")],
    )
    created_agent = server.agent_manager.create_agent(
        create_agent_request,
        actor=default_user,
    )

    yield created_agent, create_agent_request


@pytest.fixture(scope="module")
def server():
    config = LettaConfig.load()

    config.save()

    server = SyncServer(init_with_default_org_and_user=False)
    return server


# ======================================================================================================================
# AgentManager Tests
# ======================================================================================================================
def test_create_get_list_agent(server: SyncServer, comprehensive_test_agent_fixture, default_user):
    # Test agent creation
    created_agent, create_agent_request = comprehensive_test_agent_fixture
    comprehensive_agent_checks(created_agent, create_agent_request)

    # Test get agent
    get_agent = server.agent_manager.get_agent_by_id(agent_id=created_agent.id, actor=default_user)
    comprehensive_agent_checks(get_agent, create_agent_request)

    # Test get agent name
    get_agent_name = server.agent_manager.get_agent_by_name(agent_name=created_agent.name, actor=default_user)
    comprehensive_agent_checks(get_agent_name, create_agent_request)

    # Test list agent
    list_agents = server.agent_manager.list_agents(actor=default_user)
    assert len(list_agents) == 1
    comprehensive_agent_checks(list_agents[0], create_agent_request)

    # Test deleting the agent
    server.agent_manager.delete_agent(get_agent.id, default_user)
    list_agents = server.agent_manager.list_agents(actor=default_user)
    assert len(list_agents) == 0


def test_update_agent(server: SyncServer, comprehensive_test_agent_fixture, other_tool, other_source, other_block, default_user):
    agent, _ = comprehensive_test_agent_fixture
    update_agent_request = UpdateAgent(
        name="train_agent",
        description="train description",
        tool_ids=[other_tool.id],
        source_ids=[other_source.id],
        block_ids=[other_block.id],
        tool_rules=[InitToolRule(tool_name=other_tool.name)],
        tags=["c", "d"],
        system="train system",
        llm_config=LLMConfig.default_config("gpt-4o-mini"),
        embedding_config=EmbeddingConfig.default_config(model_name="letta"),
        message_ids=["10", "20"],
        metadata_={"train_key": "train_value"},
    )

    updated_agent = server.agent_manager.update_agent(agent.id, update_agent_request, actor=default_user)
    comprehensive_agent_checks(updated_agent, update_agent_request)
    assert updated_agent.message_ids == update_agent_request.message_ids


def test_attach_source(server: SyncServer, sarah_agent, default_source, default_user):
    """Test attaching a source to an agent."""
    # Attach the source
    server.agent_manager.attach_source(agent_id=sarah_agent.id, source_id=default_source.id, actor=default_user)

    # Verify attachment through get_agent_by_id
    agent = server.agent_manager.get_agent_by_id(sarah_agent.id, actor=default_user)
    assert default_source.id in [s.id for s in agent.sources]

    # Verify that attaching the same source again doesn't cause issues
    server.agent_manager.attach_source(agent_id=sarah_agent.id, source_id=default_source.id, actor=default_user)
    agent = server.agent_manager.get_agent_by_id(sarah_agent.id, actor=default_user)
    assert len([s for s in agent.sources if s.id == default_source.id]) == 1


def test_list_attached_source_ids(server: SyncServer, sarah_agent, default_source, other_source, default_user):
    """Test listing source IDs attached to an agent."""
    # Initially should have no sources
    source_ids = server.agent_manager.list_attached_source_ids(sarah_agent.id, actor=default_user)
    assert len(source_ids) == 0

    # Attach sources
    server.agent_manager.attach_source(sarah_agent.id, default_source.id, actor=default_user)
    server.agent_manager.attach_source(sarah_agent.id, other_source.id, actor=default_user)

    # List sources and verify
    source_ids = server.agent_manager.list_attached_source_ids(sarah_agent.id, actor=default_user)
    assert len(source_ids) == 2
    assert default_source.id in source_ids
    assert other_source.id in source_ids


def test_detach_source(server: SyncServer, sarah_agent, default_source, default_user):
    """Test detaching a source from an agent."""
    # Attach source
    server.agent_manager.attach_source(sarah_agent.id, default_source.id, actor=default_user)

    # Verify it's attached
    agent = server.agent_manager.get_agent_by_id(sarah_agent.id, actor=default_user)
    assert default_source.id in [s.id for s in agent.sources]

    # Detach source
    server.agent_manager.detach_source(sarah_agent.id, default_source.id, actor=default_user)

    # Verify it's detached
    agent = server.agent_manager.get_agent_by_id(sarah_agent.id, actor=default_user)
    assert default_source.id not in [s.id for s in agent.sources]

    # Verify that detaching an already detached source doesn't cause issues
    server.agent_manager.detach_source(sarah_agent.id, default_source.id, actor=default_user)


def test_attach_source_nonexistent_agent(server: SyncServer, default_source, default_user):
    """Test attaching a source to a nonexistent agent."""
    with pytest.raises(NoResultFound):
        server.agent_manager.attach_source(agent_id="nonexistent-agent-id", source_id=default_source.id, actor=default_user)


def test_attach_source_nonexistent_source(server: SyncServer, sarah_agent, default_user):
    """Test attaching a nonexistent source to an agent."""
    with pytest.raises(NoResultFound):
        server.agent_manager.attach_source(agent_id=sarah_agent.id, source_id="nonexistent-source-id", actor=default_user)


def test_detach_source_nonexistent_agent(server: SyncServer, default_source, default_user):
    """Test detaching a source from a nonexistent agent."""
    with pytest.raises(NoResultFound):
        server.agent_manager.detach_source(agent_id="nonexistent-agent-id", source_id=default_source.id, actor=default_user)


def test_list_attached_source_ids_nonexistent_agent(server: SyncServer, default_user):
    """Test listing sources for a nonexistent agent."""
    with pytest.raises(NoResultFound):
        server.agent_manager.list_attached_source_ids(agent_id="nonexistent-agent-id", actor=default_user)


def test_list_attached_agents(server: SyncServer, sarah_agent, charles_agent, default_source, default_user):
    """Test listing agents that have a particular source attached."""
    # Initially should have no attached agents
    attached_agents = server.source_manager.list_attached_agents(source_id=default_source.id, actor=default_user)
    assert len(attached_agents) == 0

    # Attach source to first agent
    server.agent_manager.attach_source(agent_id=sarah_agent.id, source_id=default_source.id, actor=default_user)

    # Verify one agent is now attached
    attached_agents = server.source_manager.list_attached_agents(source_id=default_source.id, actor=default_user)
    assert len(attached_agents) == 1
    assert sarah_agent.id in [a.id for a in attached_agents]

    # Attach source to second agent
    server.agent_manager.attach_source(agent_id=charles_agent.id, source_id=default_source.id, actor=default_user)

    # Verify both agents are now attached
    attached_agents = server.source_manager.list_attached_agents(source_id=default_source.id, actor=default_user)
    assert len(attached_agents) == 2
    attached_agent_ids = [a.id for a in attached_agents]
    assert sarah_agent.id in attached_agent_ids
    assert charles_agent.id in attached_agent_ids

    # Detach source from first agent
    server.agent_manager.detach_source(agent_id=sarah_agent.id, source_id=default_source.id, actor=default_user)

    # Verify only second agent remains attached
    attached_agents = server.source_manager.list_attached_agents(source_id=default_source.id, actor=default_user)
    assert len(attached_agents) == 1
    assert charles_agent.id in [a.id for a in attached_agents]


def test_list_attached_agents_nonexistent_source(server: SyncServer, default_user):
    """Test listing agents for a nonexistent source."""
    with pytest.raises(NoResultFound):
        server.source_manager.list_attached_agents(source_id="nonexistent-source-id", actor=default_user)


# ======================================================================================================================
# Organization Manager Tests
# ======================================================================================================================
def test_list_organizations(server: SyncServer):
    # Create a new org and confirm that it is created correctly
    org_name = "test"
    org = server.organization_manager.create_organization(pydantic_org=PydanticOrganization(name=org_name))

    orgs = server.organization_manager.list_organizations()
    assert len(orgs) == 1
    assert orgs[0].name == org_name

    # Delete it after
    server.organization_manager.delete_organization_by_id(org.id)
    assert len(server.organization_manager.list_organizations()) == 0


def test_create_default_organization(server: SyncServer):
    server.organization_manager.create_default_organization()
    retrieved = server.organization_manager.get_default_organization()
    assert retrieved.name == server.organization_manager.DEFAULT_ORG_NAME


def test_update_organization_name(server: SyncServer):
    org_name_a = "a"
    org_name_b = "b"
    org = server.organization_manager.create_organization(pydantic_org=PydanticOrganization(name=org_name_a))
    assert org.name == org_name_a
    org = server.organization_manager.update_organization_name_using_id(org_id=org.id, name=org_name_b)
    assert org.name == org_name_b


def test_list_organizations_pagination(server: SyncServer):
    server.organization_manager.create_organization(pydantic_org=PydanticOrganization(name="a"))
    server.organization_manager.create_organization(pydantic_org=PydanticOrganization(name="b"))

    orgs_x = server.organization_manager.list_organizations(limit=1)
    assert len(orgs_x) == 1

    orgs_y = server.organization_manager.list_organizations(cursor=orgs_x[0].id, limit=1)
    assert len(orgs_y) == 1
    assert orgs_y[0].name != orgs_x[0].name

    orgs = server.organization_manager.list_organizations(cursor=orgs_y[0].id, limit=1)
    assert len(orgs) == 0


# ======================================================================================================================
# Passage Manager Tests
# ======================================================================================================================

def test_passage_create(server: SyncServer, hello_world_passage_fixture, default_user):
    """Test creating a passage using hello_world_passage_fixture fixture"""
    assert hello_world_passage_fixture.id is not None
    assert hello_world_passage_fixture.text == "Hello, world!"

    # Verify we can retrieve it
    retrieved = server.passage_manager.get_passage_by_id(
        hello_world_passage_fixture.id,
        actor=default_user,
    )
    assert retrieved is not None
    assert retrieved.id == hello_world_passage_fixture.id
    assert retrieved.text == hello_world_passage_fixture.text


def test_passage_get_by_id(server: SyncServer, hello_world_passage_fixture, default_user):
    """Test retrieving a passage by ID"""
    retrieved = server.passage_manager.get_passage_by_id(hello_world_passage_fixture.id, actor=default_user)
    assert retrieved is not None
    assert retrieved.id == hello_world_passage_fixture.id
    assert retrieved.text == hello_world_passage_fixture.text


def test_passage_update(server: SyncServer, hello_world_passage_fixture, default_user):
    """Test updating a passage"""
    new_text = "Updated text"
    hello_world_passage_fixture.text = new_text
    updated = server.passage_manager.update_passage_by_id(hello_world_passage_fixture.id, hello_world_passage_fixture, actor=default_user)
    assert updated is not None
    assert updated.text == new_text
    retrieved = server.passage_manager.get_passage_by_id(hello_world_passage_fixture.id, actor=default_user)
    assert retrieved.text == new_text


def test_passage_delete(server: SyncServer, hello_world_passage_fixture, default_user):
    """Test deleting a passage"""
    server.passage_manager.delete_passage_by_id(hello_world_passage_fixture.id, actor=default_user)
    retrieved = server.passage_manager.get_passage_by_id(hello_world_passage_fixture.id, actor=default_user)
    assert retrieved is None


def test_passage_size(server: SyncServer, hello_world_passage_fixture, create_test_passages, default_user):
    """Test counting passages with filters"""
    base_passage = hello_world_passage_fixture

    # Test total count
    total = server.passage_manager.size(actor=default_user)
    assert total == 5  # base passage + 4 test passages
    # TODO: change login passage to be a system not user passage

    # Test count with agent filter
    agent_count = server.passage_manager.size(actor=default_user, agent_id=base_passage.agent_id)
    assert agent_count == 5

    # Test count with role filter
    role_count = server.passage_manager.size(actor=default_user)
    assert role_count == 5

    # Test count with non-existent filter
    empty_count = server.passage_manager.size(actor=default_user, agent_id="non-existent")
    assert empty_count == 0


def test_passage_listing_basic(server: SyncServer, hello_world_passage_fixture, create_test_passages, default_user):
    """Test basic passage listing with limit"""
    results = server.passage_manager.list_passages(actor=default_user, limit=3)
    assert len(results) == 3


def test_passage_listing_cursor(server: SyncServer, hello_world_passage_fixture, create_test_passages, default_user):
    """Test cursor-based pagination functionality"""

    # Make sure there are 5 passages
    assert server.passage_manager.size(actor=default_user) == 5

    # Get first page
    first_page = server.passage_manager.list_passages(actor=default_user, limit=3)
    assert len(first_page) == 3

    last_id_on_first_page = first_page[-1].id

    # Get second page
    second_page = server.passage_manager.list_passages(
        actor=default_user, cursor=last_id_on_first_page, limit=3
    )
    assert len(second_page) == 2 # Should have 2 remaining passages
    assert all(r1.id != r2.id for r1 in first_page for r2 in second_page)


def test_passage_listing_filtering(server: SyncServer, hello_world_passage_fixture, create_test_passages, default_user, sarah_agent):
    """Test filtering passages by agent ID"""
    agent_results = server.passage_manager.list_passages(agent_id=sarah_agent.id, actor=default_user, limit=10)
    assert len(agent_results) == 5  # base passage + 4 test passages
    assert all(msg.agent_id == hello_world_passage_fixture.agent_id for msg in agent_results)


def test_passage_listing_text_search(server: SyncServer, hello_world_passage_fixture, create_test_passages, default_user, sarah_agent):
    """Test searching passages by text content"""
    search_results = server.passage_manager.list_passages(
        agent_id=sarah_agent.id, actor=default_user, query_text="Test passage", limit=10
    )
    assert len(search_results) == 4
    assert all("Test passage" in msg.text for msg in search_results)
    
    # Test no results
    search_results = server.passage_manager.list_passages(
        agent_id=sarah_agent.id, actor=default_user, query_text="Letta", limit=10
    )
    assert len(search_results) == 0


def test_passage_listing_date_range_filtering(server: SyncServer, hello_world_passage_fixture, default_user, default_file, sarah_agent):
    """Test filtering passages by date range with various scenarios"""
    # Set up test data with known dates
    base_time = datetime.utcnow()
    
    # Create passages at different times
    passages = []
    time_offsets = [
        timedelta(days=-2),    # 2 days ago
        timedelta(days=-1),    # Yesterday
        timedelta(hours=-2),   # 2 hours ago
        timedelta(minutes=-30), # 30 minutes ago
        timedelta(minutes=-1),  # 1 minute ago
        timedelta(minutes=0),   # Now
    ]
    
    for i, offset in enumerate(time_offsets):
        timestamp = base_time + offset
        passage = server.passage_manager.create_passage(
            PydanticPassage(
                organization_id=default_user.organization_id,
                agent_id=sarah_agent.id,
                file_id=default_file.id,
                text=f"Test passage {i}",
                embedding=[0.1, 0.2, 0.3],
                embedding_config=DEFAULT_EMBEDDING_CONFIG,
                created_at=timestamp
            ),
            actor=default_user
        )
        passages.append(passage)

    # Test cases
    test_cases = [
        {
            "name": "Recent passages (last hour)",
            "start_date": base_time - timedelta(hours=1),
            "end_date": base_time + timedelta(minutes=1),
            "expected_count": 1 + 3,  # Should include base + -30min, -1min, and now
        },
        {
            "name": "Yesterday's passages",
            "start_date": base_time - timedelta(days=1, hours=12),
            "end_date": base_time - timedelta(hours=12),
            "expected_count": 1,  # Should only include yesterday's passage
        },
        {
            "name": "Future time range",
            "start_date": base_time + timedelta(days=1),
            "end_date": base_time + timedelta(days=2),
            "expected_count": 0,  # Should find no passages
        },
        {
            "name": "All time",
            "start_date": base_time - timedelta(days=3),
            "end_date": base_time + timedelta(days=1),
            "expected_count": 1 + len(passages),  # Should find all passages
        },
        {
            "name": "Exact timestamp match",
            "start_date": passages[0].created_at - timedelta(microseconds=1),
            "end_date": passages[0].created_at + timedelta(microseconds=1),
            "expected_count": 1,  # Should find exactly one passage
        },
        {
            "name": "Small time window",
            "start_date": base_time - timedelta(seconds=30),
            "end_date": base_time + timedelta(seconds=30),
            "expected_count": 1 + 1,  # date + "now"
        }
    ]

    # Run test cases
    for case in test_cases:
        results = server.passage_manager.list_passages(
            agent_id=sarah_agent.id,
            actor=default_user,
            start_date=case["start_date"],
            end_date=case["end_date"],
            limit=10
        )
        
        # Verify count
        assert len(results) == case["expected_count"], \
            f"Test case '{case['name']}' failed: expected {case['expected_count']} passages, got {len(results)}"

    # Test edge cases
    
    # Test with start_date but no end_date
    results_start_only = server.passage_manager.list_passages(
        agent_id=sarah_agent.id,
        actor=default_user,
        start_date=base_time - timedelta(minutes=2),
        end_date=None,
        limit=10
    )
    assert len(results_start_only) >= 2, "Should find passages after start_date"

    # Test with end_date but no start_date
    results_end_only = server.passage_manager.list_passages(
        agent_id=sarah_agent.id,
        actor=default_user,
        start_date=None,
        end_date=base_time - timedelta(days=1),
        limit=10
    )
    assert len(results_end_only) >= 1, "Should find passages before end_date"

    # Test limit enforcement
    limited_results = server.passage_manager.list_passages(
        agent_id=sarah_agent.id,
        actor=default_user,
        start_date=base_time - timedelta(days=3),
        end_date=base_time + timedelta(days=1),
        limit=3
    )
    assert len(limited_results) <= 3, "Should respect the limit parameter"


def test_passage_vector_search(server: SyncServer, default_user, default_file, sarah_agent):
    """Test vector search functionality for passages."""
    passage_manager = server.passage_manager
    embed_model = embedding_model(DEFAULT_EMBEDDING_CONFIG) 
    
    # Create passages with known embeddings
    passages = []
    
    # Create passages with different embeddings
    test_passages = [
        "I like red",
        "random text",
        "blue shoes",
    ]
    
    for text in test_passages:
        embedding = embed_model.get_text_embedding(text)
        passage = PydanticPassage(
            text=text,
            organization_id=default_user.organization_id,
            agent_id=sarah_agent.id,
            embedding_config=DEFAULT_EMBEDDING_CONFIG,
            embedding=embedding
        )
        created_passage = passage_manager.create_passage(passage, default_user)
        passages.append(created_passage)
    assert passage_manager.size(actor=default_user) == len(passages)
    
    # Query vector similar to "cats" embedding
    query_key = "What's my favorite color?"
    
    # List passages with vector search
    results = passage_manager.list_passages(
        actor=default_user,
        agent_id=sarah_agent.id,
        query_text=query_key,
        limit=3,
        embedding_config=DEFAULT_EMBEDDING_CONFIG,
        embed_query=True,
    )
    
    # Verify results are ordered by similarity
    assert len(results) == 3
    assert results[0].text == "I like red"
    assert results[1].text == "random text" # For some reason the embedding model doesn't like "blue shoes"
    assert results[2].text == "blue shoes"


# ======================================================================================================================
# User Manager Tests
# ======================================================================================================================
def test_list_users(server: SyncServer):
    # Create default organization
    org = server.organization_manager.create_default_organization()

    user_name = "user"
    user = server.user_manager.create_user(PydanticUser(name=user_name, organization_id=org.id))

    users = server.user_manager.list_users()
    assert len(users) == 1
    assert users[0].name == user_name

    # Delete it after
    server.user_manager.delete_user_by_id(user.id)
    assert len(server.user_manager.list_users()) == 0


def test_create_default_user(server: SyncServer):
    org = server.organization_manager.create_default_organization()
    server.user_manager.create_default_user(org_id=org.id)
    retrieved = server.user_manager.get_default_user()
    assert retrieved.name == server.user_manager.DEFAULT_USER_NAME


def test_update_user(server: SyncServer):
    # Create default organization
    default_org = server.organization_manager.create_default_organization()
    test_org = server.organization_manager.create_organization(PydanticOrganization(name="test_org"))

    user_name_a = "a"
    user_name_b = "b"

    # Assert it's been created
    user = server.user_manager.create_user(PydanticUser(name=user_name_a, organization_id=default_org.id))
    assert user.name == user_name_a

    # Adjust name
    user = server.user_manager.update_user(UserUpdate(id=user.id, name=user_name_b))
    assert user.name == user_name_b
    assert user.organization_id == OrganizationManager.DEFAULT_ORG_ID

    # Adjust org id
    user = server.user_manager.update_user(UserUpdate(id=user.id, organization_id=test_org.id))
    assert user.name == user_name_b
    assert user.organization_id == test_org.id


# ======================================================================================================================
# ToolManager Tests
# ======================================================================================================================
def test_create_tool(server: SyncServer, print_tool, default_user, default_organization):
    # Assertions to ensure the created tool matches the expected values
    assert print_tool.created_by_id == default_user.id
    assert print_tool.organization_id == default_organization.id


def test_create_tool_duplicate_name(server: SyncServer, print_tool, default_user, default_organization):
    data = print_tool.model_dump(exclude=["id"])
    tool = PydanticTool(**data)

    with pytest.raises(UniqueConstraintViolationError):
        server.tool_manager.create_tool(tool, actor=default_user)


def test_get_tool_by_id(server: SyncServer, print_tool, default_user):
    # Fetch the tool by ID using the manager method
    fetched_tool = server.tool_manager.get_tool_by_id(print_tool.id, actor=default_user)

    # Assertions to check if the fetched tool matches the created tool
    assert fetched_tool.id == print_tool.id
    assert fetched_tool.name == print_tool.name
    assert fetched_tool.description == print_tool.description
    assert fetched_tool.tags == print_tool.tags
    assert fetched_tool.source_code == print_tool.source_code
    assert fetched_tool.source_type == print_tool.source_type


def test_get_tool_with_actor(server: SyncServer, print_tool, default_user):
    # Fetch the print_tool by name and organization ID
    fetched_tool = server.tool_manager.get_tool_by_name(print_tool.name, actor=default_user)

    # Assertions to check if the fetched tool matches the created tool
    assert fetched_tool.id == print_tool.id
    assert fetched_tool.name == print_tool.name
    assert fetched_tool.created_by_id == default_user.id
    assert fetched_tool.description == print_tool.description
    assert fetched_tool.tags == print_tool.tags
    assert fetched_tool.source_code == print_tool.source_code
    assert fetched_tool.source_type == print_tool.source_type


def test_list_tools(server: SyncServer, print_tool, default_user):
    # List tools (should include the one created by the fixture)
    tools = server.tool_manager.list_tools(actor=default_user)

    # Assertions to check that the created tool is listed
    assert len(tools) == 1
    assert any(t.id == print_tool.id for t in tools)


def test_update_tool_by_id(server: SyncServer, print_tool, default_user):
    updated_description = "updated_description"

    # Create a ToolUpdate object to modify the print_tool's description
    tool_update = ToolUpdate(description=updated_description)

    # Update the tool using the manager method
    server.tool_manager.update_tool_by_id(print_tool.id, tool_update, actor=default_user)

    # Fetch the updated tool to verify the changes
    updated_tool = server.tool_manager.get_tool_by_id(print_tool.id, actor=default_user)

    # Assertions to check if the update was successful
    assert updated_tool.description == updated_description


def test_update_tool_source_code_refreshes_schema_and_name(server: SyncServer, print_tool, default_user):
    def counter_tool(counter: int):
        """
        Args:
            counter (int): The counter to count to.

        Returns:
            bool: If it successfully counted to the counter.
        """
        for c in range(counter):
            print(c)

        return True

    # Test begins
    og_json_schema = print_tool.json_schema

    source_code = parse_source_code(counter_tool)

    # Create a ToolUpdate object to modify the tool's source_code
    tool_update = ToolUpdate(source_code=source_code)

    # Update the tool using the manager method
    server.tool_manager.update_tool_by_id(print_tool.id, tool_update, actor=default_user)

    # Fetch the updated tool to verify the changes
    updated_tool = server.tool_manager.get_tool_by_id(print_tool.id, actor=default_user)

    # Assertions to check if the update was successful, and json_schema is updated as well
    assert updated_tool.source_code == source_code
    assert updated_tool.json_schema != og_json_schema

    new_schema = derive_openai_json_schema(source_code=updated_tool.source_code)
    assert updated_tool.json_schema == new_schema


def test_update_tool_source_code_refreshes_schema_only(server: SyncServer, print_tool, default_user):
    def counter_tool(counter: int):
        """
        Args:
            counter (int): The counter to count to.

        Returns:
            bool: If it successfully counted to the counter.
        """
        for c in range(counter):
            print(c)

        return True

    # Test begins
    og_json_schema = print_tool.json_schema

    source_code = parse_source_code(counter_tool)
    name = "counter_tool"

    # Create a ToolUpdate object to modify the tool's source_code
    tool_update = ToolUpdate(name=name, source_code=source_code)

    # Update the tool using the manager method
    server.tool_manager.update_tool_by_id(print_tool.id, tool_update, actor=default_user)

    # Fetch the updated tool to verify the changes
    updated_tool = server.tool_manager.get_tool_by_id(print_tool.id, actor=default_user)

    # Assertions to check if the update was successful, and json_schema is updated as well
    assert updated_tool.source_code == source_code
    assert updated_tool.json_schema != og_json_schema

    new_schema = derive_openai_json_schema(source_code=updated_tool.source_code, name=updated_tool.name)
    assert updated_tool.json_schema == new_schema
    assert updated_tool.name == name


def test_update_tool_multi_user(server: SyncServer, print_tool, default_user, other_user):
    updated_description = "updated_description"

    # Create a ToolUpdate object to modify the print_tool's description
    tool_update = ToolUpdate(description=updated_description)

    # Update the print_tool using the manager method, but WITH THE OTHER USER'S ID!
    server.tool_manager.update_tool_by_id(print_tool.id, tool_update, actor=other_user)

    # Check that the created_by and last_updated_by fields are correct
    # Fetch the updated print_tool to verify the changes
    updated_tool = server.tool_manager.get_tool_by_id(print_tool.id, actor=default_user)

    assert updated_tool.last_updated_by_id == other_user.id
    assert updated_tool.created_by_id == default_user.id


def test_delete_tool_by_id(server: SyncServer, print_tool, default_user):
    # Delete the print_tool using the manager method
    server.tool_manager.delete_tool_by_id(print_tool.id, actor=default_user)

    tools = server.tool_manager.list_tools(actor=default_user)
    assert len(tools) == 0


# ======================================================================================================================
# Message Manager Tests
# ======================================================================================================================


def test_message_create(server: SyncServer, hello_world_message_fixture, default_user):
    """Test creating a message using hello_world_message_fixture fixture"""
    assert hello_world_message_fixture.id is not None
    assert hello_world_message_fixture.text == "Hello, world!"
    assert hello_world_message_fixture.role == "user"

    # Verify we can retrieve it
    retrieved = server.message_manager.get_message_by_id(
        hello_world_message_fixture.id,
        actor=default_user,
    )
    assert retrieved is not None
    assert retrieved.id == hello_world_message_fixture.id
    assert retrieved.text == hello_world_message_fixture.text
    assert retrieved.role == hello_world_message_fixture.role


def test_message_get_by_id(server: SyncServer, hello_world_message_fixture, default_user):
    """Test retrieving a message by ID"""
    retrieved = server.message_manager.get_message_by_id(hello_world_message_fixture.id, actor=default_user)
    assert retrieved is not None
    assert retrieved.id == hello_world_message_fixture.id
    assert retrieved.text == hello_world_message_fixture.text


def test_message_update(server: SyncServer, hello_world_message_fixture, default_user, other_user):
    """Test updating a message"""
    new_text = "Updated text"
    updated = server.message_manager.update_message_by_id(hello_world_message_fixture.id, MessageUpdate(text=new_text), actor=other_user)
    assert updated is not None
    assert updated.text == new_text
    retrieved = server.message_manager.get_message_by_id(hello_world_message_fixture.id, actor=default_user)
    assert retrieved.text == new_text

    # Assert that orm metadata fields are populated
    assert retrieved.created_by_id == default_user.id
    assert retrieved.last_updated_by_id == other_user.id


def test_message_delete(server: SyncServer, hello_world_message_fixture, default_user):
    """Test deleting a message"""
    server.message_manager.delete_message_by_id(hello_world_message_fixture.id, actor=default_user)
    retrieved = server.message_manager.get_message_by_id(hello_world_message_fixture.id, actor=default_user)
    assert retrieved is None


def test_message_size(server: SyncServer, hello_world_message_fixture, default_user):
    """Test counting messages with filters"""
    base_message = hello_world_message_fixture

    # Create additional test messages
    messages = [
        PydanticMessage(
            organization_id=default_user.organization_id, agent_id=base_message.agent_id, role=base_message.role, text=f"Test message {i}"
        )
        for i in range(4)
    ]
    server.message_manager.create_many_messages(messages, actor=default_user)

    # Test total count
    total = server.message_manager.size(actor=default_user, role=MessageRole.user)
    assert total == 6  # login message + base message + 4 test messages
    # TODO: change login message to be a system not user message

    # Test count with agent filter
    agent_count = server.message_manager.size(actor=default_user, agent_id=base_message.agent_id, role=MessageRole.user)
    assert agent_count == 6

    # Test count with role filter
    role_count = server.message_manager.size(actor=default_user, role=base_message.role)
    assert role_count == 6

    # Test count with non-existent filter
    empty_count = server.message_manager.size(actor=default_user, agent_id="non-existent", role=MessageRole.user)
    assert empty_count == 0


def create_test_messages(server: SyncServer, base_message: PydanticMessage, default_user) -> list[PydanticMessage]:
    """Helper function to create test messages for all tests"""
    messages = [
        PydanticMessage(
            organization_id=default_user.organization_id, agent_id=base_message.agent_id, role=base_message.role, text=f"Test message {i}"
        )
        for i in range(4)
    ]
    server.message_manager.create_many_messages(messages, actor=default_user)
    return messages


def test_message_listing_basic(server: SyncServer, hello_world_message_fixture, default_user, sarah_agent):
    """Test basic message listing with limit"""
    create_test_messages(server, hello_world_message_fixture, default_user)

    results = server.message_manager.list_user_messages_for_agent(agent_id=sarah_agent.id, limit=3, actor=default_user)
    assert len(results) == 3


def test_message_listing_cursor(server: SyncServer, hello_world_message_fixture, default_user, sarah_agent):
    """Test cursor-based pagination functionality"""
    create_test_messages(server, hello_world_message_fixture, default_user)

    # Make sure there are 5 messages
    assert server.message_manager.size(actor=default_user, role=MessageRole.user) == 6

    # Get first page
    first_page = server.message_manager.list_user_messages_for_agent(agent_id=sarah_agent.id, actor=default_user, limit=3)
    assert len(first_page) == 3

    last_id_on_first_page = first_page[-1].id

    # Get second page
    second_page = server.message_manager.list_user_messages_for_agent(
        agent_id=sarah_agent.id, actor=default_user, cursor=last_id_on_first_page, limit=3
    )
    assert len(second_page) == 3  # Should have 2 remaining messages
    assert all(r1.id != r2.id for r1 in first_page for r2 in second_page)


def test_message_listing_filtering(server: SyncServer, hello_world_message_fixture, default_user, sarah_agent):
    """Test filtering messages by agent ID"""
    create_test_messages(server, hello_world_message_fixture, default_user)

    agent_results = server.message_manager.list_user_messages_for_agent(agent_id=sarah_agent.id, actor=default_user, limit=10)
    assert len(agent_results) == 6  # login message + base message + 4 test messages
    assert all(msg.agent_id == hello_world_message_fixture.agent_id for msg in agent_results)


def test_message_listing_text_search(server: SyncServer, hello_world_message_fixture, default_user, sarah_agent):
    """Test searching messages by text content"""
    create_test_messages(server, hello_world_message_fixture, default_user)

    search_results = server.message_manager.list_user_messages_for_agent(
        agent_id=sarah_agent.id, actor=default_user, query_text="Test message", limit=10
    )
    assert len(search_results) == 4
    assert all("Test message" in msg.text for msg in search_results)

    # Test no results
    search_results = server.message_manager.list_user_messages_for_agent(
        agent_id=sarah_agent.id, actor=default_user, query_text="Letta", limit=10
    )
    assert len(search_results) == 0


def test_message_listing_date_range_filtering(server: SyncServer, hello_world_message_fixture, default_user, sarah_agent):
    """Test filtering messages by date range"""
    create_test_messages(server, hello_world_message_fixture, default_user)
    now = datetime.utcnow()

    date_results = server.message_manager.list_user_messages_for_agent(
        agent_id=sarah_agent.id, actor=default_user, start_date=now - timedelta(minutes=1), end_date=now + timedelta(minutes=1), limit=10
    )
    assert len(date_results) > 0


# ======================================================================================================================
# Block Manager Tests
# ======================================================================================================================


def test_create_block(server: SyncServer, default_user):
    block_manager = BlockManager()
    block_create = PydanticBlock(
        label="human",
        is_template=True,
        value="Sample content",
        template_name="sample_template",
        description="A test block",
        limit=1000,
        metadata_={"example": "data"},
    )

    block = block_manager.create_or_update_block(block_create, actor=default_user)

    # Assertions to ensure the created block matches the expected values
    assert block.label == block_create.label
    assert block.is_template == block_create.is_template
    assert block.value == block_create.value
    assert block.template_name == block_create.template_name
    assert block.description == block_create.description
    assert block.limit == block_create.limit
    assert block.metadata_ == block_create.metadata_
    assert block.organization_id == default_user.organization_id


def test_get_blocks(server, default_user):
    block_manager = BlockManager()

    # Create blocks to retrieve later
    block_manager.create_or_update_block(PydanticBlock(label="human", value="Block 1"), actor=default_user)
    block_manager.create_or_update_block(PydanticBlock(label="persona", value="Block 2"), actor=default_user)

    # Retrieve blocks by different filters
    all_blocks = block_manager.get_blocks(actor=default_user)
    assert len(all_blocks) == 2

    human_blocks = block_manager.get_blocks(actor=default_user, label="human")
    assert len(human_blocks) == 1
    assert human_blocks[0].label == "human"

    persona_blocks = block_manager.get_blocks(actor=default_user, label="persona")
    assert len(persona_blocks) == 1
    assert persona_blocks[0].label == "persona"


def test_update_block(server: SyncServer, default_user):
    block_manager = BlockManager()
    block = block_manager.create_or_update_block(PydanticBlock(label="persona", value="Original Content"), actor=default_user)

    # Update block's content
    update_data = BlockUpdate(value="Updated Content", description="Updated description")
    block_manager.update_block(block_id=block.id, block_update=update_data, actor=default_user)

    # Retrieve the updated block
    updated_block = block_manager.get_blocks(actor=default_user, id=block.id)[0]

    # Assertions to verify the update
    assert updated_block.value == "Updated Content"
    assert updated_block.description == "Updated description"


def test_update_block_limit(server: SyncServer, default_user):

    block_manager = BlockManager()
    block = block_manager.create_or_update_block(PydanticBlock(label="persona", value="Original Content"), actor=default_user)

    limit = len("Updated Content") * 2000
    update_data = BlockUpdate(value="Updated Content" * 2000, description="Updated description", limit=limit)

    # Check that a large block fails
    try:
        block_manager.update_block(block_id=block.id, block_update=update_data, actor=default_user)
        assert False
    except Exception:
        pass

    block_manager.update_block(block_id=block.id, block_update=update_data, actor=default_user)
    # Retrieve the updated block
    updated_block = block_manager.get_blocks(actor=default_user, id=block.id)[0]
    # Assertions to verify the update
    assert updated_block.value == "Updated Content" * 2000
    assert updated_block.description == "Updated description"


def test_delete_block(server: SyncServer, default_user):
    block_manager = BlockManager()

    # Create and delete a block
    block = block_manager.create_or_update_block(PydanticBlock(label="human", value="Sample content"), actor=default_user)
    block_manager.delete_block(block_id=block.id, actor=default_user)

    # Verify that the block was deleted
    blocks = block_manager.get_blocks(actor=default_user)
    assert len(blocks) == 0


# ======================================================================================================================
# SourceManager Tests - Sources
# ======================================================================================================================
def test_create_source(server: SyncServer, default_user):
    """Test creating a new source."""
    source_pydantic = PydanticSource(
        name="Test Source",
        description="This is a test source.",
        metadata_={"type": "test"},
        embedding_config=DEFAULT_EMBEDDING_CONFIG,
    )
    source = server.source_manager.create_source(source=source_pydantic, actor=default_user)

    # Assertions to check the created source
    assert source.name == source_pydantic.name
    assert source.description == source_pydantic.description
    assert source.metadata_ == source_pydantic.metadata_
    assert source.organization_id == default_user.organization_id


def test_create_sources_with_same_name_does_not_error(server: SyncServer, default_user):
    """Test creating a new source."""
    name = "Test Source"
    source_pydantic = PydanticSource(
        name=name,
        description="This is a test source.",
        metadata_={"type": "medical"},
        embedding_config=DEFAULT_EMBEDDING_CONFIG,
    )
    source = server.source_manager.create_source(source=source_pydantic, actor=default_user)
    source_pydantic = PydanticSource(
        name=name,
        description="This is a different test source.",
        metadata_={"type": "legal"},
        embedding_config=DEFAULT_EMBEDDING_CONFIG,
    )
    same_source = server.source_manager.create_source(source=source_pydantic, actor=default_user)

    assert source.name == same_source.name
    assert source.id != same_source.id


def test_update_source(server: SyncServer, default_user):
    """Test updating an existing source."""
    source_pydantic = PydanticSource(name="Original Source", description="Original description", embedding_config=DEFAULT_EMBEDDING_CONFIG)
    source = server.source_manager.create_source(source=source_pydantic, actor=default_user)

    # Update the source
    update_data = SourceUpdate(name="Updated Source", description="Updated description", metadata_={"type": "updated"})
    updated_source = server.source_manager.update_source(source_id=source.id, source_update=update_data, actor=default_user)

    # Assertions to verify update
    assert updated_source.name == update_data.name
    assert updated_source.description == update_data.description
    assert updated_source.metadata_ == update_data.metadata_


def test_delete_source(server: SyncServer, default_user):
    """Test deleting a source."""
    source_pydantic = PydanticSource(
        name="To Delete", description="This source will be deleted.", embedding_config=DEFAULT_EMBEDDING_CONFIG
    )
    source = server.source_manager.create_source(source=source_pydantic, actor=default_user)

    # Delete the source
    deleted_source = server.source_manager.delete_source(source_id=source.id, actor=default_user)

    # Assertions to verify deletion
    assert deleted_source.id == source.id

    # Verify that the source no longer appears in list_sources
    sources = server.source_manager.list_sources(actor=default_user)
    assert len(sources) == 0


def test_list_sources(server: SyncServer, default_user):
    """Test listing sources with pagination."""
    # Create multiple sources
    server.source_manager.create_source(PydanticSource(name="Source 1", embedding_config=DEFAULT_EMBEDDING_CONFIG), actor=default_user)
    if USING_SQLITE:
        time.sleep(CREATE_DELAY_SQLITE)
    server.source_manager.create_source(PydanticSource(name="Source 2", embedding_config=DEFAULT_EMBEDDING_CONFIG), actor=default_user)

    # List sources without pagination
    sources = server.source_manager.list_sources(actor=default_user)
    assert len(sources) == 2

    # List sources with pagination
    paginated_sources = server.source_manager.list_sources(actor=default_user, limit=1)
    assert len(paginated_sources) == 1

    # Ensure cursor-based pagination works
    next_page = server.source_manager.list_sources(actor=default_user, cursor=paginated_sources[-1].id, limit=1)
    assert len(next_page) == 1
    assert next_page[0].name != paginated_sources[0].name


def test_get_source_by_id(server: SyncServer, default_user):
    """Test retrieving a source by ID."""
    source_pydantic = PydanticSource(
        name="Retrieve by ID", description="Test source for ID retrieval", embedding_config=DEFAULT_EMBEDDING_CONFIG
    )
    source = server.source_manager.create_source(source=source_pydantic, actor=default_user)

    # Retrieve the source by ID
    retrieved_source = server.source_manager.get_source_by_id(source_id=source.id, actor=default_user)

    # Assertions to verify the retrieved source matches the created one
    assert retrieved_source.id == source.id
    assert retrieved_source.name == source.name
    assert retrieved_source.description == source.description


def test_get_source_by_name(server: SyncServer, default_user):
    """Test retrieving a source by name."""
    source_pydantic = PydanticSource(
        name="Unique Source", description="Test source for name retrieval", embedding_config=DEFAULT_EMBEDDING_CONFIG
    )
    source = server.source_manager.create_source(source=source_pydantic, actor=default_user)

    # Retrieve the source by name
    retrieved_source = server.source_manager.get_source_by_name(source_name=source.name, actor=default_user)

    # Assertions to verify the retrieved source matches the created one
    assert retrieved_source.name == source.name
    assert retrieved_source.description == source.description


def test_update_source_no_changes(server: SyncServer, default_user):
    """Test update_source with no actual changes to verify logging and response."""
    source_pydantic = PydanticSource(name="No Change Source", description="No changes", embedding_config=DEFAULT_EMBEDDING_CONFIG)
    source = server.source_manager.create_source(source=source_pydantic, actor=default_user)

    # Attempt to update the source with identical data
    update_data = SourceUpdate(name="No Change Source", description="No changes")
    updated_source = server.source_manager.update_source(source_id=source.id, source_update=update_data, actor=default_user)

    # Assertions to ensure the update returned the source but made no modifications
    assert updated_source.id == source.id
    assert updated_source.name == source.name
    assert updated_source.description == source.description


# ======================================================================================================================
# Source Manager Tests - Files
# ======================================================================================================================
def test_get_file_by_id(server: SyncServer, default_user, default_source):
    """Test retrieving a file by ID."""
    file_metadata = PydanticFileMetadata(
        file_name="Retrieve File",
        file_path="/path/to/retrieve_file.txt",
        file_type="text/plain",
        file_size=2048,
        source_id=default_source.id,
    )
    created_file = server.source_manager.create_file(file_metadata=file_metadata, actor=default_user)

    # Retrieve the file by ID
    retrieved_file = server.source_manager.get_file_by_id(file_id=created_file.id, actor=default_user)

    # Assertions to verify the retrieved file matches the created one
    assert retrieved_file.id == created_file.id
    assert retrieved_file.file_name == created_file.file_name
    assert retrieved_file.file_path == created_file.file_path
    assert retrieved_file.file_type == created_file.file_type


def test_list_files(server: SyncServer, default_user, default_source):
    """Test listing files with pagination."""
    # Create multiple files
    server.source_manager.create_file(
        PydanticFileMetadata(file_name="File 1", file_path="/path/to/file1.txt", file_type="text/plain", source_id=default_source.id),
        actor=default_user,
    )
    if USING_SQLITE:
        time.sleep(CREATE_DELAY_SQLITE)
    server.source_manager.create_file(
        PydanticFileMetadata(file_name="File 2", file_path="/path/to/file2.txt", file_type="text/plain", source_id=default_source.id),
        actor=default_user,
    )

    # List files without pagination
    files = server.source_manager.list_files(source_id=default_source.id, actor=default_user)
    assert len(files) == 2

    # List files with pagination
    paginated_files = server.source_manager.list_files(source_id=default_source.id, actor=default_user, limit=1)
    assert len(paginated_files) == 1

    # Ensure cursor-based pagination works
    next_page = server.source_manager.list_files(source_id=default_source.id, actor=default_user, cursor=paginated_files[-1].id, limit=1)
    assert len(next_page) == 1
    assert next_page[0].file_name != paginated_files[0].file_name


def test_delete_file(server: SyncServer, default_user, default_source):
    """Test deleting a file."""
    file_metadata = PydanticFileMetadata(
        file_name="Delete File", file_path="/path/to/delete_file.txt", file_type="text/plain", source_id=default_source.id
    )
    created_file = server.source_manager.create_file(file_metadata=file_metadata, actor=default_user)

    # Delete the file
    deleted_file = server.source_manager.delete_file(file_id=created_file.id, actor=default_user)

    # Assertions to verify deletion
    assert deleted_file.id == created_file.id

    # Verify that the file no longer appears in list_files
    files = server.source_manager.list_files(source_id=default_source.id, actor=default_user)
    assert len(files) == 0


<<<<<<< HEAD
# # ======================================================================================================================
# # AgentsTagsManager Tests
# # ======================================================================================================================
#
#
# def test_add_tag_to_agent(server: SyncServer, sarah_agent, default_user):
#     # Add a tag to the agent
#     tag_name = "test_tag"
#     tag_association = server.agents_tags_manager.add_tag_to_agent(agent_id=sarah_agent.id, tag=tag_name, actor=default_user)
#
#     # Assert that the tag association was created correctly
#     assert tag_association.agent_id == sarah_agent.id
#     assert tag_association.tag == tag_name
#
#
# def test_add_duplicate_tag_to_agent(server: SyncServer, sarah_agent, default_user):
#     # Add the same tag twice to the agent
#     tag_name = "test_tag"
#     first_tag = server.agents_tags_manager.add_tag_to_agent(agent_id=sarah_agent.id, tag=tag_name, actor=default_user)
#     duplicate_tag = server.agents_tags_manager.add_tag_to_agent(agent_id=sarah_agent.id, tag=tag_name, actor=default_user)
#
#     # Assert that the second addition returns the existing tag without creating a duplicate
#     assert first_tag.agent_id == duplicate_tag.agent_id
#     assert first_tag.tag == duplicate_tag.tag
#
#     # Get all the tags belonging to the agent
#     tags = server.agents_tags_manager.get_tags_for_agent(agent_id=sarah_agent.id, actor=default_user)
#     assert len(tags) == 1
#     assert tags[0] == first_tag.tag
#
#
# def test_delete_tag_from_agent(server: SyncServer, sarah_agent, default_user):
#     # Add a tag, then delete it
#     tag_name = "test_tag"
#     server.agents_tags_manager.add_tag_to_agent(agent_id=sarah_agent.id, tag=tag_name, actor=default_user)
#     server.agents_tags_manager.delete_tag_from_agent(agent_id=sarah_agent.id, tag=tag_name, actor=default_user)
#
#     # Assert the tag was deleted
#     agent_tags = server.agents_tags_manager.get_agents_by_tag(tag=tag_name, actor=default_user)
#     assert sarah_agent.id not in agent_tags
#
#
# def test_delete_nonexistent_tag_from_agent(server: SyncServer, sarah_agent, default_user):
#     # Attempt to delete a tag that doesn't exist
#     tag_name = "nonexistent_tag"
#     with pytest.raises(ValueError, match=f"Tag '{tag_name}' not found for agent '{sarah_agent.id}'"):
#         server.agents_tags_manager.delete_tag_from_agent(agent_id=sarah_agent.id, tag=tag_name, actor=default_user)
#
#
# def test_delete_tag_from_nonexistent_agent(server: SyncServer, default_user):
#     # Attempt to delete a tag that doesn't exist
#     tag_name = "nonexistent_tag"
#     agent_id = "abc"
#     with pytest.raises(ValueError, match=f"Tag '{tag_name}' not found for agent '{agent_id}'"):
#         server.agents_tags_manager.delete_tag_from_agent(agent_id=agent_id, tag=tag_name, actor=default_user)
#
#
# def test_get_agents_by_tag(server: SyncServer, sarah_agent, charles_agent, default_user, default_organization):
#     # Add a shared tag to multiple agents
#     tag_name = "shared_tag"
#
#     # Add the same tag to both agents
#     server.agents_tags_manager.add_tag_to_agent(agent_id=sarah_agent.id, tag=tag_name, actor=default_user)
#     server.agents_tags_manager.add_tag_to_agent(agent_id=charles_agent.id, tag=tag_name, actor=default_user)
#
#     # Retrieve agents by tag
#     agent_ids = server.agents_tags_manager.get_agents_by_tag(tag=tag_name, actor=default_user)
#
#     # Assert that both agents are returned for the tag
#     assert sarah_agent.id in agent_ids
#     assert charles_agent.id in agent_ids
#     assert len(agent_ids) == 2
#
#     # Delete tags from only sarah agent
#     server.agents_tags_manager.delete_all_tags_from_agent(agent_id=sarah_agent.id, actor=default_user)
#     agent_ids = server.agents_tags_manager.get_agents_by_tag(tag=tag_name, actor=default_user)
#     # Assert that both agents are returned for the tag
#     assert sarah_agent.id not in agent_ids
#     assert charles_agent.id in agent_ids
#     assert len(agent_ids) == 1
=======
# ======================================================================================================================
# AgentsTagsManager Tests
# ======================================================================================================================
def test_add_tag_to_agent(server: SyncServer, sarah_agent, default_user):
    # Add a tag to the agent
    tag_name = "test_tag"
    tag_association = server.agents_tags_manager.add_tag_to_agent(agent_id=sarah_agent.id, tag=tag_name, actor=default_user)

    # Assert that the tag association was created correctly
    assert tag_association.agent_id == sarah_agent.id
    assert tag_association.tag == tag_name


def test_add_duplicate_tag_to_agent(server: SyncServer, sarah_agent, default_user):
    # Add the same tag twice to the agent
    tag_name = "test_tag"
    first_tag = server.agents_tags_manager.add_tag_to_agent(agent_id=sarah_agent.id, tag=tag_name, actor=default_user)
    duplicate_tag = server.agents_tags_manager.add_tag_to_agent(agent_id=sarah_agent.id, tag=tag_name, actor=default_user)

    # Assert that the second addition returns the existing tag without creating a duplicate
    assert first_tag.agent_id == duplicate_tag.agent_id
    assert first_tag.tag == duplicate_tag.tag

    # Get all the tags belonging to the agent
    tags = server.agents_tags_manager.get_tags_for_agent(agent_id=sarah_agent.id, actor=default_user)
    assert len(tags) == 1
    assert tags[0] == first_tag.tag


def test_delete_tag_from_agent(server: SyncServer, sarah_agent, default_user):
    # Add a tag, then delete it
    tag_name = "test_tag"
    server.agents_tags_manager.add_tag_to_agent(agent_id=sarah_agent.id, tag=tag_name, actor=default_user)
    server.agents_tags_manager.delete_tag_from_agent(agent_id=sarah_agent.id, tag=tag_name, actor=default_user)

    # Assert the tag was deleted
    agent_tags = server.agents_tags_manager.get_agents_by_tag(tag=tag_name, actor=default_user)
    assert sarah_agent.id not in agent_tags


def test_delete_nonexistent_tag_from_agent(server: SyncServer, sarah_agent, default_user):
    # Attempt to delete a tag that doesn't exist
    tag_name = "nonexistent_tag"
    with pytest.raises(ValueError, match=f"Tag '{tag_name}' not found for agent '{sarah_agent.id}'"):
        server.agents_tags_manager.delete_tag_from_agent(agent_id=sarah_agent.id, tag=tag_name, actor=default_user)


def test_delete_tag_from_nonexistent_agent(server: SyncServer, default_user):
    # Attempt to delete a tag that doesn't exist
    tag_name = "nonexistent_tag"
    agent_id = "abc"
    with pytest.raises(ValueError, match=f"Tag '{tag_name}' not found for agent '{agent_id}'"):
        server.agents_tags_manager.delete_tag_from_agent(agent_id=agent_id, tag=tag_name, actor=default_user)


def test_get_agents_by_tag(server: SyncServer, sarah_agent, charles_agent, default_user, default_organization):
    # Add a shared tag to multiple agents
    tag_name = "shared_tag"

    # Add the same tag to both agents
    server.agents_tags_manager.add_tag_to_agent(agent_id=sarah_agent.id, tag=tag_name, actor=default_user)
    server.agents_tags_manager.add_tag_to_agent(agent_id=charles_agent.id, tag=tag_name, actor=default_user)

    # Retrieve agents by tag
    agent_ids = server.agents_tags_manager.get_agents_by_tag(tag=tag_name, actor=default_user)

    # Assert that both agents are returned for the tag
    assert sarah_agent.id in agent_ids
    assert charles_agent.id in agent_ids
    assert len(agent_ids) == 2

    # Delete tags from only sarah agent
    server.agents_tags_manager.delete_all_tags_from_agent(agent_id=sarah_agent.id, actor=default_user)
    agent_ids = server.agents_tags_manager.get_agents_by_tag(tag=tag_name, actor=default_user)
    # Assert that both agents are returned for the tag
    assert sarah_agent.id not in agent_ids
    assert charles_agent.id in agent_ids
    assert len(agent_ids) == 1
>>>>>>> 9deacbd8


# ======================================================================================================================
# SandboxConfigManager Tests - Sandbox Configs
# ======================================================================================================================
def test_create_or_update_sandbox_config(server: SyncServer, default_user):
    sandbox_config_create = SandboxConfigCreate(
        config=E2BSandboxConfig(),
    )
    created_config = server.sandbox_config_manager.create_or_update_sandbox_config(sandbox_config_create, actor=default_user)

    # Assertions
    assert created_config.type == SandboxType.E2B
    assert created_config.get_e2b_config() == sandbox_config_create.config
    assert created_config.organization_id == default_user.organization_id


def test_default_e2b_settings_sandbox_config(server: SyncServer, default_user):
    created_config = server.sandbox_config_manager.get_or_create_default_sandbox_config(sandbox_type=SandboxType.E2B, actor=default_user)
    e2b_config = created_config.get_e2b_config()

    # Assertions
    assert e2b_config.timeout == 5 * 60
    assert e2b_config.template == tool_settings.e2b_sandbox_template_id


def test_update_existing_sandbox_config(server: SyncServer, sandbox_config_fixture, default_user):
    update_data = SandboxConfigUpdate(config=E2BSandboxConfig(template="template_2", timeout=120))
    updated_config = server.sandbox_config_manager.update_sandbox_config(sandbox_config_fixture.id, update_data, actor=default_user)

    # Assertions
    assert updated_config.config["template"] == "template_2"
    assert updated_config.config["timeout"] == 120


def test_delete_sandbox_config(server: SyncServer, sandbox_config_fixture, default_user):
    deleted_config = server.sandbox_config_manager.delete_sandbox_config(sandbox_config_fixture.id, actor=default_user)

    # Assertions to verify deletion
    assert deleted_config.id == sandbox_config_fixture.id

    # Verify it no longer exists
    config_list = server.sandbox_config_manager.list_sandbox_configs(actor=default_user)
    assert sandbox_config_fixture.id not in [config.id for config in config_list]


def test_get_sandbox_config_by_type(server: SyncServer, sandbox_config_fixture, default_user):
    retrieved_config = server.sandbox_config_manager.get_sandbox_config_by_type(sandbox_config_fixture.type, actor=default_user)

    # Assertions to verify correct retrieval
    assert retrieved_config.id == sandbox_config_fixture.id
    assert retrieved_config.type == sandbox_config_fixture.type


def test_list_sandbox_configs(server: SyncServer, default_user):
    # Creating multiple sandbox configs
    config_a = SandboxConfigCreate(
        config=E2BSandboxConfig(),
    )
    config_b = SandboxConfigCreate(
        config=LocalSandboxConfig(sandbox_dir=""),
    )
    server.sandbox_config_manager.create_or_update_sandbox_config(config_a, actor=default_user)
    if USING_SQLITE:
        time.sleep(CREATE_DELAY_SQLITE)
    server.sandbox_config_manager.create_or_update_sandbox_config(config_b, actor=default_user)

    # List configs without pagination
    configs = server.sandbox_config_manager.list_sandbox_configs(actor=default_user)
    assert len(configs) >= 2

    # List configs with pagination
    paginated_configs = server.sandbox_config_manager.list_sandbox_configs(actor=default_user, limit=1)
    assert len(paginated_configs) == 1

    next_page = server.sandbox_config_manager.list_sandbox_configs(actor=default_user, cursor=paginated_configs[-1].id, limit=1)
    assert len(next_page) == 1
    assert next_page[0].id != paginated_configs[0].id


# ======================================================================================================================
# SandboxConfigManager Tests - Environment Variables
# ======================================================================================================================
def test_create_sandbox_env_var(server: SyncServer, sandbox_config_fixture, default_user):
    env_var_create = SandboxEnvironmentVariableCreate(key="TEST_VAR", value="test_value", description="A test environment variable.")
    created_env_var = server.sandbox_config_manager.create_sandbox_env_var(
        env_var_create, sandbox_config_id=sandbox_config_fixture.id, actor=default_user
    )

    # Assertions
    assert created_env_var.key == env_var_create.key
    assert created_env_var.value == env_var_create.value
    assert created_env_var.organization_id == default_user.organization_id


def test_update_sandbox_env_var(server: SyncServer, sandbox_env_var_fixture, default_user):
    update_data = SandboxEnvironmentVariableUpdate(value="updated_value")
    updated_env_var = server.sandbox_config_manager.update_sandbox_env_var(sandbox_env_var_fixture.id, update_data, actor=default_user)

    # Assertions
    assert updated_env_var.value == "updated_value"
    assert updated_env_var.id == sandbox_env_var_fixture.id


def test_delete_sandbox_env_var(server: SyncServer, sandbox_config_fixture, sandbox_env_var_fixture, default_user):
    deleted_env_var = server.sandbox_config_manager.delete_sandbox_env_var(sandbox_env_var_fixture.id, actor=default_user)

    # Assertions to verify deletion
    assert deleted_env_var.id == sandbox_env_var_fixture.id

    # Verify it no longer exists
    env_vars = server.sandbox_config_manager.list_sandbox_env_vars(sandbox_config_id=sandbox_config_fixture.id, actor=default_user)
    assert sandbox_env_var_fixture.id not in [env_var.id for env_var in env_vars]


def test_list_sandbox_env_vars(server: SyncServer, sandbox_config_fixture, default_user):
    # Creating multiple environment variables
    env_var_create_a = SandboxEnvironmentVariableCreate(key="VAR1", value="value1")
    env_var_create_b = SandboxEnvironmentVariableCreate(key="VAR2", value="value2")
    server.sandbox_config_manager.create_sandbox_env_var(env_var_create_a, sandbox_config_id=sandbox_config_fixture.id, actor=default_user)
    if USING_SQLITE:
        time.sleep(CREATE_DELAY_SQLITE)
    server.sandbox_config_manager.create_sandbox_env_var(env_var_create_b, sandbox_config_id=sandbox_config_fixture.id, actor=default_user)

    # List env vars without pagination
    env_vars = server.sandbox_config_manager.list_sandbox_env_vars(sandbox_config_id=sandbox_config_fixture.id, actor=default_user)
    assert len(env_vars) >= 2

    # List env vars with pagination
    paginated_env_vars = server.sandbox_config_manager.list_sandbox_env_vars(
        sandbox_config_id=sandbox_config_fixture.id, actor=default_user, limit=1
    )
    assert len(paginated_env_vars) == 1

    next_page = server.sandbox_config_manager.list_sandbox_env_vars(
        sandbox_config_id=sandbox_config_fixture.id, actor=default_user, cursor=paginated_env_vars[-1].id, limit=1
    )
    assert len(next_page) == 1
    assert next_page[0].id != paginated_env_vars[0].id


def test_get_sandbox_env_var_by_key(server: SyncServer, sandbox_env_var_fixture, default_user):
    retrieved_env_var = server.sandbox_config_manager.get_sandbox_env_var_by_key_and_sandbox_config_id(
        sandbox_env_var_fixture.key, sandbox_env_var_fixture.sandbox_config_id, actor=default_user
    )

    # Assertions to verify correct retrieval
    assert retrieved_env_var.id == sandbox_env_var_fixture.id
    assert retrieved_env_var.key == sandbox_env_var_fixture.key


# # ======================================================================================================================
# # BlocksAgentsManager Tests
# # ======================================================================================================================
# def test_add_block_to_agent(server, sarah_agent, default_user, default_block):
#     block_association = server.blocks_agents_manager.add_block_to_agent(
#         agent_id=sarah_agent.id, block_id=default_block.id, block_label=default_block.label
#     )
#
#     assert block_association.agent_id == sarah_agent.id
#     assert block_association.block_id == default_block.id
#     assert block_association.block_label == default_block.label
#
#
# def test_change_label_on_block_reflects_in_block_agents_table(server, sarah_agent, default_user, default_block):
#     # Add the block
#     block_association = server.blocks_agents_manager.add_block_to_agent(
#         agent_id=sarah_agent.id, block_id=default_block.id, block_label=default_block.label
#     )
#     assert block_association.block_label == default_block.label
#
#     # Change the block label
#     new_label = "banana"
#     block = server.block_manager.update_block(block_id=default_block.id, block_update=BlockUpdate(label=new_label), actor=default_user)
#     assert block.label == new_label
#
#     # Get the association
#     labels = server.blocks_agents_manager.list_block_labels_for_agent(agent_id=sarah_agent.id)
#     assert new_label in labels
#     assert default_block.label not in labels
#
#
# @pytest.mark.skipif(USING_SQLITE, reason="Skipped because using SQLite")
# def test_add_block_to_agent_nonexistent_block(server, sarah_agent, default_user):
#     with pytest.raises(ForeignKeyConstraintViolationError):
#         server.blocks_agents_manager.add_block_to_agent(
#             agent_id=sarah_agent.id, block_id="nonexistent_block", block_label="nonexistent_label"
#         )
#
#
# def test_add_block_to_agent_duplicate_label(server, sarah_agent, default_user, default_block, other_block):
#     server.blocks_agents_manager.add_block_to_agent(agent_id=sarah_agent.id, block_id=default_block.id, block_label=default_block.label)
#
#     with pytest.warns(UserWarning, match=f"Block label '{default_block.label}' already exists for agent '{sarah_agent.id}'"):
#         server.blocks_agents_manager.add_block_to_agent(agent_id=sarah_agent.id, block_id=other_block.id, block_label=default_block.label)
#
#
# def test_remove_block_with_label_from_agent(server, sarah_agent, default_user, default_block):
#     server.blocks_agents_manager.add_block_to_agent(agent_id=sarah_agent.id, block_id=default_block.id, block_label=default_block.label)
#
#     removed_block = server.blocks_agents_manager.remove_block_with_label_from_agent(
#         agent_id=sarah_agent.id, block_label=default_block.label
#     )
#
#     assert removed_block.block_label == default_block.label
#     assert removed_block.block_id == default_block.id
#     assert removed_block.agent_id == sarah_agent.id
#
#     with pytest.raises(ValueError, match=f"Block label '{default_block.label}' not found for agent '{sarah_agent.id}'"):
#         server.blocks_agents_manager.remove_block_with_label_from_agent(agent_id=sarah_agent.id, block_label=default_block.label)
#
#
# def test_update_block_id_for_agent(server, sarah_agent, default_user, default_block, other_block):
#     server.blocks_agents_manager.add_block_to_agent(agent_id=sarah_agent.id, block_id=default_block.id, block_label=default_block.label)
#
#     updated_block = server.blocks_agents_manager.update_block_id_for_agent(
#         agent_id=sarah_agent.id, block_label=default_block.label, new_block_id=other_block.id
#     )
#
#     assert updated_block.block_id == other_block.id
#     assert updated_block.block_label == default_block.label
#     assert updated_block.agent_id == sarah_agent.id
#
#
# def test_list_block_ids_for_agent(server, sarah_agent, default_user, default_block, other_block):
#     server.blocks_agents_manager.add_block_to_agent(agent_id=sarah_agent.id, block_id=default_block.id, block_label=default_block.label)
#     server.blocks_agents_manager.add_block_to_agent(agent_id=sarah_agent.id, block_id=other_block.id, block_label=other_block.label)
#
#     retrieved_block_ids = server.blocks_agents_manager.list_block_ids_for_agent(agent_id=sarah_agent.id)
#
#     assert set(retrieved_block_ids) == {default_block.id, other_block.id}
#
#
# def test_list_agent_ids_with_block(server, sarah_agent, charles_agent, default_user, default_block):
#     server.blocks_agents_manager.add_block_to_agent(agent_id=sarah_agent.id, block_id=default_block.id, block_label=default_block.label)
#     server.blocks_agents_manager.add_block_to_agent(agent_id=charles_agent.id, block_id=default_block.id, block_label=default_block.label)
#
#     agent_ids = server.blocks_agents_manager.list_agent_ids_with_block(block_id=default_block.id)
#
#     assert sarah_agent.id in agent_ids
#     assert charles_agent.id in agent_ids
#     assert len(agent_ids) == 2
#
#
# @pytest.mark.skipif(USING_SQLITE, reason="Skipped because using SQLite")
# def test_add_block_to_agent_with_deleted_block(server, sarah_agent, default_user, default_block):
#     block_manager = BlockManager()
#     block_manager.delete_block(block_id=default_block.id, actor=default_user)
#
#     with pytest.raises(ForeignKeyConstraintViolationError):
#         server.blocks_agents_manager.add_block_to_agent(agent_id=sarah_agent.id, block_id=default_block.id, block_label=default_block.label)


# # ======================================================================================================================
# # ToolsAgentsManager Tests
# # ======================================================================================================================
# def test_add_tool_to_agent(server, sarah_agent, default_user, print_tool):
#     tool_association = server.tools_agents_manager.add_tool_to_agent(
#         agent_id=sarah_agent.id, tool_id=print_tool.id, tool_name=print_tool.name
#     )
#
#     assert tool_association.agent_id == sarah_agent.id
#     assert tool_association.tool_id == print_tool.id
#     assert tool_association.tool_name == print_tool.name
#
#
# def test_change_name_on_tool_reflects_in_tool_agents_table(server, sarah_agent, default_user, print_tool):
#     # Add the tool
#     tool_association = server.tools_agents_manager.add_tool_to_agent(
#         agent_id=sarah_agent.id, tool_id=print_tool.id, tool_name=print_tool.name
#     )
#     assert tool_association.tool_name == print_tool.name
#
#     # Change the tool name
#     new_name = "banana"
#     tool = server.tool_manager.update_tool_by_id(tool_id=print_tool.id, tool_update=ToolUpdate(name=new_name), actor=default_user)
#     assert tool.name == new_name
#
#     # Get the association
#     names = server.tools_agents_manager.list_tool_names_for_agent(agent_id=sarah_agent.id)
#     assert new_name in names
#     assert print_tool.name not in names
#
#
# @pytest.mark.skipif(USING_SQLITE, reason="Skipped because using SQLite")
# def test_add_tool_to_agent_nonexistent_tool(server, sarah_agent, default_user):
#     with pytest.raises(ForeignKeyConstraintViolationError):
#         server.tools_agents_manager.add_tool_to_agent(agent_id=sarah_agent.id, tool_id="nonexistent_tool", tool_name="nonexistent_name")
#
#
# def test_add_tool_to_agent_duplicate_name(server, sarah_agent, default_user, print_tool, other_tool):
#     server.tools_agents_manager.add_tool_to_agent(agent_id=sarah_agent.id, tool_id=print_tool.id, tool_name=print_tool.name)
#
#     with pytest.warns(UserWarning, match=f"Tool name '{print_tool.name}' already exists for agent '{sarah_agent.id}'"):
#         server.tools_agents_manager.add_tool_to_agent(agent_id=sarah_agent.id, tool_id=other_tool.id, tool_name=print_tool.name)
#
#
# def test_remove_tool_with_name_from_agent(server, sarah_agent, default_user, print_tool):
#     server.tools_agents_manager.add_tool_to_agent(agent_id=sarah_agent.id, tool_id=print_tool.id, tool_name=print_tool.name)
#
#     removed_tool = server.tools_agents_manager.remove_tool_with_name_from_agent(agent_id=sarah_agent.id, tool_name=print_tool.name)
#
#     assert removed_tool.tool_name == print_tool.name
#     assert removed_tool.tool_id == print_tool.id
#     assert removed_tool.agent_id == sarah_agent.id
#
#     with pytest.raises(ValueError, match=f"Tool name '{print_tool.name}' not found for agent '{sarah_agent.id}'"):
#         server.tools_agents_manager.remove_tool_with_name_from_agent(agent_id=sarah_agent.id, tool_name=print_tool.name)
#
#
# def test_list_tool_ids_for_agent(server, sarah_agent, default_user, print_tool, other_tool):
#     server.tools_agents_manager.add_tool_to_agent(agent_id=sarah_agent.id, tool_id=print_tool.id, tool_name=print_tool.name)
#     server.tools_agents_manager.add_tool_to_agent(agent_id=sarah_agent.id, tool_id=other_tool.id, tool_name=other_tool.name)
#
#     retrieved_tool_ids = server.tools_agents_manager.list_tool_ids_for_agent(agent_id=sarah_agent.id)
#
#     assert set(retrieved_tool_ids) == {print_tool.id, other_tool.id}
#
#
# def test_list_agent_ids_with_tool(server, sarah_agent, charles_agent, default_user, print_tool):
#     server.tools_agents_manager.add_tool_to_agent(agent_id=sarah_agent.id, tool_id=print_tool.id, tool_name=print_tool.name)
#     server.tools_agents_manager.add_tool_to_agent(agent_id=charles_agent.id, tool_id=print_tool.id, tool_name=print_tool.name)
#
#     agent_ids = server.tools_agents_manager.list_agent_ids_with_tool(tool_id=print_tool.id)
#
#     assert sarah_agent.id in agent_ids
#     assert charles_agent.id in agent_ids
#     assert len(agent_ids) == 2
#
#
# @pytest.mark.skipif(USING_SQLITE, reason="Skipped because using SQLite")
# def test_add_tool_to_agent_with_deleted_tool(server, sarah_agent, default_user, print_tool):
#     tool_manager = ToolManager()
#     tool_manager.delete_tool_by_id(tool_id=print_tool.id, actor=default_user)
#
#     with pytest.raises(ForeignKeyConstraintViolationError):
#         server.tools_agents_manager.add_tool_to_agent(agent_id=sarah_agent.id, tool_id=print_tool.id, tool_name=print_tool.name)
#
#
# def test_remove_all_agent_tools(server, sarah_agent, default_user, print_tool, other_tool):
#     server.tools_agents_manager.add_tool_to_agent(agent_id=sarah_agent.id, tool_id=print_tool.id, tool_name=print_tool.name)
#     server.tools_agents_manager.add_tool_to_agent(agent_id=sarah_agent.id, tool_id=other_tool.id, tool_name=other_tool.name)
#
#     server.tools_agents_manager.remove_all_agent_tools(agent_id=sarah_agent.id)
#
#     retrieved_tool_ids = server.tools_agents_manager.list_tool_ids_for_agent(agent_id=sarah_agent.id)
#
#     assert not retrieved_tool_ids


# ======================================================================================================================
# JobManager Tests
# ======================================================================================================================


def test_create_job(server: SyncServer, default_user):
    """Test creating a job."""
    job_data = PydanticJob(
        status=JobStatus.created,
        metadata_={"type": "test"},
    )

    created_job = server.job_manager.create_job(job_data, actor=default_user)

    # Assertions to ensure the created job matches the expected values
    assert created_job.user_id == default_user.id
    assert created_job.status == JobStatus.created
    assert created_job.metadata_ == {"type": "test"}


def test_get_job_by_id(server: SyncServer, default_user):
    """Test fetching a job by ID."""
    # Create a job
    job_data = PydanticJob(
        status=JobStatus.created,
        metadata_={"type": "test"},
    )
    created_job = server.job_manager.create_job(job_data, actor=default_user)

    # Fetch the job by ID
    fetched_job = server.job_manager.get_job_by_id(created_job.id, actor=default_user)

    # Assertions to ensure the fetched job matches the created job
    assert fetched_job.id == created_job.id
    assert fetched_job.status == JobStatus.created
    assert fetched_job.metadata_ == {"type": "test"}


def test_list_jobs(server: SyncServer, default_user):
    """Test listing jobs."""
    # Create multiple jobs
    for i in range(3):
        job_data = PydanticJob(
            status=JobStatus.created,
            metadata_={"type": f"test-{i}"},
        )
        server.job_manager.create_job(job_data, actor=default_user)

    # List jobs
    jobs = server.job_manager.list_jobs(actor=default_user)

    # Assertions to check that the created jobs are listed
    assert len(jobs) == 3
    assert all(job.user_id == default_user.id for job in jobs)
    assert all(job.metadata_["type"].startswith("test") for job in jobs)


def test_update_job_by_id(server: SyncServer, default_user):
    """Test updating a job by its ID."""
    # Create a job
    job_data = PydanticJob(
        status=JobStatus.created,
        metadata_={"type": "test"},
    )
    created_job = server.job_manager.create_job(job_data, actor=default_user)

    # Update the job
    update_data = JobUpdate(status=JobStatus.completed, metadata_={"type": "updated"})
    updated_job = server.job_manager.update_job_by_id(created_job.id, update_data, actor=default_user)

    # Assertions to ensure the job was updated
    assert updated_job.status == JobStatus.completed
    assert updated_job.metadata_ == {"type": "updated"}
    assert updated_job.completed_at is not None


def test_delete_job_by_id(server: SyncServer, default_user):
    """Test deleting a job by its ID."""
    # Create a job
    job_data = PydanticJob(
        status=JobStatus.created,
        metadata_={"type": "test"},
    )
    created_job = server.job_manager.create_job(job_data, actor=default_user)

    # Delete the job
    server.job_manager.delete_job_by_id(created_job.id, actor=default_user)

    # List jobs to ensure the job was deleted
    jobs = server.job_manager.list_jobs(actor=default_user)
    assert len(jobs) == 0


def test_update_job_auto_complete(server: SyncServer, default_user):
    """Test that updating a job's status to 'completed' automatically sets completed_at."""
    # Create a job
    job_data = PydanticJob(
        status=JobStatus.created,
        metadata_={"type": "test"},
    )
    created_job = server.job_manager.create_job(job_data, actor=default_user)

    # Update the job's status to 'completed'
    update_data = JobUpdate(status=JobStatus.completed)
    updated_job = server.job_manager.update_job_by_id(created_job.id, update_data, actor=default_user)

    # Assertions to check that completed_at was set
    assert updated_job.status == JobStatus.completed
    assert updated_job.completed_at is not None


def test_get_job_not_found(server: SyncServer, default_user):
    """Test fetching a non-existent job."""
    non_existent_job_id = "nonexistent-id"
    with pytest.raises(NoResultFound):
        server.job_manager.get_job_by_id(non_existent_job_id, actor=default_user)


def test_delete_job_not_found(server: SyncServer, default_user):
    """Test deleting a non-existent job."""
    non_existent_job_id = "nonexistent-id"
    with pytest.raises(NoResultFound):
        server.job_manager.delete_job_by_id(non_existent_job_id, actor=default_user)


def test_list_jobs_pagination(server: SyncServer, default_user):
    """Test listing jobs with pagination."""
    # Create multiple jobs
    for i in range(10):
        job_data = PydanticJob(
            status=JobStatus.created,
            metadata_={"type": f"test-{i}"},
        )
        server.job_manager.create_job(job_data, actor=default_user)

    # List jobs with a limit
    jobs = server.job_manager.list_jobs(actor=default_user, limit=5)

    # Assertions to check pagination
    assert len(jobs) == 5
    assert all(job.user_id == default_user.id for job in jobs)


def test_list_jobs_by_status(server: SyncServer, default_user):
    """Test listing jobs filtered by status."""
    # Create multiple jobs with different statuses
    job_data_created = PydanticJob(
        status=JobStatus.created,
        metadata_={"type": "test-created"},
    )
    job_data_in_progress = PydanticJob(
        status=JobStatus.running,
        metadata_={"type": "test-running"},
    )
    job_data_completed = PydanticJob(
        status=JobStatus.completed,
        metadata_={"type": "test-completed"},
    )

    server.job_manager.create_job(job_data_created, actor=default_user)
    server.job_manager.create_job(job_data_in_progress, actor=default_user)
    server.job_manager.create_job(job_data_completed, actor=default_user)

    # List jobs filtered by status
    created_jobs = server.job_manager.list_jobs(actor=default_user, statuses=[JobStatus.created])
    in_progress_jobs = server.job_manager.list_jobs(actor=default_user, statuses=[JobStatus.running])
    completed_jobs = server.job_manager.list_jobs(actor=default_user, statuses=[JobStatus.completed])

    # Assertions
    assert len(created_jobs) == 1
    assert created_jobs[0].metadata_["type"] == job_data_created.metadata_["type"]

    assert len(in_progress_jobs) == 1
    assert in_progress_jobs[0].metadata_["type"] == job_data_in_progress.metadata_["type"]

    assert len(completed_jobs) == 1
    assert completed_jobs[0].metadata_["type"] == job_data_completed.metadata_["type"]<|MERGE_RESOLUTION|>--- conflicted
+++ resolved
@@ -5,14 +5,9 @@
 import pytest
 from sqlalchemy import delete
 
+import letta.utils as utils
 from letta.embeddings import embedding_model
-import letta.utils as utils
 from letta.functions.functions import derive_openai_json_schema, parse_source_code
-<<<<<<< HEAD
-=======
-from letta.metadata import AgentModel
-from letta.orm.sqlite_functions import verify_embedding_dimension, convert_array
->>>>>>> 9deacbd8
 from letta.orm import (
     Agent,
     Block,
@@ -60,11 +55,6 @@
 from letta.schemas.tool_rule import InitToolRule
 from letta.services.block_manager import BlockManager
 from letta.services.organization_manager import OrganizationManager
-<<<<<<< HEAD
-=======
-from letta.services.passage_manager import PassageManager
-from letta.services.tool_manager import ToolManager
->>>>>>> 9deacbd8
 from letta.settings import tool_settings
 from tests.helpers.utils import comprehensive_agent_checks
 
@@ -144,54 +134,24 @@
 
 
 @pytest.fixture
-<<<<<<< HEAD
 def other_source(server: SyncServer, default_user):
     source_pydantic = PydanticSource(
         name="Another Test Source",
         description="This is yet another test source.",
         metadata_={"type": "another_test"},
         embedding_config=DEFAULT_EMBEDDING_CONFIG,
-=======
+    )
+    source = server.source_manager.create_source(source=source_pydantic, actor=default_user)
+    yield source
+
+
+@pytest.fixture
 def default_file(server: SyncServer, default_source, default_user, default_organization):
     file = server.source_manager.create_file(
-        PydanticFileMetadata(
-            file_name="test_file", organization_id=default_organization.id, source_id=default_source.id),
+        PydanticFileMetadata(file_name="test_file", organization_id=default_organization.id, source_id=default_source.id),
         actor=default_user,
     )
     yield file
-
-
-@pytest.fixture
-def sarah_agent(server: SyncServer, default_user, default_organization):
-    """Fixture to create and return a sample agent within the default organization."""
-    agent_state = server.create_agent(
-        request=CreateAgent(
-            name="sarah_agent",
-            # memory_blocks=[CreateBlock(label="human", value="Charles"), CreateBlock(label="persona", value="I am a helpful assistant")],
-            memory_blocks=[],
-            llm_config=LLMConfig.default_config("gpt-4"),
-            embedding_config=EmbeddingConfig.default_config(provider="openai"),
-        ),
-        actor=default_user,
-    )
-    yield agent_state
-
-
-@pytest.fixture
-def charles_agent(server: SyncServer, default_user, default_organization):
-    """Fixture to create and return a sample agent within the default organization."""
-    agent_state = server.create_agent(
-        request=CreateAgent(
-            name="charles_agent",
-            memory_blocks=[CreateBlock(label="human", value="Charles"), CreateBlock(label="persona", value="I am a helpful assistant")],
-            llm_config=LLMConfig.default_config("gpt-4"),
-            embedding_config=EmbeddingConfig.default_config(provider="openai"),
-        ),
-        actor=default_user,
->>>>>>> 9deacbd8
-    )
-    source = server.source_manager.create_source(source=source_pydantic, actor=default_user)
-    yield source
 
 
 @pytest.fixture
@@ -237,9 +197,9 @@
         organization_id=default_user.organization_id,
         agent_id=sarah_agent.id,
         file_id=default_file.id,
-        text="Hello, world!", 
-        embedding=dummy_embedding, 
-        embedding_config=DEFAULT_EMBEDDING_CONFIG
+        text="Hello, world!",
+        embedding=dummy_embedding,
+        embedding_config=DEFAULT_EMBEDDING_CONFIG,
     )
 
     msg = server.passage_manager.create_passage(message, actor=default_user)
@@ -255,13 +215,15 @@
             organization_id=default_user.organization_id,
             agent_id=sarah_agent.id,
             file_id=default_file.id,
-            text=f"Test passage {i}", 
-            embedding=dummy_embedding, 
-            embedding_config=DEFAULT_EMBEDDING_CONFIG
-        ) for i in range(4)
+            text=f"Test passage {i}",
+            embedding=dummy_embedding,
+            embedding_config=DEFAULT_EMBEDDING_CONFIG,
+        )
+        for i in range(4)
     ]
     server.passage_manager.create_many_passages(passages, actor=default_user)
     return passages
+
 
 @pytest.fixture
 def hello_world_message_fixture(server: SyncServer, default_user, sarah_agent):
@@ -642,6 +604,7 @@
 # Passage Manager Tests
 # ======================================================================================================================
 
+
 def test_passage_create(server: SyncServer, hello_world_passage_fixture, default_user):
     """Test creating a passage using hello_world_passage_fixture fixture"""
     assert hello_world_passage_fixture.id is not None
@@ -724,10 +687,8 @@
     last_id_on_first_page = first_page[-1].id
 
     # Get second page
-    second_page = server.passage_manager.list_passages(
-        actor=default_user, cursor=last_id_on_first_page, limit=3
-    )
-    assert len(second_page) == 2 # Should have 2 remaining passages
+    second_page = server.passage_manager.list_passages(actor=default_user, cursor=last_id_on_first_page, limit=3)
+    assert len(second_page) == 2  # Should have 2 remaining passages
     assert all(r1.id != r2.id for r1 in first_page for r2 in second_page)
 
 
@@ -740,16 +701,12 @@
 
 def test_passage_listing_text_search(server: SyncServer, hello_world_passage_fixture, create_test_passages, default_user, sarah_agent):
     """Test searching passages by text content"""
-    search_results = server.passage_manager.list_passages(
-        agent_id=sarah_agent.id, actor=default_user, query_text="Test passage", limit=10
-    )
+    search_results = server.passage_manager.list_passages(agent_id=sarah_agent.id, actor=default_user, query_text="Test passage", limit=10)
     assert len(search_results) == 4
     assert all("Test passage" in msg.text for msg in search_results)
-    
+
     # Test no results
-    search_results = server.passage_manager.list_passages(
-        agent_id=sarah_agent.id, actor=default_user, query_text="Letta", limit=10
-    )
+    search_results = server.passage_manager.list_passages(agent_id=sarah_agent.id, actor=default_user, query_text="Letta", limit=10)
     assert len(search_results) == 0
 
 
@@ -757,18 +714,18 @@
     """Test filtering passages by date range with various scenarios"""
     # Set up test data with known dates
     base_time = datetime.utcnow()
-    
+
     # Create passages at different times
     passages = []
     time_offsets = [
-        timedelta(days=-2),    # 2 days ago
-        timedelta(days=-1),    # Yesterday
-        timedelta(hours=-2),   # 2 hours ago
-        timedelta(minutes=-30), # 30 minutes ago
+        timedelta(days=-2),  # 2 days ago
+        timedelta(days=-1),  # Yesterday
+        timedelta(hours=-2),  # 2 hours ago
+        timedelta(minutes=-30),  # 30 minutes ago
         timedelta(minutes=-1),  # 1 minute ago
-        timedelta(minutes=0),   # Now
+        timedelta(minutes=0),  # Now
     ]
-    
+
     for i, offset in enumerate(time_offsets):
         timestamp = base_time + offset
         passage = server.passage_manager.create_passage(
@@ -779,9 +736,9 @@
                 text=f"Test passage {i}",
                 embedding=[0.1, 0.2, 0.3],
                 embedding_config=DEFAULT_EMBEDDING_CONFIG,
-                created_at=timestamp
+                created_at=timestamp,
             ),
-            actor=default_user
+            actor=default_user,
         )
         passages.append(passage)
 
@@ -822,42 +779,31 @@
             "start_date": base_time - timedelta(seconds=30),
             "end_date": base_time + timedelta(seconds=30),
             "expected_count": 1 + 1,  # date + "now"
-        }
+        },
     ]
 
     # Run test cases
     for case in test_cases:
         results = server.passage_manager.list_passages(
-            agent_id=sarah_agent.id,
-            actor=default_user,
-            start_date=case["start_date"],
-            end_date=case["end_date"],
-            limit=10
+            agent_id=sarah_agent.id, actor=default_user, start_date=case["start_date"], end_date=case["end_date"], limit=10
         )
-        
+
         # Verify count
-        assert len(results) == case["expected_count"], \
-            f"Test case '{case['name']}' failed: expected {case['expected_count']} passages, got {len(results)}"
+        assert (
+            len(results) == case["expected_count"]
+        ), f"Test case '{case['name']}' failed: expected {case['expected_count']} passages, got {len(results)}"
 
     # Test edge cases
-    
+
     # Test with start_date but no end_date
     results_start_only = server.passage_manager.list_passages(
-        agent_id=sarah_agent.id,
-        actor=default_user,
-        start_date=base_time - timedelta(minutes=2),
-        end_date=None,
-        limit=10
+        agent_id=sarah_agent.id, actor=default_user, start_date=base_time - timedelta(minutes=2), end_date=None, limit=10
     )
     assert len(results_start_only) >= 2, "Should find passages after start_date"
 
     # Test with end_date but no start_date
     results_end_only = server.passage_manager.list_passages(
-        agent_id=sarah_agent.id,
-        actor=default_user,
-        start_date=None,
-        end_date=base_time - timedelta(days=1),
-        limit=10
+        agent_id=sarah_agent.id, actor=default_user, start_date=None, end_date=base_time - timedelta(days=1), limit=10
     )
     assert len(results_end_only) >= 1, "Should find passages before end_date"
 
@@ -867,7 +813,7 @@
         actor=default_user,
         start_date=base_time - timedelta(days=3),
         end_date=base_time + timedelta(days=1),
-        limit=3
+        limit=3,
     )
     assert len(limited_results) <= 3, "Should respect the limit parameter"
 
@@ -875,18 +821,18 @@
 def test_passage_vector_search(server: SyncServer, default_user, default_file, sarah_agent):
     """Test vector search functionality for passages."""
     passage_manager = server.passage_manager
-    embed_model = embedding_model(DEFAULT_EMBEDDING_CONFIG) 
-    
+    embed_model = embedding_model(DEFAULT_EMBEDDING_CONFIG)
+
     # Create passages with known embeddings
     passages = []
-    
+
     # Create passages with different embeddings
     test_passages = [
         "I like red",
         "random text",
         "blue shoes",
     ]
-    
+
     for text in test_passages:
         embedding = embed_model.get_text_embedding(text)
         passage = PydanticPassage(
@@ -894,15 +840,15 @@
             organization_id=default_user.organization_id,
             agent_id=sarah_agent.id,
             embedding_config=DEFAULT_EMBEDDING_CONFIG,
-            embedding=embedding
+            embedding=embedding,
         )
         created_passage = passage_manager.create_passage(passage, default_user)
         passages.append(created_passage)
     assert passage_manager.size(actor=default_user) == len(passages)
-    
+
     # Query vector similar to "cats" embedding
     query_key = "What's my favorite color?"
-    
+
     # List passages with vector search
     results = passage_manager.list_passages(
         actor=default_user,
@@ -912,11 +858,11 @@
         embedding_config=DEFAULT_EMBEDDING_CONFIG,
         embed_query=True,
     )
-    
+
     # Verify results are ordered by similarity
     assert len(results) == 3
     assert results[0].text == "I like red"
-    assert results[1].text == "random text" # For some reason the embedding model doesn't like "blue shoes"
+    assert results[1].text == "random text"  # For some reason the embedding model doesn't like "blue shoes"
     assert results[2].text == "blue shoes"
 
 
@@ -1611,7 +1557,6 @@
     assert len(files) == 0
 
 
-<<<<<<< HEAD
 # # ======================================================================================================================
 # # AgentsTagsManager Tests
 # # ======================================================================================================================
@@ -1692,86 +1637,6 @@
 #     assert sarah_agent.id not in agent_ids
 #     assert charles_agent.id in agent_ids
 #     assert len(agent_ids) == 1
-=======
-# ======================================================================================================================
-# AgentsTagsManager Tests
-# ======================================================================================================================
-def test_add_tag_to_agent(server: SyncServer, sarah_agent, default_user):
-    # Add a tag to the agent
-    tag_name = "test_tag"
-    tag_association = server.agents_tags_manager.add_tag_to_agent(agent_id=sarah_agent.id, tag=tag_name, actor=default_user)
-
-    # Assert that the tag association was created correctly
-    assert tag_association.agent_id == sarah_agent.id
-    assert tag_association.tag == tag_name
-
-
-def test_add_duplicate_tag_to_agent(server: SyncServer, sarah_agent, default_user):
-    # Add the same tag twice to the agent
-    tag_name = "test_tag"
-    first_tag = server.agents_tags_manager.add_tag_to_agent(agent_id=sarah_agent.id, tag=tag_name, actor=default_user)
-    duplicate_tag = server.agents_tags_manager.add_tag_to_agent(agent_id=sarah_agent.id, tag=tag_name, actor=default_user)
-
-    # Assert that the second addition returns the existing tag without creating a duplicate
-    assert first_tag.agent_id == duplicate_tag.agent_id
-    assert first_tag.tag == duplicate_tag.tag
-
-    # Get all the tags belonging to the agent
-    tags = server.agents_tags_manager.get_tags_for_agent(agent_id=sarah_agent.id, actor=default_user)
-    assert len(tags) == 1
-    assert tags[0] == first_tag.tag
-
-
-def test_delete_tag_from_agent(server: SyncServer, sarah_agent, default_user):
-    # Add a tag, then delete it
-    tag_name = "test_tag"
-    server.agents_tags_manager.add_tag_to_agent(agent_id=sarah_agent.id, tag=tag_name, actor=default_user)
-    server.agents_tags_manager.delete_tag_from_agent(agent_id=sarah_agent.id, tag=tag_name, actor=default_user)
-
-    # Assert the tag was deleted
-    agent_tags = server.agents_tags_manager.get_agents_by_tag(tag=tag_name, actor=default_user)
-    assert sarah_agent.id not in agent_tags
-
-
-def test_delete_nonexistent_tag_from_agent(server: SyncServer, sarah_agent, default_user):
-    # Attempt to delete a tag that doesn't exist
-    tag_name = "nonexistent_tag"
-    with pytest.raises(ValueError, match=f"Tag '{tag_name}' not found for agent '{sarah_agent.id}'"):
-        server.agents_tags_manager.delete_tag_from_agent(agent_id=sarah_agent.id, tag=tag_name, actor=default_user)
-
-
-def test_delete_tag_from_nonexistent_agent(server: SyncServer, default_user):
-    # Attempt to delete a tag that doesn't exist
-    tag_name = "nonexistent_tag"
-    agent_id = "abc"
-    with pytest.raises(ValueError, match=f"Tag '{tag_name}' not found for agent '{agent_id}'"):
-        server.agents_tags_manager.delete_tag_from_agent(agent_id=agent_id, tag=tag_name, actor=default_user)
-
-
-def test_get_agents_by_tag(server: SyncServer, sarah_agent, charles_agent, default_user, default_organization):
-    # Add a shared tag to multiple agents
-    tag_name = "shared_tag"
-
-    # Add the same tag to both agents
-    server.agents_tags_manager.add_tag_to_agent(agent_id=sarah_agent.id, tag=tag_name, actor=default_user)
-    server.agents_tags_manager.add_tag_to_agent(agent_id=charles_agent.id, tag=tag_name, actor=default_user)
-
-    # Retrieve agents by tag
-    agent_ids = server.agents_tags_manager.get_agents_by_tag(tag=tag_name, actor=default_user)
-
-    # Assert that both agents are returned for the tag
-    assert sarah_agent.id in agent_ids
-    assert charles_agent.id in agent_ids
-    assert len(agent_ids) == 2
-
-    # Delete tags from only sarah agent
-    server.agents_tags_manager.delete_all_tags_from_agent(agent_id=sarah_agent.id, actor=default_user)
-    agent_ids = server.agents_tags_manager.get_agents_by_tag(tag=tag_name, actor=default_user)
-    # Assert that both agents are returned for the tag
-    assert sarah_agent.id not in agent_ids
-    assert charles_agent.id in agent_ids
-    assert len(agent_ids) == 1
->>>>>>> 9deacbd8
 
 
 # ======================================================================================================================
